import random
from typing import Optional

from sampo.scheduler.base import Scheduler, SchedulerType
from sampo.scheduler.genetic.converter import ScheduleGenerationScheme
from sampo.scheduler.genetic.operators import FitnessFunction, TimeFitness
from sampo.scheduler.genetic.schedule_builder import build_schedules
from sampo.scheduler.heft.base import HEFTScheduler, HEFTBetweenScheduler
<<<<<<< HEAD
from sampo.scheduler.heft.prioritization import prioritization
=======
>>>>>>> 0f3c1981
from sampo.scheduler.lft.base import LFTScheduler
from sampo.scheduler.resource.average_req import AverageReqResourceOptimizer
from sampo.scheduler.resource.base import ResourceOptimizer
from sampo.scheduler.resource.identity import IdentityResourceOptimizer
from sampo.scheduler.resources_in_time.average_binary_search import AverageBinarySearchResourceOptimizingScheduler
from sampo.scheduler.timeline.base import Timeline
from sampo.schemas.contractor import Contractor
from sampo.schemas.exceptions import NoSufficientContractorError
from sampo.schemas.graph import WorkGraph, GraphNode
from sampo.schemas.landscape import LandscapeConfiguration
from sampo.schemas.schedule import Schedule
from sampo.schemas.schedule_spec import ScheduleSpec
from sampo.schemas.time import Time
from sampo.schemas.time_estimator import WorkTimeEstimator, DefaultWorkEstimator
from sampo.utilities.validation import validate_schedule


class GeneticScheduler(Scheduler):
    """
    Class for hybrid scheduling algorithm, that uses heuristic algorithm to generate
    first population and genetic algorithm to search the best solving
    """

    def __init__(self,
                 number_of_generation: Optional[int] = 50,
                 mutate_order: Optional[float or None] = None,
                 mutate_resources: Optional[float or None] = None,
                 mutate_zones: Optional[float or None] = None,
                 size_of_population: Optional[float or None] = None,
                 rand: Optional[random.Random] = None,
                 seed: Optional[float or None] = None,
                 weights: Optional[list[int] or None] = None,
                 fitness_constructor: FitnessFunction = TimeFitness(),
                 fitness_weights: tuple[int | float, ...] = (-1,),
                 scheduler_type: SchedulerType = SchedulerType.Genetic,
                 resource_optimizer: ResourceOptimizer = IdentityResourceOptimizer(),
                 work_estimator: WorkTimeEstimator = DefaultWorkEstimator(),
                 sgs_type: ScheduleGenerationScheme = ScheduleGenerationScheme.Parallel,
                 optimize_resources: bool = False,
                 is_multiobjective: bool = False,
                 only_lft_initialization: bool = False):
        super().__init__(scheduler_type=scheduler_type,
                         resource_optimizer=resource_optimizer,
                         work_estimator=work_estimator)
        self.number_of_generation = number_of_generation
        self.mutate_order = mutate_order
        self.mutate_resources = mutate_resources
        self.mutate_zones = mutate_zones
        self.size_of_population = size_of_population
        self.rand = rand or random.Random(seed)
        self.fitness_constructor = fitness_constructor
        self.fitness_weights = fitness_weights
        self.work_estimator = work_estimator
        self.sgs_type = sgs_type

        self._optimize_resources = optimize_resources
        self._is_multiobjective = is_multiobjective
        self._weights = weights
        self._only_lft_initialization = only_lft_initialization

        self._time_border = None
        self._max_plateau_steps = None
        self._deadline = None

    def __str__(self) -> str:
        return f'GeneticScheduler[' \
               f'generations={self.number_of_generation},' \
               f'population_size={self.size_of_population},' \
               f'mutate_order={self.mutate_order},' \
               f'mutate_resources={self.mutate_resources}' \
               f']'

    def get_params(self, works_count: int) -> tuple[float, float, float, int]:
        """
        Return base parameters for model to make new population

        :param works_count:
        :return:
        """
        mutate_order = self.mutate_order
        if mutate_order is None:
            mutate_order = 0.05

        mutate_resources = self.mutate_resources
        if mutate_resources is None:
            mutate_resources = 0.05

        mutate_zones = self.mutate_zones
        if mutate_zones is None:
            mutate_zones = 0.05

        size_of_population = self.size_of_population
        if size_of_population is None:
            if works_count < 300:
                size_of_population = 50
            elif 1500 > works_count >= 300:
                size_of_population = 100
            else:
                size_of_population = works_count // 25
        return mutate_order, mutate_resources, mutate_zones, size_of_population

    def set_time_border(self, time_border: int):
        self._time_border = time_border

    def set_max_plateau_steps(self, max_plateau_steps: int):
        self._max_plateau_steps = max_plateau_steps

    def set_deadline(self, deadline: Time):
        """
        Set the deadline of tasks

        :param deadline:
        """
        self._deadline = deadline

    def set_weights(self, weights: list[int]):
        self._weights = weights

    def set_optimize_resources(self, optimize_resources: bool):
        self._optimize_resources = optimize_resources

    def set_is_multiobjective(self, is_multiobjective: bool):
        self._is_multiobjective = is_multiobjective

    def set_only_lft_initialization(self, only_lft_initialization: bool):
        self._only_lft_initialization = only_lft_initialization

    @staticmethod
    def generate_first_population(wg: WorkGraph,
                                  contractors: list[Contractor],
                                  landscape: LandscapeConfiguration = LandscapeConfiguration(),
                                  spec: ScheduleSpec = ScheduleSpec(),
                                  work_estimator: WorkTimeEstimator = None,
                                  deadline: Time = None,
                                  weights=None):
        """
        Algorithm, that generate first population

        :param landscape:
        :param wg: graph of works
        :param contractors:
        :param spec:
        :param work_estimator:
        :param deadline:
        :param weights:
        :return:
        """

        if weights is None:
            weights = [2, 2, 2, 1, 1, 1, 1]

<<<<<<< HEAD
        init_lft_schedule = (LFTScheduler(work_estimator=work_estimator).schedule(wg, contractors, spec=spec,
                                                                                  landscape=landscape), None, spec)

        def init_k_schedule(scheduler_class, k) -> tuple[Schedule | None, list[GraphNode] | None, ScheduleSpec | None]:
            try:
                return scheduler_class(work_estimator=work_estimator,
                                       resource_optimizer=AverageReqResourceOptimizer(k)) \
                    .schedule(wg, contractors,
                              spec=spec,
                              landscape=landscape), list(reversed(prioritization(wg, work_estimator))), spec
=======
        schedule, _, _, node_order = LFTScheduler(work_estimator=work_estimator).schedule_with_cache(wg, contractors,
                                                                                                     spec,
                                                                                                     landscape=landscape)[0]
        init_lft_schedule = (schedule, node_order[::-1], spec)

        def init_k_schedule(scheduler_class, k) -> tuple[Schedule | None, list[GraphNode] | None, ScheduleSpec | None]:
            try:
                schedule, _, _, node_order = (scheduler_class(work_estimator=work_estimator,
                                                              resource_optimizer=AverageReqResourceOptimizer(k))
                                              .schedule_with_cache(wg, contractors, spec, landscape=landscape))[0]
                return schedule, node_order[::-1], spec
>>>>>>> 0f3c1981
            except NoSufficientContractorError:
                return None, None, None

        if deadline is None:
            def init_schedule(scheduler_class) -> tuple[Schedule | None, list[GraphNode] | None, ScheduleSpec | None]:
                try:
<<<<<<< HEAD
                    return scheduler_class(work_estimator=work_estimator).schedule(wg, contractors, spec=spec,
                                                                                   landscape=landscape), \
                        list(reversed(prioritization(wg, work_estimator))), spec
=======
                    schedule, _, _, node_order = (scheduler_class(work_estimator=work_estimator)
                                                  .schedule_with_cache(wg, contractors, spec, landscape=landscape))[0]
                    return schedule, node_order[::-1], spec
>>>>>>> 0f3c1981
                except NoSufficientContractorError:
                    return None, None, None

        else:
            def init_schedule(scheduler_class) -> tuple[Schedule | None, list[GraphNode] | None, ScheduleSpec | None]:
                try:
                    (schedule, _, _, node_order), modified_spec = AverageBinarySearchResourceOptimizingScheduler(
                        scheduler_class(work_estimator=work_estimator)
                    ).schedule_with_cache(wg, contractors, deadline, spec, landscape=landscape)
                    return schedule, node_order[::-1], modified_spec
                except NoSufficientContractorError:
                    return None, None, None

        return {
            "lft": (*init_lft_schedule, weights[0]),
            "heft_end": (*init_schedule(HEFTScheduler), weights[1]),
            "heft_between": (*init_schedule(HEFTBetweenScheduler), weights[2]),
            "12.5%": (*init_k_schedule(HEFTScheduler, 8), weights[3]),
            "25%": (*init_k_schedule(HEFTScheduler, 4), weights[4]),
            "75%": (*init_k_schedule(HEFTScheduler, 4 / 3), weights[5]),
            "87.5%": (*init_k_schedule(HEFTScheduler, 8 / 7), weights[6])
        }

    def schedule_with_cache(self,
                            wg: WorkGraph,
                            contractors: list[Contractor],
                            spec: ScheduleSpec = ScheduleSpec(),
                            validate: bool = False,
                            assigned_parent_time: Time = Time(0),
                            timeline: Timeline | None = None,
                            landscape: LandscapeConfiguration = LandscapeConfiguration()) \
            -> list[tuple[Schedule, Time, Timeline, list[GraphNode]]]:
        """
        Build schedules for received graph of workers and return the current state of schedules
        It's needed to use this method in multy agents model

        :param landscape:
        :param wg:
        :param contractors:
        :param spec:
        :param validate:
        :param assigned_parent_time:
        :param timeline:
        :return:
        """
        init_schedules = GeneticScheduler.generate_first_population(wg, contractors, landscape, spec,
                                                                    self.work_estimator, self._deadline, self._weights)

        mutate_order, mutate_resources, mutate_zones, size_of_population = self.get_params(wg.vertex_count)
        deadline = None if self._optimize_resources else self._deadline

        schedules = build_schedules(wg,
                                    contractors,
                                    size_of_population,
                                    self.number_of_generation,
                                    mutate_order,
                                    mutate_resources,
                                    mutate_zones,
                                    init_schedules,
                                    self.rand,
                                    spec,
                                    self._weights,
                                    landscape,
                                    self.fitness_constructor,
                                    self.fitness_weights,
                                    self.work_estimator,
                                    self.sgs_type,
                                    assigned_parent_time,
                                    timeline,
                                    self._time_border,
                                    self._max_plateau_steps,
                                    self._optimize_resources,
                                    deadline,
                                    self._only_lft_initialization,
                                    self._is_multiobjective)
        schedules = [
            (Schedule.from_scheduled_works(scheduled_works.values(), wg), schedule_start_time, timeline, order_nodes)
            for scheduled_works, schedule_start_time, timeline, order_nodes in schedules]

        if validate:
            for schedule, *_ in schedules:
                validate_schedule(schedule, wg, contractors)

        return schedules<|MERGE_RESOLUTION|>--- conflicted
+++ resolved
@@ -1,15 +1,12 @@
 import random
 from typing import Optional
 
+from sampo.api.genetic_api import ChromosomeType
 from sampo.scheduler.base import Scheduler, SchedulerType
-from sampo.scheduler.genetic.converter import ScheduleGenerationScheme
 from sampo.scheduler.genetic.operators import FitnessFunction, TimeFitness
 from sampo.scheduler.genetic.schedule_builder import build_schedules
+from sampo.scheduler.genetic.converter import ScheduleGenerationScheme
 from sampo.scheduler.heft.base import HEFTScheduler, HEFTBetweenScheduler
-<<<<<<< HEAD
-from sampo.scheduler.heft.prioritization import prioritization
-=======
->>>>>>> 0f3c1981
 from sampo.scheduler.lft.base import LFTScheduler
 from sampo.scheduler.resource.average_req import AverageReqResourceOptimizer
 from sampo.scheduler.resource.base import ResourceOptimizer
@@ -161,18 +158,6 @@
         if weights is None:
             weights = [2, 2, 2, 1, 1, 1, 1]
 
-<<<<<<< HEAD
-        init_lft_schedule = (LFTScheduler(work_estimator=work_estimator).schedule(wg, contractors, spec=spec,
-                                                                                  landscape=landscape), None, spec)
-
-        def init_k_schedule(scheduler_class, k) -> tuple[Schedule | None, list[GraphNode] | None, ScheduleSpec | None]:
-            try:
-                return scheduler_class(work_estimator=work_estimator,
-                                       resource_optimizer=AverageReqResourceOptimizer(k)) \
-                    .schedule(wg, contractors,
-                              spec=spec,
-                              landscape=landscape), list(reversed(prioritization(wg, work_estimator))), spec
-=======
         schedule, _, _, node_order = LFTScheduler(work_estimator=work_estimator).schedule_with_cache(wg, contractors,
                                                                                                      spec,
                                                                                                      landscape=landscape)[0]
@@ -184,22 +169,15 @@
                                                               resource_optimizer=AverageReqResourceOptimizer(k))
                                               .schedule_with_cache(wg, contractors, spec, landscape=landscape))[0]
                 return schedule, node_order[::-1], spec
->>>>>>> 0f3c1981
             except NoSufficientContractorError:
                 return None, None, None
 
         if deadline is None:
             def init_schedule(scheduler_class) -> tuple[Schedule | None, list[GraphNode] | None, ScheduleSpec | None]:
                 try:
-<<<<<<< HEAD
-                    return scheduler_class(work_estimator=work_estimator).schedule(wg, contractors, spec=spec,
-                                                                                   landscape=landscape), \
-                        list(reversed(prioritization(wg, work_estimator))), spec
-=======
                     schedule, _, _, node_order = (scheduler_class(work_estimator=work_estimator)
                                                   .schedule_with_cache(wg, contractors, spec, landscape=landscape))[0]
                     return schedule, node_order[::-1], spec
->>>>>>> 0f3c1981
                 except NoSufficientContractorError:
                     return None, None, None
 
