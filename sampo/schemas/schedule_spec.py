--- conflicted
+++ resolved
@@ -1,10 +1,6 @@
 from collections import defaultdict
 from copy import copy
 from dataclasses import dataclass, field
-<<<<<<< HEAD
-from typing import Optional, Union
-=======
->>>>>>> 52cab055
 
 from sampo.schemas.resources import Worker
 from sampo.schemas.time import Time
@@ -24,17 +20,10 @@
     :param is_independent: should this work be resource-independent, e.g. executing with no parallel users of
     its types of resources
     """
-<<<<<<< HEAD
-    chain: Optional[list[WorkUnit]] = None  # TODO Add support
-    assigned_workers: dict[WorkerName, int] = field(default_factory=dict)
-    assigned_time: Optional[Time] = None
-=======
     chain: list[WorkUnit] | None = None  # TODO Add support
     assigned_workers: dict[WorkerName, int] = field(default_factory=dict)
     assigned_time: Time | None = None
     is_independent: bool = False
->>>>>>> 52cab055
-
 
 @dataclass
 class ScheduleSpec:
@@ -44,10 +33,7 @@
 
     :param work2spec: work specs
     """
-<<<<<<< HEAD
-=======
-    
->>>>>>> 52cab055
+
     _work2spec: dict[str, WorkSpec] = field(default_factory=lambda: defaultdict(WorkSpec))
 
     def set_exec_time(self, work: str | WorkUnit, time: Time) -> 'ScheduleSpec':
