import math
import random
import time
from typing import Dict, List, Tuple, Callable

import numpy as np
import seaborn as sns
from deap import tools
from deap.tools import initRepeat
from matplotlib import pyplot as plt
from pandas import DataFrame

from sampo.scheduler.genetic.converter import convert_schedule_to_chromosome, convert_chromosome_to_schedule
from sampo.scheduler.genetic.operators import init_toolbox, ChromosomeType, Individual, copy_chromosome, \
    FitnessFunction, TimeFitness, is_chromosome_correct
from sampo.scheduler.native_wrapper import NativeWrapper
from sampo.scheduler.timeline.base import Timeline
from sampo.schemas.contractor import Contractor, WorkerContractorPool
from sampo.schemas.exceptions import NoSufficientContractorError
from sampo.schemas.graph import GraphNode, WorkGraph
from sampo.schemas.schedule import ScheduleWorkDict, Schedule
from sampo.schemas.schedule_spec import ScheduleSpec
from sampo.schemas.time import Time
from sampo.schemas.time_estimator import WorkTimeEstimator
from sampo.utilities.collections_util import reverse_dictionary


def build_schedule(wg: WorkGraph,
                   contractors: List[Contractor],
                   worker_pool: WorkerContractorPool,
                   population_size: int,
                   generation_number: int,
                   selection_size: int,
                   mutate_order: float,
                   mutate_resources: float,
                   init_schedules: Dict[str, tuple[Schedule, list[GraphNode] | None]],
                   rand: random.Random,
                   spec: ScheduleSpec,
                   fitness_constructor: Callable[[Callable[[list[ChromosomeType]], list[int]]], FitnessFunction] = TimeFitness,
                   work_estimator: WorkTimeEstimator = None,
                   show_fitness_graph: bool = False,
                   n_cpu: int = 1,
                   assigned_parent_time: Time = Time(0),
                   timeline: Timeline | None = None) \
        -> tuple[ScheduleWorkDict, Time, Timeline, list[GraphNode]]:
    """
    Genetic algorithm
    Structure of chromosome:
    [[order of job], [numbers of workers types 1 for each job], [numbers of workers types 2], ... ]
    Different mate and mutation for order and for workers
    Generate order of job by prioritization from HEFTs and from Topological
    Generate resources from min to max
    Overall initial population is valid

    :param show_fitness_graph:
    :param worker_pool:
    :param contractors:
    :param wg:
    :param population_size:
    :param generation_number:
    :param selection_size:
    :param mutate_order:
    :param mutate_resources:
    :param rand:
    :param spec: spec for current scheduling
    :param fitness: the fitness function to be used
    :param init_schedules:
    :param timeline:
    :param n_cpu: number or parallel workers to use in computational process
    :param assigned_parent_time: start time of the whole schedule(time shift)
    :param work_estimator:
    :return: scheduler
    """

    if show_fitness_graph:
        fitness_history = list()

    start = time.time()
    # preparing access-optimized data structures
    nodes = [node for node in wg.nodes if not node.is_inseparable_son()]

    index2node: Dict[int, GraphNode] = {index: node for index, node in enumerate(nodes)}
    work_id2index: Dict[str, int] = {node.id: index for index, node in index2node.items()}
    worker_name2index = {worker_name: index for index, worker_name in enumerate(worker_pool)}
    index2contractor = {ind: contractor.id for ind, contractor in enumerate(contractors)}
    index2contractor_obj = {ind: contractor for ind, contractor in enumerate(contractors)}
    contractor2index = reverse_dictionary(index2contractor)
    index2node_list = [(index, node) for index, node in enumerate(nodes)]
    worker_pool_indices = {worker_name2index[worker_name]: {
        contractor2index[contractor_id]: worker for contractor_id, worker in workers_of_type.items()
    } for worker_name, workers_of_type in worker_pool.items()}
    node_indices = list(range(len(nodes)))

    contractors_capacity = np.zeros((len(contractors), len(worker_pool)))
    for w_ind, cont2worker in worker_pool_indices.items():
        for c_ind, worker in cont2worker.items():
            contractors_capacity[c_ind][w_ind] = worker.count

    resources_border = np.zeros((2, len(worker_pool), len(index2node)))
    resources_min_border = np.zeros((len(worker_pool)))
    for work_index, node in index2node.items():
        for req in node.work_unit.worker_reqs:
            worker_index = worker_name2index[req.kind]
            resources_border[0, worker_index, work_index] = req.min_count
            resources_border[1, worker_index, work_index] = req.max_count
            resources_min_border[worker_index] = max(resources_min_border[worker_index], req.min_count)

    contractor_borders = np.zeros((len(contractor2index), len(worker_name2index)), dtype=int)
    for ind, contractor in enumerate(contractors):
        for ind_worker, worker in enumerate(contractor.workers.values()):
            contractor_borders[ind, ind_worker] = worker.count

    # construct inseparable_child -> inseparable_parent mapping
    inseparable_parents = {}
    for node in nodes:
        for child in node.get_inseparable_chain_with_self():
            inseparable_parents[child] = node

    # here we aggregate information about relationships from the whole inseparable chain
    children = {work_id2index[node.id]: [work_id2index[inseparable_parents[child].id]
                                         for inseparable in node.get_inseparable_chain_with_self()
                                         for child in inseparable.children]
                for node in nodes}

    parents = {work_id2index[node.id]: [] for node in nodes}
    for node, node_children in children.items():
        for child in node_children:
            parents[child].append(node)

    print(f'Genetic optimizing took {(time.time() - start) * 1000} ms')

    start = time.time()

    # initial chromosomes construction
    init_chromosomes: Dict[str, ChromosomeType] = \
        {name: convert_schedule_to_chromosome(wg, work_id2index, worker_name2index,
                                              contractor2index, contractor_borders, schedule, order)
         for name, (schedule, order) in init_schedules.items()}

    toolbox = init_toolbox(wg, contractors, worker_pool, index2node,
                           work_id2index, worker_name2index, index2contractor,
                           index2contractor_obj, init_chromosomes, mutate_order,
                           mutate_resources, selection_size, rand, spec, worker_pool_indices,
                           contractor2index, contractor_borders, node_indices, index2node_list, parents,
                           assigned_parent_time, work_estimator)

    for name, chromosome in init_chromosomes.items():
        if not is_chromosome_correct(chromosome, node_indices, parents):
            raise NoSufficientContractorError('HEFTs are deploying wrong chromosomes')


    # save best individuals
    hof = tools.HallOfFame(1, similar=compare_individuals)
    # create population of a given size
    pop = toolbox.population(n=population_size)

    # probability to participate in mutation and crossover for each individual
    cxpb, mutpb = mutate_order, mutate_order
    mutpb_res, cxpb_res = mutate_resources, mutate_resources

    native = NativeWrapper(wg, contractors, worker_name2index, worker_pool_indices, work_estimator)

    # def evaluate_chromosomes(chromosomes: list[ChromosomeType]):
    #     return native.evaluate([chromo for chromo in chromosomes if toolbox.validate(chromo)])

    fitness_f = fitness_constructor(native.evaluate)

    print(f'Toolbox initialization & first population took {(time.time() - start) * 1000} ms')
    start = time.time()

    # map to each individual fitness function
    pop = [ind for ind in pop if toolbox.validate(ind[0])]
    fitness = fitness_f.evaluate([ind[0] for ind in pop])
    # pool.close()
    # pool.join()
    for ind, fit in zip(pop, fitness):
        ind.fitness.values = [fit]
        ind.fitness.invalid_steps = 1 if fit == Time.inf() else 0

    hof.update(pop)
    best_fitness = hof[0].fitness.values[0]

    if show_fitness_graph:
        fitness_history.append(sum(fitness) / len(fitness))

    g = 0
    # the best fitness, track to increase performance by stopping evaluation when not decreasing
    prev_best_fitness = Time.inf()

    print(f'First population evaluation took {(time.time() - start) * 1000} ms')
    start = time.time()

    invalidation_border = 3
    plateau_steps = 0
    max_plateau_steps = 8

    while g < generation_number and plateau_steps < max_plateau_steps:
        print(f"-- Generation {g}, population={len(pop)}, best time={best_fitness} --")
        if best_fitness == prev_best_fitness:
            plateau_steps += 1
        else:
            plateau_steps = 0
        prev_best_fitness = best_fitness

        # select individuals of next generation
        offspring = toolbox.select(pop, int(math.sqrt(len(pop))))
        # clone selected individuals
        # offspring = [toolbox.clone(ind) for ind in offspring]

        # operations for ORDER
        # crossover
        # take 2 individuals as input 1 modified individuals
        # take after 1: (1,3,5) and (2,4,6) and get pairs 1,2; 3,4; 5,6

        cur_generation = []

        for child1, child2 in zip(offspring[::2], offspring[1::2]):
            if rand.random() < cxpb:
                ind1, ind2 = toolbox.mate(child1[0], child2[0])
                # add to population
                cur_generation.append(wrap(ind1))
                cur_generation.append(wrap(ind2))

        # mutation
        # take 1 individuals as input and return 1 individuals as output
        for mutant in offspring:
            if rand.random() < mutpb:
                ind_order = toolbox.mutate(mutant[0][0])
                ind = copy_chromosome(mutant[0])
                ind = (ind_order[0], ind[1], ind[2])
                # add to population
                cur_generation.append(wrap(ind))

        # operations for RESOURCES
        # mutation
        # select types for mutation
        # numbers of changing types
        number_of_type_for_changing = rand.randint(1, len(worker_name2index) - 1)
        # workers type for changing(+1 means contractor 'resource')
        workers = rand.sample(range(len(worker_name2index) + 1), number_of_type_for_changing)

        # resources mutation
        for worker in workers:
            low = resources_border[0, worker] if worker != len(worker_name2index) else 0
            up = resources_border[1, worker] if worker != len(worker_name2index) else 0
            for mutant in offspring:
                if rand.random() < mutpb_res:
                    ind = toolbox.mutate_resources(mutant[0], low=low, up=up, type_of_worker=worker)
                    # add to population
                    cur_generation.append(wrap(ind))

        # resource borders mutation
        for worker in workers:
            if worker == len(worker_name2index):
                continue
            for mutant in offspring:
                if rand.random() < mutpb_res:
                    ind = toolbox.mutate_resource_borders(mutant[0],
                                                          contractors_capacity=contractors_capacity,
                                                          resources_min_border=resources_min_border,
                                                          type_of_worker=worker)
                    # add to population
                    cur_generation.append(wrap(ind))

        # for the crossover, we use those types that did not participate in the mutation(+1 means contractor 'resource')
        # workers_for_mate = list(set(list(range(len(worker_name2index) + 1))) - set(workers))
        # crossover
        # take 2 individuals as input 1 modified individuals

        workers = rand.sample(range(len(worker_name2index) + 1), number_of_type_for_changing)

        for child1, child2 in zip(offspring[::2], offspring[1::2]):
            for ind_worker in workers:
                # mate resources
                if rand.random() < cxpb_res:
                    ind1, ind2 = toolbox.mate_resources(child1[0], child2[0], ind_worker)
                    # add to population
                    cur_generation.append(wrap(ind1))
                    cur_generation.append(wrap(ind2))

                # mate resource borders
                if rand.random() < cxpb_res:
                    if ind_worker == len(worker_name2index):
                        continue
                    ind1, ind2 = toolbox.mate_resource_borders(child1[0], child2[0], ind_worker)

                    # add to population
                    cur_generation.append(wrap(ind1))
                    cur_generation.append(wrap(ind2))

        # add mutant part of generation to offspring
        offspring.extend(cur_generation)
        cur_generation.clear()
        # Gather all the fitness in one list and print the stats
        invalid_ind = [ind for ind in offspring if toolbox.validate(ind[0])]
        # for each individual - evaluation
        # print(pool.map(lambda x: x + 2, range(10)))

        invalid_fit = fitness_f.evaluate([ind[0] for ind in invalid_ind if toolbox.validate(ind[0])])
        for fit, ind in zip(invalid_fit, invalid_ind):
            ind.fitness.values = [fit]
            if fit == Time.inf() and ind.fitness.invalid_steps == 0:
                ind.fitness.invalid_steps = 1

        if show_fitness_graph:
            _ftn = [f for f in fitness if not math.isinf(f)]
            if len(_ftn) > 0:
                fitness_history.append(sum(_ftn) / len(_ftn))

        # pop_size = len(pop)
        # pop = [ind for ind in pop if valid(ind)]
        # print(f'----| Filtered out {pop_size - len(pop)} invalid individuals')

        # renewing population
        pop[:] = offspring
        hof.update(pop)

        best_fitness = hof[0].fitness.values[0]

        # best = hof[0]
        # fits = [ind.fitness.values[0] for ind in pop]
        # evaluation = chromosome_evaluation(best, index2node, resources_border, work_id2index, worker_name2index,
        #                                   parent2inseparable_son, agents)
        # print("fits: ", fits)
        # print(evaluation)
        g += 1

    native.close()

    chromosome = hof[0][0]

    # assert that we have valid chromosome
    assert hof[0].fitness.values[0] != Time.inf()

<<<<<<< HEAD
    print(f'Final time: {hof[0].fitness.values[0]}')

    scheduled_works, schedule_start_time, timeline = convert_chromosome_to_schedule(chromosome, worker_pool, index2node,
                                                                                    index2contractor_obj,
                                                                                    worker_pool_indices,
                                                                                    spec, timeline,
                                                                                    assigned_parent_time,
                                                                                    work_estimator)
=======
    scheduled_works, schedule_start_time, timeline, order_nodes \
        = convert_chromosome_to_schedule(chromosome, worker_pool, index2node,
                                         index2contractor_obj,
                                         worker_pool_indices,
                                         spec, timeline,
                                         assigned_parent_time,
                                         work_estimator)
>>>>>>> 07fc5f88

    print(f'Generations processing took {(time.time() - start) * 1000} ms')

    if show_fitness_graph:
        sns.lineplot(
            data=DataFrame.from_records([(g * 4, v) for g, v in enumerate(fitness_history)],
                                        columns=["Поколение", "Функция качества"]),
            x="Поколение",
            y="Функция качества",
            palette='r')
        plt.show()

    return {node.id: work for node, work in scheduled_works.items()}, schedule_start_time, timeline, order_nodes


def compare_individuals(a: Tuple[ChromosomeType], b: Tuple[ChromosomeType]):
    return (a[0][0] == b[0][0]).all() and (a[0][1] == b[0][1]).all()


def wrap(chromosome: ChromosomeType) -> Individual:
    """
    Created an individual from chromosome

    :param chromosome:
    :return:
    """

    def ind_getter():
        return chromosome

    ind = initRepeat(Individual, ind_getter, n=1)
    ind.fitness.invalid_steps = 0
    return ind<|MERGE_RESOLUTION|>--- conflicted
+++ resolved
@@ -171,8 +171,7 @@
     # map to each individual fitness function
     pop = [ind for ind in pop if toolbox.validate(ind[0])]
     fitness = fitness_f.evaluate([ind[0] for ind in pop])
-    # pool.close()
-    # pool.join()
+
     for ind, fit in zip(pop, fitness):
         ind.fitness.values = [fit]
         ind.fitness.invalid_steps = 1 if fit == Time.inf() else 0
@@ -332,7 +331,6 @@
     # assert that we have valid chromosome
     assert hof[0].fitness.values[0] != Time.inf()
 
-<<<<<<< HEAD
     print(f'Final time: {hof[0].fitness.values[0]}')
 
     scheduled_works, schedule_start_time, timeline = convert_chromosome_to_schedule(chromosome, worker_pool, index2node,
@@ -341,15 +339,6 @@
                                                                                     spec, timeline,
                                                                                     assigned_parent_time,
                                                                                     work_estimator)
-=======
-    scheduled_works, schedule_start_time, timeline, order_nodes \
-        = convert_chromosome_to_schedule(chromosome, worker_pool, index2node,
-                                         index2contractor_obj,
-                                         worker_pool_indices,
-                                         spec, timeline,
-                                         assigned_parent_time,
-                                         work_estimator)
->>>>>>> 07fc5f88
 
     print(f'Generations processing took {(time.time() - start) * 1000} ms')
 
