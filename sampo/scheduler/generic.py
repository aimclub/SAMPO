--- conflicted
+++ resolved
@@ -1,19 +1,11 @@
 from typing import Type, Callable, Iterable
 
 from sampo.scheduler.base import Scheduler, SchedulerType
-<<<<<<< HEAD
-=======
 from sampo.scheduler.utils import WorkerContractorPool, get_worker_contractor_pool
 from sampo.scheduler.utils.time_computaion import calculate_working_time_cascade
->>>>>>> 45bb0840
 from sampo.scheduler.resource.base import ResourceOptimizer
 from sampo.scheduler.timeline.base import Timeline
-from sampo.scheduler.utils import WorkerContractorPool, get_worker_contractor_pool
 from sampo.scheduler.utils.multi_contractor import run_contractor_search, get_worker_borders
-<<<<<<< HEAD
-from sampo.scheduler.utils.time_computaion import calculate_working_time_cascade
-=======
->>>>>>> 45bb0840
 from sampo.schemas.contractor import Contractor
 from sampo.schemas.graph import WorkGraph, GraphNode
 from sampo.schemas.landscape import LandscapeConfiguration
@@ -108,7 +100,7 @@
     def schedule_with_cache(self,
                             wg: WorkGraph,
                             contractors: list[Contractor],
-                            landscape: LandscapeConfiguration,
+                            landscape: LandscapeConfiguration() = LandscapeConfiguration(),
                             spec: ScheduleSpec = ScheduleSpec(),
                             validate: bool = False,
                             assigned_parent_time: Time = Time(0),
@@ -132,7 +124,7 @@
     def build_scheduler(self,
                         ordered_nodes: list[GraphNode],
                         contractors: list[Contractor],
-                        landscape: LandscapeConfiguration,
+                        landscape: LandscapeConfiguration = LandscapeConfiguration(),
                         spec: ScheduleSpec = ScheduleSpec(),
                         work_estimator: WorkTimeEstimator = DefaultWorkEstimator(),
                         assigned_parent_time: Time = Time(0),
@@ -186,5 +178,4 @@
             if index == len(ordered_nodes) - 1:  # we are scheduling the work `end of the project`
                 node2swork[node].zones_pre = finalizing_zones
 
-        a = 0
         return node2swork.values(), assigned_parent_time, timeline