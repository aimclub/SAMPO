--- conflicted
+++ resolved
@@ -167,15 +167,12 @@
                 prev_st = st
                 st = max(max_material_time, max_zone_time, start_time)
 
-<<<<<<< HEAD
                 # max_zone_time_after = self.zone_timeline.find_min_start_time(node.work_unit.zone_reqs, st, exec_time)
                 # if st != max_zone_time_after:
                 #     print(f'2 Start time: {st}, zone time: {max_zone_time_after}')
 
                 # assert st >= max_parent_time
 
-=======
->>>>>>> 3b45c9fa
         return st, st + exec_time, exec_times
 
     def _find_min_start_time(self,
