from dataclasses import dataclass
from enum import Enum
from random import Random
from typing import Optional

from sampo.schemas.identifiable import Identifiable
from sampo.schemas.interval import IntervalGaussian
from sampo.schemas.serializable import AutoJSONSerializable
from sampo.schemas.types import AgentId


class WorkerProductivityMode(Enum):
    Static = 'static',
    Stochastic = 'stochastic'


@dataclass
class Resource(AutoJSONSerializable['Resource'], Identifiable):
    """
    A class summarizing the different resources used in the work: Human resources, equipment, materials, etc.
    """
    id: str
    name: str
    count: int
    contractor_id: Optional[str] = ""

<<<<<<< HEAD
=======
    def __init__(self,
                 id: str,
                 name: str,
                 count: int,
                 contractor_id: Optional[str] = ""):
        self.id = id
        self.name = name
        self._count = count
        self.contractor_id = contractor_id

    @property
    def count(self):
        return self._count

    @count.setter
    def count(self, value):
        self._count = int(value)

>>>>>>> 8a8ab286
    # TODO: describe the function (description, return type)
    def get_agent_id(self) -> AgentId:
        return self.contractor_id, self.name


@dataclass
class Worker(Resource):
    """
    A class dedicated to human resources

    :param count: the number of people in this resource
    :param contractor_id: Contractor id if resources are added directly to the contractor
    :param productivity: interval from Gaussian or Uniform distribution, that contains possible values of
    productivity of certain worker
    """

    def __init__(self,
                 id: str,
                 name: str,
                 count: int,
                 contractor_id: Optional[str] = "",
                 productivity: Optional[IntervalGaussian] = IntervalGaussian(1, 0, 1, 1),
                 cost_one_unit: Optional[float] = None):
<<<<<<< HEAD
        super(Worker, self).__init__(id, name, count, contractor_id)
=======
        super(Worker, self).__init__(id, name, int(count), contractor_id)
>>>>>>> 8a8ab286
        self.productivity = productivity if productivity is not None else IntervalGaussian(1, 0, 1, 1)
        self.cost_one_unit = cost_one_unit if cost_one_unit is not None else self.productivity.mean * 10

    ignored_fields = ['productivity']

    def copy(self):
        """
        Return copied current object

        :return: object of Worker class
        """
        return Worker(id=self.id,
                      name=self.name,
                      count=self.count,
                      contractor_id=self.contractor_id,
                      productivity=self.productivity)

    def with_count(self, count: int) -> 'Worker':
        """
        Update count field

        :param count: amount of current type of worker
        :return: upgraded current object
        """
        self.count = int(count)
        return self

    def get_cost(self) -> float:
        """Returns cost of this worker entry"""
        return self.cost_one_unit * int(self.count)

    def get_agent_id(self) -> AgentId:
        """
        Return the agent unique identifier in schedule

        :return: contractor's id and name
        """
        return self.contractor_id, self.name

    def get_productivity(self, rand: Random, productivity_mode: WorkerProductivityMode) -> float:
        """
        Return the productivity of the worker team.
        It has 2 mods: stochastic and non-stochastic.

        :param productivity_mode:
        :param rand: parameter for stochastic part
        """
        if productivity_mode is WorkerProductivityMode.Static:
            return self.productivity.mean * self.count
        return self.productivity.rand_float(rand) * self.count

    def __repr__(self):
        return f'{self.count} {self.name}'

    def __str__(self):
        return self.__repr__()


<<<<<<< HEAD
# TODO: describe the class (description)
=======
>>>>>>> 8a8ab286
@dataclass
class ConstructionObject(Resource):
    pass


<<<<<<< HEAD
# TODO: describe the class (description, parameters)
=======
>>>>>>> 8a8ab286
@dataclass(init=False)
class EmptySpaceConstructionObject(ConstructionObject):
    id: str = '00000000000000000'
    name: str = 'empty space construction object'


<<<<<<< HEAD

# TODO: describe the class (description)
=======
>>>>>>> 8a8ab286
@dataclass
class Equipment(Resource):
    pass


<<<<<<< HEAD
# TODO: describe the class (description)
=======
>>>>>>> 8a8ab286
@dataclass
class Material(Resource):

    def __init__(self,
                 id: str,
                 name: str,
                 count: int,
                 cost_one_unit: Optional[float] = 1):
        super(Material, self).__init__(id, name, count)
        self.cost_one_unit = cost_one_unit

    # TODO: describe the function (description, return type)
    def copy(self):
        return Material(id=self.id,
                        name=self.name,
                        count=self.count)

    def with_count(self, count: int) -> 'Material':
        self.count = count
        return self<|MERGE_RESOLUTION|>--- conflicted
+++ resolved
@@ -24,8 +24,6 @@
     count: int
     contractor_id: Optional[str] = ""
 
-<<<<<<< HEAD
-=======
     def __init__(self,
                  id: str,
                  name: str,
@@ -44,7 +42,6 @@
     def count(self, value):
         self._count = int(value)
 
->>>>>>> 8a8ab286
     # TODO: describe the function (description, return type)
     def get_agent_id(self) -> AgentId:
         return self.contractor_id, self.name
@@ -68,11 +65,7 @@
                  contractor_id: Optional[str] = "",
                  productivity: Optional[IntervalGaussian] = IntervalGaussian(1, 0, 1, 1),
                  cost_one_unit: Optional[float] = None):
-<<<<<<< HEAD
-        super(Worker, self).__init__(id, name, count, contractor_id)
-=======
         super(Worker, self).__init__(id, name, int(count), contractor_id)
->>>>>>> 8a8ab286
         self.productivity = productivity if productivity is not None else IntervalGaussian(1, 0, 1, 1)
         self.cost_one_unit = cost_one_unit if cost_one_unit is not None else self.productivity.mean * 10
 
@@ -131,39 +124,22 @@
         return self.__repr__()
 
 
-<<<<<<< HEAD
-# TODO: describe the class (description)
-=======
->>>>>>> 8a8ab286
 @dataclass
 class ConstructionObject(Resource):
     pass
 
 
-<<<<<<< HEAD
-# TODO: describe the class (description, parameters)
-=======
->>>>>>> 8a8ab286
 @dataclass(init=False)
 class EmptySpaceConstructionObject(ConstructionObject):
     id: str = '00000000000000000'
     name: str = 'empty space construction object'
 
 
-<<<<<<< HEAD
-
-# TODO: describe the class (description)
-=======
->>>>>>> 8a8ab286
 @dataclass
 class Equipment(Resource):
     pass
 
 
-<<<<<<< HEAD
-# TODO: describe the class (description)
-=======
->>>>>>> 8a8ab286
 @dataclass
 class Material(Resource):
 
