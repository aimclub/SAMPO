import numpy as np

import copy

from sampo.scheduler.base import Scheduler
from sampo.scheduler.timeline.base import Timeline
from sampo.scheduler.timeline.just_in_time_timeline import JustInTimeTimeline
from sampo.schemas.contractor import WorkerContractorPool, Contractor
from sampo.schemas.graph import GraphNode, WorkGraph
from sampo.schemas.landscape import LandscapeConfiguration
from sampo.schemas.resources import Worker
from sampo.schemas.schedule import ScheduledWork, Schedule
from sampo.schemas.schedule_spec import ScheduleSpec
from sampo.schemas.time import Time
from sampo.schemas.time_estimator import WorkTimeEstimator

ChromosomeType = tuple[np.ndarray, np.ndarray, np.ndarray]


def convert_schedule_to_chromosome(wg: WorkGraph,
                                   work_id2index: dict[str, int], worker_name2index: dict[str, int],
                                   contractor2index: dict[str, int], contractor_borders: np.ndarray,
                                   schedule: Schedule, order: list[GraphNode] | None = None) -> ChromosomeType:
    """
    Receive result of scheduling algorithm and transform it to chromosome

    :param wg:
    :param work_id2index:
    :param worker_name2index:
    :param contractor2index:
    :param contractor_borders:
    :param schedule:
    :param order: if passed, specifies the node order that should appear in the chromosome
    :return:
    """

    order: list[GraphNode] = order if order is not None else [work for work in schedule.works
                                                              if not wg[work.work_unit.id].is_inseparable_son()]

    # order works part of chromosome
    order_chromosome: np.ndarray = np.array([work_id2index[work.work_unit.id] for work in order])

    # convert to convenient form
    schedule = schedule.to_schedule_work_dict

    # resources for works part of chromosome
    # +1 stores contractors line
    resource_chromosome = np.zeros((len(order_chromosome), len(worker_name2index) + 1), dtype=np.int32)

    for node in order:
        node_id = node.work_unit.id
        index = work_id2index[node_id]
        for resource in schedule[node_id].workers:
            res_count = resource.count
            res_index = worker_name2index[resource.name]
            res_contractor = resource.contractor_id
            resource_chromosome[index, res_index] = res_count
            resource_chromosome[index, -1] = contractor2index[res_contractor]

    resource_border_chromosome = np.copy(contractor_borders)

    return order_chromosome, resource_chromosome, resource_border_chromosome


def convert_chromosome_to_schedule(chromosome: ChromosomeType,
                                   worker_pool: WorkerContractorPool,
                                   index2node: dict[int, GraphNode],
                                   index2contractor: dict[int, Contractor],
                                   worker_pool_indices: dict[int, dict[int, Worker]],
                                   spec: ScheduleSpec,
<<<<<<< HEAD
                                   landscape: LandscapeConfiguration = LandscapeConfiguration(),
=======
                                   worker_name2index: dict[str, int],
                                   contractor2index: dict[str, int],
>>>>>>> 904b6674
                                   timeline: Timeline | None = None,
                                   assigned_parent_time: Time = Time(0),
                                   work_estimator: WorkTimeEstimator = None,) \
        -> tuple[dict[GraphNode, ScheduledWork], Time, Timeline, list[GraphNode]]:
    """
    Build schedule from received chromosome
    It can be used in visualization of final solving of genetic algorithm

    :param chromosome:
    :param worker_pool:
    :param index2node:
    :param index2contractor:
    :param worker_pool_indices:
    :param spec:
    :param timeline:
    :param assigned_parent_time:
    :param work_estimator:
    :return:
    """
    node2swork: dict[GraphNode, ScheduledWork] = {}

<<<<<<< HEAD
    if not isinstance(timeline, JustInTimeTimeline):
        timeline = JustInTimeTimeline(index2node.values(), index2contractor.values(), worker_pool, landscape=landscape)
=======
>>>>>>> 904b6674
    works_order = chromosome[0]
    works_resources = chromosome[1]
    border = chromosome[2]
    worker_pool = copy.deepcopy(worker_pool)

    # use 3rd part of chromosome in schedule generator
    for worker_index in worker_pool:
        for contractor_index in worker_pool[worker_index]:
            worker_pool[worker_index][contractor_index].with_count(border[contractor2index[contractor_index], worker_name2index[worker_index]])

    if not isinstance(timeline, JustInTimeTimeline):
        timeline = JustInTimeTimeline(index2node.values(), index2contractor.values(), worker_pool)

    order_nodes = []

    for order_index, work_index in enumerate(works_order):
        node = index2node[work_index]
        order_nodes.append(node)
        # if node.id in node2swork and not node.is_inseparable_son():
        #     continue

        work_spec = spec.get_work_spec(node.id)

        resources = works_resources[work_index, :-1]
        contractor_index = works_resources[work_index, -1]
        contractor = index2contractor[contractor_index]
        worker_team: list[Worker] = [worker_pool_indices[worker_index][contractor_index]
                                     .copy().with_count(worker_count)
                                     for worker_index, worker_count in enumerate(resources)
                                     if worker_count > 0]

        # apply worker spec
        Scheduler.optimize_resources_using_spec(node.work_unit, worker_team, work_spec)

        st = timeline.find_min_start_time(node, worker_team, node2swork, assigned_parent_time, work_estimator)

        if order_index == 0:  # we are scheduling the work `start of the project`
            st = assigned_parent_time  # this work should always have st = 0, so we just re-assign it

        # finish using time spec
        timeline.schedule(node, node2swork, worker_team, contractor,
                          st, work_spec.assigned_time, assigned_parent_time, work_estimator)

    schedule_start_time = min([swork.start_time for swork in node2swork.values() if
                               len(swork.work_unit.worker_reqs) != 0], default=assigned_parent_time)

    return node2swork, schedule_start_time, timeline, order_nodes<|MERGE_RESOLUTION|>--- conflicted
+++ resolved
@@ -1,6 +1,6 @@
+import copy
+
 import numpy as np
-
-import copy
 
 from sampo.scheduler.base import Scheduler
 from sampo.scheduler.timeline.base import Timeline
@@ -37,8 +37,16 @@
     order: list[GraphNode] = order if order is not None else [work for work in schedule.works
                                                               if not wg[work.work_unit.id].is_inseparable_son()]
 
-    # order works part of chromosome
-    order_chromosome: np.ndarray = np.array([work_id2index[work.work_unit.id] for work in order])
+    # order works part of chromosom
+    # try:
+    #     order_chromosome: np.ndarray = np.array([work_id2index[work.work_unit.id] for work in order])
+    # except Exception as e:
+    #     raise Exception(f'Not ndarray: {[work_id2index[work.work_unit.id] for work in order]}')
+    temp_list = []
+    for work in order:
+        temp_list.append(work_id2index[work.work_unit.id])
+    order_chromosome = np.array(temp_list)
+
 
     # convert to convenient form
     schedule = schedule.to_schedule_work_dict
@@ -68,12 +76,9 @@
                                    index2contractor: dict[int, Contractor],
                                    worker_pool_indices: dict[int, dict[int, Worker]],
                                    spec: ScheduleSpec,
-<<<<<<< HEAD
-                                   landscape: LandscapeConfiguration = LandscapeConfiguration(),
-=======
                                    worker_name2index: dict[str, int],
                                    contractor2index: dict[str, int],
->>>>>>> 904b6674
+                                   landscape: LandscapeConfiguration = LandscapeConfiguration(),
                                    timeline: Timeline | None = None,
                                    assigned_parent_time: Time = Time(0),
                                    work_estimator: WorkTimeEstimator = None,) \
@@ -95,11 +100,6 @@
     """
     node2swork: dict[GraphNode, ScheduledWork] = {}
 
-<<<<<<< HEAD
-    if not isinstance(timeline, JustInTimeTimeline):
-        timeline = JustInTimeTimeline(index2node.values(), index2contractor.values(), worker_pool, landscape=landscape)
-=======
->>>>>>> 904b6674
     works_order = chromosome[0]
     works_resources = chromosome[1]
     border = chromosome[2]
@@ -111,7 +111,7 @@
             worker_pool[worker_index][contractor_index].with_count(border[contractor2index[contractor_index], worker_name2index[worker_index]])
 
     if not isinstance(timeline, JustInTimeTimeline):
-        timeline = JustInTimeTimeline(index2node.values(), index2contractor.values(), worker_pool)
+        timeline = JustInTimeTimeline(index2node.values(), index2contractor.values(), worker_pool, landscape)
 
     order_nodes = []
 
