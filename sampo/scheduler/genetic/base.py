import math
import random
from typing import Optional, Callable

from deap.base import Toolbox

from sampo.scheduler.base import Scheduler, SchedulerType
from sampo.scheduler.genetic.operators import FitnessFunction, TimeFitness
from sampo.scheduler.genetic.schedule_builder import build_schedule
from sampo.scheduler.heft.base import HEFTScheduler, HEFTBetweenScheduler
from sampo.scheduler.heft.prioritization import prioritization
from sampo.scheduler.resource.average_req import AverageReqResourceOptimizer
from sampo.scheduler.resource.base import ResourceOptimizer
from sampo.scheduler.resource.identity import IdentityResourceOptimizer
from sampo.scheduler.resources_in_time.average_binary_search import AverageBinarySearchResourceOptimizingScheduler
from sampo.scheduler.timeline.base import Timeline
from sampo.schemas.contractor import Contractor, get_worker_contractor_pool
from sampo.schemas.exceptions import NoSufficientContractorError
from sampo.schemas.graph import WorkGraph, GraphNode
from sampo.schemas.landscape import LandscapeConfiguration
from sampo.schemas.schedule import Schedule
from sampo.schemas.schedule_spec import ScheduleSpec
from sampo.schemas.time import Time
from sampo.schemas.time_estimator import WorkTimeEstimator
from sampo.utilities.validation import validate_schedule


class GeneticScheduler(Scheduler):
    """
    Class for hybrid scheduling algorithm, that uses heuristic algorithm to generate
    first population and genetic algorithm to search the best solving
    """

    def __init__(self,
                 number_of_generation: Optional[int] = 50,
                 size_selection: Optional[int or None] = None,
                 mutate_order: Optional[float or None] = None,
                 mutate_resources: Optional[float or None] = None,
                 size_of_population: Optional[float or None] = None,
                 landscape: LandscapeConfiguration = LandscapeConfiguration(),
                 rand: Optional[random.Random] = None,
                 seed: Optional[float or None] = None,
                 n_cpu: int = 1,
                 fitness_constructor: Callable[[Toolbox], FitnessFunction] = TimeFitness,
                 scheduler_type: SchedulerType = SchedulerType.Genetic,
                 resource_optimizer: ResourceOptimizer = IdentityResourceOptimizer(),
                 work_estimator: Optional[WorkTimeEstimator or None] = None):
        super().__init__(scheduler_type=scheduler_type,
                         resource_optimizer=resource_optimizer,
                         work_estimator=work_estimator)
        self.number_of_generation = number_of_generation
        self.size_selection = size_selection
        self.mutate_order = mutate_order
        self.mutate_resources = mutate_resources
        self.size_of_population = size_of_population
        self.rand = rand or random.Random(seed)
        self.fitness_constructor = fitness_constructor
        self.work_estimator = work_estimator
        self._n_cpu = n_cpu
        self.landscape = landscape

        self._time_border = None
        self._deadline = None

    def __str__(self) -> str:
        return f'GeneticScheduler[' \
               f'generations={self.number_of_generation},' \
               f'size_selection={self.size_selection},' \
               f'mutate_order={self.mutate_order},' \
               f'mutate_resources={self.mutate_resources}' \
               f']'

    def get_params(self, works_count: int) -> tuple[int, float, float, int]:
        """
        Return base parameters for model to make new population

        :param works_count:
        :return:
        """
        size_selection = self.size_selection
        if size_selection is None:
            if works_count < 300:
                size_selection = 20
            else:
                size_selection = works_count // 15

        mutate_order = self.mutate_order
        if mutate_order is None:
            if works_count < 300:
                mutate_order = 0.05
            else:
                mutate_order = 2 / math.sqrt(works_count)

        mutate_resources = self.mutate_resources
        if mutate_resources is None:
            if works_count < 300:
                mutate_resources = 0.1
            else:
                mutate_resources = 6 / math.sqrt(works_count)

        size_of_population = self.size_of_population
        if size_of_population is None:
            if works_count < 300:
                size_of_population = 20
            elif 1500 > works_count >= 300:
                size_of_population = 50
            else:
                size_of_population = works_count // 50
        return size_selection, mutate_order, mutate_resources, size_of_population

    def set_use_multiprocessing(self, n_cpu: int):
        """
        Set the number of CPU cores

        :param n_cpu:
        """
        self._n_cpu = n_cpu

    def set_time_border(self, time_border: int):
        self._time_border = time_border

    def set_deadline(self, deadline: Time):
        """
        Set the deadline of tasks

        :param deadline:
        """
        self._deadline = deadline

    def generate_first_population(self, wg: WorkGraph, contractors: list[Contractor]):
        """
        Heuristic algorithm, that generate first population

        :param wg: graph of works
        :param contractors:
        :return:
        """

        def init_k_schedule(scheduler_class, k):
            try:
                return (scheduler_class(work_estimator=self.work_estimator,
                                        resource_optimizer=AverageReqResourceOptimizer(k)).schedule(wg, contractors),
                        list(reversed(prioritization(wg, self.work_estimator))))
            except NoSufficientContractorError:
                return None, None

        if self._deadline is None:
            def init_schedule(scheduler_class):
                try:
                    return (scheduler_class(work_estimator=self.work_estimator).schedule(wg, contractors),
                            list(reversed(prioritization(wg, self.work_estimator))))
                except NoSufficientContractorError:
                    return None, None

            return {
                "heft_end": init_schedule(HEFTScheduler),
                "heft_between": init_schedule(HEFTBetweenScheduler),
                "12.5%": init_k_schedule(HEFTScheduler, 8),
                "25%": init_k_schedule(HEFTScheduler, 4),
                "75%": init_k_schedule(HEFTScheduler, 4 / 3),
                "87.5%": init_k_schedule(HEFTScheduler, 8 / 7)
            }
        else:
            def init_schedule(scheduler_class):
                try:
                    schedule = AverageBinarySearchResourceOptimizingScheduler(
                        scheduler_class(work_estimator=self.work_estimator)
                    ).schedule_with_cache(wg, contractors, self._deadline)[0]
                    return schedule, list(reversed(prioritization(wg, self.work_estimator)))
                except NoSufficientContractorError:
                    return None, None

            return {
                "heft_end": init_schedule(HEFTScheduler),
                "heft_between": init_schedule(HEFTBetweenScheduler),
                "12.5%": init_k_schedule(HEFTScheduler, 8),
                "25%": init_k_schedule(HEFTScheduler, 4),
                "75%": init_k_schedule(HEFTScheduler, 4 / 3),
                "87.5%": init_k_schedule(HEFTScheduler, 8 / 7)
            }

<<<<<<< HEAD
    def schedule_with_cache(self,
                            wg: WorkGraph,
                            contractors: List[Contractor],
                            landscape: LandscapeConfiguration = LandscapeConfiguration(),
=======
    def schedule_with_cache(self, wg: WorkGraph,
                            contractors: list[Contractor],
>>>>>>> 904b6674
                            spec: ScheduleSpec = ScheduleSpec(),
                            validate: bool = False,
                            assigned_parent_time: Time = Time(0),
                            timeline: Timeline | None = None) \
            -> tuple[Schedule, Time, Timeline, list[GraphNode]]:
        """
        Build schedule for received graph of workers and return the current state of schedule
        It's needed to use this method in multy agents model

        :param wg:
        :param contractors:
        :param spec:
        :param validate:
        :param assigned_parent_time:
        :param timeline:
        :return:
        """
        init_schedules = self.generate_first_population(wg, contractors)

        size_selection, mutate_order, mutate_resources, size_of_population = self.get_params(wg.vertex_count)
        worker_pool = get_worker_contractor_pool(contractors)

        scheduled_works, schedule_start_time, timeline, order_nodes = build_schedule(wg,
                                                                                     contractors,
                                                                                     worker_pool,
                                                                                     size_of_population,
                                                                                     self.number_of_generation,
                                                                                     size_selection,
                                                                                     mutate_order,
                                                                                     mutate_resources,
                                                                                     init_schedules,
                                                                                     self.rand,
                                                                                     spec,
                                                                                     self.landscape,
                                                                                     self.fitness_constructor,
                                                                                     self.work_estimator,
                                                                                     n_cpu=self._n_cpu,
                                                                                     assigned_parent_time=assigned_parent_time,
                                                                                     timeline=timeline,
                                                                                     time_border=self._time_border)
        schedule = Schedule.from_scheduled_works(scheduled_works.values(), wg)

        if validate:
            validate_schedule(schedule, wg, contractors)

        return schedule, schedule_start_time, timeline, order_nodes<|MERGE_RESOLUTION|>--- conflicted
+++ resolved
@@ -179,15 +179,10 @@
                 "87.5%": init_k_schedule(HEFTScheduler, 8 / 7)
             }
 
-<<<<<<< HEAD
     def schedule_with_cache(self,
                             wg: WorkGraph,
-                            contractors: List[Contractor],
+                            contractors: list[Contractor],
                             landscape: LandscapeConfiguration = LandscapeConfiguration(),
-=======
-    def schedule_with_cache(self, wg: WorkGraph,
-                            contractors: list[Contractor],
->>>>>>> 904b6674
                             spec: ScheduleSpec = ScheduleSpec(),
                             validate: bool = False,
                             assigned_parent_time: Time = Time(0),
@@ -221,7 +216,6 @@
                                                                                      init_schedules,
                                                                                      self.rand,
                                                                                      spec,
-                                                                                     self.landscape,
                                                                                      self.fitness_constructor,
                                                                                      self.work_estimator,
                                                                                      n_cpu=self._n_cpu,
