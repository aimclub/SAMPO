import math
import random
from copy import deepcopy
from functools import partial
from operator import attrgetter
from typing import Callable, Iterable

import numpy as np
from deap import base, tools
<<<<<<< HEAD
=======
from deap.base import Toolbox
>>>>>>> 5775ac97

from sampo.api.genetic_api import ChromosomeType, FitnessFunction, Individual
from sampo.scheduler.genetic.converter import (convert_schedule_to_chromosome, convert_chromosome_to_schedule,
                                               ScheduleGenerationScheme)
from sampo.scheduler.topological.base import RandomizedTopologicalScheduler
from sampo.scheduler.lft.base import RandomizedLFTScheduler
from sampo.scheduler.utils import WorkerContractorPool
from sampo.schemas.contractor import Contractor
from sampo.schemas.graph import GraphNode, WorkGraph
from sampo.schemas.landscape import LandscapeConfiguration
from sampo.schemas.resources import Worker
from sampo.schemas.schedule import Schedule
from sampo.schemas.schedule_spec import ScheduleSpec
from sampo.schemas.time import Time
from sampo.schemas.time_estimator import WorkTimeEstimator, DefaultWorkEstimator
from sampo.utilities.resource_usage import resources_peaks_sum, resources_costs_sum, resources_sum


<<<<<<< HEAD
# logger = mp.log_to_stderr(logging.DEBUG)


class FitnessFunction(ABC):
    """
    Base class for description of different fitness functions.
    """

    def __init__(self, evaluator: Callable[[list[ChromosomeType]], list[Schedule]]):
        self._evaluator = evaluator

    @abstractmethod
    def evaluate(self, chromosomes: list[ChromosomeType]) -> list[tuple[int | float, ...]]:
        """
        Calculate the value of fitness function of the all chromosomes.
        It is better when value is less.
        """
        ...


=======
>>>>>>> 5775ac97
class TimeFitness(FitnessFunction):
    """
    Fitness function that relies on finish time.
    """
<<<<<<< HEAD

    def evaluate(self, chromosomes: list[ChromosomeType]) -> list[tuple[int]]:
        return [(schedule.execution_time.value,) for schedule in self._evaluator(chromosomes)]
=======
    def evaluate(self, chromosome: ChromosomeType, evaluator: Callable[[ChromosomeType], Schedule]) \
            -> tuple[int | float]:
        schedule = evaluator(chromosome)
        if schedule is None:
            return (Time.inf().value, )
        return (schedule.execution_time.value, )
>>>>>>> 5775ac97


class SumOfResourcesPeaksFitness(FitnessFunction):
    """
    Fitness function that relies on sum of resources peaks usage.
    """

    def __init__(self, resources_names: Iterable[str] | None = None):
        self._resources_names = list(resources_names) if resources_names is not None else None

<<<<<<< HEAD
    @staticmethod
    def prepare(resources_names: Iterable[str]) \
            -> Callable[[Callable[[list[ChromosomeType]], list[Schedule]]], FitnessFunction]:
        """
        Returns the constructor of that fitness function prepared to use in Genetic algorithm
        """
        return partial(SumOfResourcesPeaksFitness, resources_names=resources_names)

    def evaluate(self, chromosomes: list[ChromosomeType]) -> list[tuple[int]]:
        evaluated = self._evaluator(chromosomes)
        return [(resources_peaks_sum(schedule, self._resources_names),) for schedule in evaluated]
=======
    def evaluate(self, chromosome: ChromosomeType, evaluator: Callable[[ChromosomeType], Schedule]) -> tuple[float]:
        schedule = evaluator(chromosome)
        if schedule is None:
            return (Time.inf().value, )
        return (resources_peaks_sum(schedule, self._resources_names), )
>>>>>>> 5775ac97


class SumOfResourcesFitness(FitnessFunction):
    """
    Fitness function that relies on sum of resources usage.
    """

    def __init__(self, resources_names: Iterable[str] | None = None):
        self._resources_names = list(resources_names) if resources_names is not None else None

<<<<<<< HEAD
    @staticmethod
    def prepare(resources_names: Iterable[str]) \
            -> Callable[[Callable[[list[ChromosomeType]], list[Schedule]]], FitnessFunction]:
        """
        Returns the constructor of that fitness function prepared to use in Genetic algorithm
        """
        return partial(SumOfResourcesFitness, resources_names=resources_names)

    def evaluate(self, chromosomes: list[ChromosomeType]) -> list[tuple[int]]:
        evaluated = self._evaluator(chromosomes)
        return [(resources_sum(schedule, self._resources_names),) for schedule in evaluated]
=======
    def evaluate(self, chromosome: ChromosomeType, evaluator: Callable[[ChromosomeType], Schedule]) -> float:
        schedule = evaluator(chromosome)
        if schedule is None:
            return Time.inf().value
        return resources_sum(schedule, self._resources_names)
>>>>>>> 5775ac97


class TimeWithResourcesFitness(FitnessFunction):
    """
    Fitness function that relies on finish time and the set of resources.
    """

    def __init__(self, resources_names: Iterable[str] | None = None):
        self._resources_names = list(resources_names) if resources_names is not None else None

<<<<<<< HEAD
    @staticmethod
    def prepare(resources_names: Iterable[str]) \
            -> Callable[[Callable[[list[ChromosomeType]], list[Schedule]]], FitnessFunction]:
        """
        Returns the constructor of that fitness function prepared to use in Genetic algorithm
        """
        return partial(TimeWithResourcesFitness, resources_names=resources_names)

    def evaluate(self, chromosomes: list[ChromosomeType]) -> list[tuple[int]]:
        evaluated = self._evaluator(chromosomes)
        return [(schedule.execution_time.value + resources_peaks_sum(schedule, self._resources_names),)
                for schedule in evaluated]
=======
    def evaluate(self, chromosome: ChromosomeType, evaluator: Callable[[ChromosomeType], Schedule]) -> float:
        schedule = evaluator(chromosome)
        if schedule is None:
            return Time.inf().value
        return schedule.execution_time.value + resources_peaks_sum(schedule, self._resources_names)
>>>>>>> 5775ac97


class DeadlineResourcesFitness(FitnessFunction):
    """
    The fitness function is dependent on the set of resources and requires the end time to meet the deadline.
    """

    def __init__(self,
                 deadline: Time,
                 resources_names: Iterable[str] | None = None):
        self._deadline = deadline
        self._resources_names = list(resources_names) if resources_names is not None else None

<<<<<<< HEAD
    @staticmethod
    def prepare(deadline: Time, resources_names: Iterable[str] | None = None) \
            -> Callable[[Callable[[list[ChromosomeType]], list[Schedule]]], FitnessFunction]:
        """
        Returns the constructor of that fitness function prepared to use in Genetic algorithm
        """
        return partial(DeadlineResourcesFitness, deadline, resources_names=resources_names)

    def evaluate(self, chromosomes: list[ChromosomeType]) -> list[tuple[float]]:
        evaluated = self._evaluator(chromosomes)
        return [(resources_peaks_sum(schedule, self._resources_names)
                * max(1.0, schedule.execution_time.value / self._deadline.value),)
                for schedule in evaluated]
=======
    def evaluate(self, chromosome: ChromosomeType, evaluator: Callable[[ChromosomeType], Schedule]) \
            -> tuple[int | float]:
        schedule = evaluator(chromosome)
        if schedule is None:
            return (Time.inf().value, )
        return (resources_peaks_sum(schedule, self._resources_names) \
                    * max(1.0, schedule.execution_time.value / self._deadline.value), )
>>>>>>> 5775ac97


class DeadlineCostFitness(FitnessFunction):
    """
    The fitness function is dependent on the cost of resources and requires the end time to meet the deadline.
    """

    def __init__(self,
                 deadline: Time,
                 resources_names: Iterable[str] | None = None):
        self._deadline = deadline
        self._resources_names = list(resources_names) if resources_names is not None else None

<<<<<<< HEAD
    @staticmethod
    def prepare(deadline: Time, resources_names: Iterable[str] | None = None) \
            -> Callable[[Callable[[list[ChromosomeType]], list[Schedule]]], FitnessFunction]:
        """
        Returns the constructor of that fitness function prepared to use in Genetic algorithm
        """
        return partial(DeadlineCostFitness, deadline, resources_names=resources_names)

    def evaluate(self, chromosomes: list[ChromosomeType]) -> list[tuple[float]]:
        evaluated = self._evaluator(chromosomes)
        # TODO Integrate cost calculation to native module
        return [(resources_costs_sum(schedule, self._resources_names)
                * max(1.0, schedule.execution_time.value / self._deadline.value),)
                for schedule in evaluated]
=======
    def evaluate(self, chromosome: ChromosomeType, evaluator: Callable[[ChromosomeType], Schedule]) \
            -> tuple[int | float]:
        schedule = evaluator(chromosome)
        if schedule is None:
            return (Time.inf().value, )
        return (resources_costs_sum(schedule, self._resources_names) \
                * max(1.0, schedule.execution_time.value / self._deadline.value), )

>>>>>>> 5775ac97

class TimeAndResourcesFitness(FitnessFunction):
    """
    Bi-objective fitness function of finish time and sum of resources peaks.
    """

<<<<<<< HEAD
class TimeAndResourcesFitness(FitnessFunction):
    """
    Bi-objective fitness function of finish time and sum of resources peaks.
    """

    def __init__(self, evaluator: Callable[[list[ChromosomeType]], list[Schedule]],
                 resources_names: Iterable[str] | None = None):
        super().__init__(evaluator)
        self._resources_names = list(resources_names) if resources_names is not None else None

    @staticmethod
    def prepare(resources_names: Iterable[str]) \
            -> Callable[[Callable[[list[ChromosomeType]], list[Schedule]]], FitnessFunction]:
        """
        Returns the constructor of that fitness function prepared to use in Genetic algorithm
        """
        return partial(TimeAndResourcesFitness, resources_names=resources_names)

    def evaluate(self, chromosomes: list[ChromosomeType]) -> list[tuple[int, int]]:
        evaluated = self._evaluator(chromosomes)
        return [(schedule.execution_time.value, resources_peaks_sum(schedule, self._resources_names))
                for schedule in evaluated]


class Individual(list):
    def __init__(self, individual_fitness_constructor: Callable[[], base.Fitness], chromosome: ChromosomeType):
        super().__init__(chromosome)
        self.fitness = individual_fitness_constructor()

    @staticmethod
    def prepare(individual_fitness_constructor: Callable[[], base.Fitness]) -> Callable[[ChromosomeType], list]:
        """
        Returns the constructor of Individual prepared to use in Genetic algorithm
        """
        return partial(Individual, individual_fitness_constructor)
=======
    def __init__(self, resources_names: Iterable[str] | None = None):
        self._resources_names = list(resources_names) if resources_names is not None else None

    def evaluate(self, chromosome: ChromosomeType, evaluator: Callable[[ChromosomeType], Schedule]) \
            -> tuple[int, int]:
        schedule = evaluator(chromosome)
        if schedule is None:
            return Time.inf().value, Time.inf().value
        return schedule.execution_time.value, resources_peaks_sum(schedule, self._resources_names)
>>>>>>> 5775ac97


def init_toolbox(wg: WorkGraph,
                 contractors: list[Contractor],
                 worker_pool: WorkerContractorPool,
                 landscape: LandscapeConfiguration,
                 index2node: dict[int, GraphNode],
                 work_id2index: dict[str, int],
                 worker_name2index: dict[str, int],
                 index2contractor_obj: dict[int, Contractor],
                 index2zone: dict[int, str],
                 init_chromosomes: dict[str, tuple[ChromosomeType, float, ScheduleSpec]],
                 mut_order_pb: float,
                 mut_res_pb: float,
                 mut_zone_pb: float,
                 statuses_available: int,
                 selection_size: int,
                 rand: random.Random,
                 spec: ScheduleSpec,
                 worker_pool_indices: dict[int, dict[int, Worker]],
                 contractor2index: dict[str, int],
                 contractor_borders: np.ndarray,
                 node_indices: list[int],
                 parents: dict[int, set[int]],
                 children: dict[int, set[int]],
                 resources_border: np.ndarray,
                 assigned_parent_time: Time = Time(0),
                 fitness_weights: tuple[int | float, ...] = (-1,),
                 work_estimator: WorkTimeEstimator = DefaultWorkEstimator(),
                 sgs_type: ScheduleGenerationScheme = ScheduleGenerationScheme.Parallel,
                 only_lft_initialization: bool = False,
                 is_multiobjective: bool = False) -> base.Toolbox:
    """
    Object, that include set of functions (tools) for genetic model and other functions related to it.
    list of parameters that received this function is sufficient and complete to manipulate with genetic algorithm

    :return: Object, included tools for genetic algorithm
    """
    toolbox = base.Toolbox()
    toolbox.register('register_individual_constructor', register_individual_constructor, toolbox=toolbox)
    toolbox.register_individual_constructor(fitness_weights)
    # generate chromosome
    toolbox.register('generate_chromosome', generate_chromosome, wg=wg, contractors=contractors,
                     work_id2index=work_id2index, worker_name2index=worker_name2index,
                     contractor2index=contractor2index, contractor_borders=contractor_borders, spec=spec,
                     init_chromosomes=init_chromosomes, rand=rand, work_estimator=work_estimator, landscape=landscape)

    # create population
<<<<<<< HEAD
    # toolbox.register('population', tools.initRepeat, list, lambda: toolbox.generate_chromosome())
    toolbox.register('population_chromosomes', generate_chromosomes, wg=wg, contractors=contractors,
=======
    toolbox.register('population', generate_chromosomes, wg=wg, contractors=contractors,
>>>>>>> 5775ac97
                     work_id2index=work_id2index, worker_name2index=worker_name2index,
                     contractor2index=contractor2index, contractor_borders=contractor_borders, spec=spec,
                     init_chromosomes=init_chromosomes, rand=rand, work_estimator=work_estimator, landscape=landscape,
                     only_lft_initialization=only_lft_initialization, toolbox=toolbox)
    # selection
    selection = tools.selNSGA2 if is_multiobjective else select_new_population
<<<<<<< HEAD
    toolbox.register('select', selection, k=population_size)
=======
    toolbox.register('select', selection, k=selection_size)
>>>>>>> 5775ac97
    # combined crossover
    toolbox.register('mate', mate, rand=rand, toolbox=toolbox)
    # combined mutation
    toolbox.register('mutate', mutate, order_mutpb=mut_order_pb, res_mutpb=mut_res_pb, zone_mutpb=mut_zone_pb,
                     rand=rand, parents=parents, children=children, resources_border=resources_border,
                     statuses_available=statuses_available)
    # crossover for order
    toolbox.register('mate_order', mate_scheduling_order, rand=rand, toolbox=toolbox)
    # mutation for order
    toolbox.register('mutate_order', mutate_scheduling_order, mutpb=mut_order_pb, rand=rand, parents=parents,
                     children=children)
    # crossover for resources
    toolbox.register('mate_resources', mate_resources, rand=rand, toolbox=toolbox)
    # mutation for resources
    toolbox.register('mutate_resources', mutate_resources, resources_border=resources_border,
                     mutpb=mut_res_pb, rand=rand)
    # mutation for resource borders
    toolbox.register('mutate_resource_borders', mutate_resource_borders, contractor_borders=contractor_borders,
                     mutpb=mut_res_pb, rand=rand)
    toolbox.register('mate_post_zones', mate_for_zones, rand=rand, toolbox=toolbox)
    toolbox.register('mutate_post_zones', mutate_for_zones, rand=rand, mutpb=mut_zone_pb,
                     statuses_available=landscape.zone_config.statuses.statuses_available())

    toolbox.register('validate', is_chromosome_correct, node_indices=node_indices, parents=parents,
                     contractor_borders=contractor_borders)
    toolbox.register('schedule_to_chromosome', convert_schedule_to_chromosome,
                     work_id2index=work_id2index, worker_name2index=worker_name2index,
                     contractor2index=contractor2index, contractor_borders=contractor_borders, spec=spec,
                     landscape=landscape)
<<<<<<< HEAD
=======
    toolbox.register('evaluate_chromosome', evaluate, wg=wg, toolbox=toolbox)
>>>>>>> 5775ac97
    toolbox.register('chromosome_to_schedule', convert_chromosome_to_schedule, worker_pool=worker_pool,
                     index2node=index2node, index2contractor=index2contractor_obj,
                     worker_pool_indices=worker_pool_indices, assigned_parent_time=assigned_parent_time,
                     work_estimator=work_estimator, worker_name2index=worker_name2index,
                     contractor2index=contractor2index, index2zone=index2zone,
                     landscape=landscape, sgs_type=sgs_type)
<<<<<<< HEAD
    toolbox.register('copy_individual', lambda ind: toolbox.Individual(copy_chromosome(ind)))
=======
    toolbox.register('copy_individual', copy_individual, toolbox=toolbox)
>>>>>>> 5775ac97

    return toolbox


<<<<<<< HEAD
def register_individual_constructor(fitness_weights: tuple[int | float, ...], toolbox: base.Toolbox):
    class IndividualFitness(base.Fitness):
        weights = fitness_weights
=======
def evaluate(chromosome: ChromosomeType, wg: WorkGraph, toolbox: Toolbox) -> Schedule | None:
    if toolbox.validate(chromosome):
        sworks = toolbox.chromosome_to_schedule(chromosome)[0]
        return Schedule.from_scheduled_works(sworks.values(), wg)
    else:
        return None
>>>>>>> 5775ac97

    toolbox.register('Individual', Individual.prepare(IndividualFitness))

<<<<<<< HEAD

def copy_chromosome(ind: ChromosomeType) -> ChromosomeType:
    return ind[0].copy(), ind[1].copy(), ind[2].copy(), deepcopy(ind[3]), ind[4].copy()
=======
def register_individual_constructor(fitness_weights: tuple[int | float, ...], toolbox: base.Toolbox):
    class IndividualFitness(base.Fitness):
        weights = fitness_weights

    toolbox.register('Individual', Individual.prepare(IndividualFitness))


def copy_individual(ind: Individual, toolbox: Toolbox) -> Individual:
    return toolbox.Individual(
        (ind[0].copy(), ind[1].copy(), ind[2].copy(), deepcopy(ind[3]), ind[4].copy())
    )
>>>>>>> 5775ac97


def generate_chromosomes(n: int,
                         wg: WorkGraph,
                         contractors: list[Contractor],
                         spec: ScheduleSpec,
                         work_id2index: dict[str, int],
                         worker_name2index: dict[str, int],
                         contractor2index: dict[str, int],
                         contractor_borders: np.ndarray,
                         init_chromosomes: dict[str, tuple[ChromosomeType, float, ScheduleSpec]],
                         rand: random.Random,
<<<<<<< HEAD
=======
                         toolbox: Toolbox,
>>>>>>> 5775ac97
                         work_estimator: WorkTimeEstimator = None,
                         landscape: LandscapeConfiguration = LandscapeConfiguration(),
                         only_lft_initialization: bool = False) -> list[ChromosomeType]:
    """
    Generates n chromosomes.
    Do not use `generate_chromosome` function.
    """

    def randomized_init(is_topological: bool = False) -> ChromosomeType:
        if is_topological:
            schedule = RandomizedTopologicalScheduler(work_estimator, int(rand.random() * 1000000)) \
                .schedule(wg, contractors, landscape=landscape)
        else:
            schedule = RandomizedLFTScheduler(work_estimator=work_estimator, rand=rand).schedule(wg, contractors, spec,
                                                                                                 landscape=landscape)
        return convert_schedule_to_chromosome(work_id2index, worker_name2index,
                                              contractor2index, contractor_borders, schedule, spec, landscape)

    if only_lft_initialization:
        chromosomes = [randomized_init(is_topological=False) for _ in range(n - 1)]
        chromosomes.append(init_chromosomes['lft'][0])
        return chromosomes

    count_for_specified_types = (n // 3) // len(init_chromosomes)
    count_for_specified_types = count_for_specified_types if count_for_specified_types > 0 else 1
    weights = [importance for _, importance, _ in init_chromosomes.values()]
    sum_of_weights = sum(weights)
    weights = [weight / sum_of_weights for weight in weights]

    counts = [math.ceil(count_for_specified_types * weight) for weight in weights]
    sum_counts_for_specified_types = sum(counts)

    count_for_topological = n // 2 - sum_counts_for_specified_types
    count_for_topological = count_for_topological if count_for_topological > 0 else 1
    counts.append(count_for_topological)

    count_for_rand_lft = n - count_for_topological - sum_counts_for_specified_types
    count_for_rand_lft = count_for_rand_lft if count_for_rand_lft > 0 else 1
    counts.append(count_for_rand_lft)

    chromosome_types = rand.sample(list(init_chromosomes.keys()) + ['topological', 'rand_lft'], k=n, counts=counts)

    chromosomes = []

    for generated_type in chromosome_types:
        match generated_type:
            case 'topological':
                ind = randomized_init(is_topological=True)
            case 'rand_lft':
                ind = randomized_init(is_topological=False)
            case _:
                ind = init_chromosomes[generated_type][0]

        ind = toolbox.Individual(ind)
        chromosomes.append(ind)

    return chromosomes[:n]


def generate_chromosome(wg: WorkGraph,
                        contractors: list[Contractor],
                        work_id2index: dict[str, int],
                        worker_name2index: dict[str, int],
                        contractor2index: dict[str, int],
                        contractor_borders: np.ndarray,
                        init_chromosomes: dict[str, tuple[ChromosomeType, float, ScheduleSpec]],
                        spec: ScheduleSpec,
                        rand: random.Random,
                        work_estimator: WorkTimeEstimator = DefaultWorkEstimator(),
                        landscape: LandscapeConfiguration = LandscapeConfiguration()) -> ChromosomeType:
    """
    It is necessary to generate valid scheduling, which are satisfied to current dependencies
    That's why will be used the approved order of works (HEFT order and Topological sorting)
    Topological sorts are generating always different
    HEFT is always the same(now not)
    HEFT we will choose in 30% of attempts
    Topological in others
    """

    def randomized_init() -> ChromosomeType:
        schedule = RandomizedTopologicalScheduler(work_estimator,
                                                  int(rand.random() * 1000000)) \
            .schedule(wg, contractors, spec, landscape=landscape)
        return convert_schedule_to_chromosome(work_id2index, worker_name2index,
                                              contractor2index, contractor_borders, schedule, spec, landscape)

    chance = rand.random()
    if chance < 0.2:
        chromosome = init_chromosomes['heft_end'][0]
    elif chance < 0.4:
        chromosome = init_chromosomes['heft_between'][0]
    elif chance < 0.5:
        chromosome = init_chromosomes['12.5%'][0]
    elif chance < 0.6:
        chromosome = init_chromosomes['25%'][0]
    elif chance < 0.7:
        chromosome = init_chromosomes['75%'][0]
    elif chance < 0.8:
        chromosome = init_chromosomes['87.5%'][0]
    else:
        chromosome = randomized_init()

    return chromosome


def select_new_population(population: list[Individual], k: int) -> list[Individual]:
    """
    Selection operator for genetic algorithm.
    Select top k individuals in population.
    """
    population = sorted(population, key=attrgetter('fitness'), reverse=True)
    return population[:k]


def is_chromosome_correct(ind: Individual, node_indices: list[int], parents: dict[int, set[int]],
                          contractor_borders: np.ndarray) -> bool:
    """
    Check correctness of works order and contractors borders.
    """
    return is_chromosome_order_correct(ind, parents) and \
        is_chromosome_contractors_correct(ind, node_indices, contractor_borders)


def is_chromosome_order_correct(ind: Individual, parents: dict[int, set[int]]) -> bool:
    """
    Checks that assigned order of works are topologically correct.
    """
    work_order = ind[0]
    used = set()
    for work_index in work_order:
        used.add(work_index)
        if not parents[work_index].issubset(used):
            # logger.error(f'Order validation failed: {work_order}')
            return False
    return True


def is_chromosome_contractors_correct(ind: Individual, work_indices: Iterable[int],
                                      contractor_borders: np.ndarray) -> bool:
    """
    Checks that assigned contractors can supply assigned workers.
    """
    if not work_indices:
        return True
    resources = ind[1][work_indices]
    # sort resource part of chromosome by contractor ids
    resources = resources[resources[:, -1].argsort()]
    # get unique contractors and indexes where they start
    contractors, indexes = np.unique(resources[:, -1], return_index=True)
    # get borders of received contractors from chromosome
    chromosome_borders = ind[2][contractors]
    # split resources to get parts grouped by contractor parts
    res_grouped_by_contractor = np.split(resources[:, :-1], indexes[1:])
    # for each grouped parts take maximum for each resource
    max_of_res_by_contractor = np.array([r.max(axis=0) for r in res_grouped_by_contractor])
    return (max_of_res_by_contractor <= chromosome_borders).all() and \
        (chromosome_borders <= contractor_borders[contractors]).all()


def get_order_part(order: np.ndarray, other_order: np.ndarray) -> np.ndarray:
    """
    Get a new part in topologic order for chromosome.
    This function is needed to make crossover for order.
    """
    order = set(order)
    return np.array([node for node in other_order if node not in order])


<<<<<<< HEAD
def mate_scheduling_order(ind1: ChromosomeType, ind2: ChromosomeType, rand: random.Random,
                          copy: bool = True) -> tuple[ChromosomeType, ChromosomeType]:
=======
def mate_scheduling_order(ind1: Individual, ind2: Individual, rand: random.Random,
                          toolbox: Toolbox, copy: bool = True) -> tuple[Individual, Individual]:
>>>>>>> 5775ac97
    """
    Two-Point crossover for order.

    :param ind1: first individual
    :param ind2: second individual
    :param rand: the rand object used for randomized operations
    :param toolbox: toolbox
    :param copy: if True individuals will be copied before mating so as not to change them

    :return: two mated individuals
    """
<<<<<<< HEAD
    child1, child2 = (copy_chromosome(ind1), copy_chromosome(ind2)) if copy else (ind1, ind2)
=======
    child1, child2 = (toolbox.copy_individual(ind1), toolbox.copy_individual(ind2)) if copy else (ind1, ind2)
>>>>>>> 5775ac97

    order1, order2 = child1[0], child2[0]
    parent1 = ind1[0].copy()

    min_mating_amount = len(order1) // 4

    two_point_order_crossover(order1, order2, min_mating_amount, rand)
    two_point_order_crossover(order2, parent1, min_mating_amount, rand)

    return toolbox.Individual(child1), toolbox.Individual(child2)


def two_point_order_crossover(child: np.ndarray, other_parent: np.ndarray, min_mating_amount: int, rand: random.Random):
    """
    This faction realizes Two-Point crossover for order.

    :param child: order to which implements crossover, it is equal to order of first parent.
    :param other_parent: order of second parent from which mating part will be taken.
    :param min_mating_amount: minimum amount of mating part
    :param rand: the rand object used for randomized operations

    :return: child mated with other parent
    """
    # randomly select mating amount for child
    mating_amount = rand.randint(min_mating_amount, 3 * min_mating_amount)
    if mating_amount > 1:
        # based on received mating amount randomly select the points between which the crossover will take place
        crossover_head_point = rand.randint(1, mating_amount - 1)
        crossover_tail_point = mating_amount - crossover_head_point

        # get mating order part from parent
        ind_new_part = get_order_part(np.concatenate((child[:crossover_head_point], child[-crossover_tail_point:])),
                                      other_parent)
        # update mating part to received values
        child[crossover_head_point:-crossover_tail_point] = ind_new_part

    return child


def mutate_scheduling_order(ind: Individual, mutpb: float, rand: random.Random,
                            parents: dict[int, set[int]], children: dict[int, set[int]]) -> Individual:
    """
    Mutation operator for works scheduling order.

    :param ind: the individual to be mutated
    :param mutpb: probability of gene mutation
    :param rand: the rand object used for randomized operations
    :param parents: mapping object of works and their parent-works to create valid order
    :param children: mapping object of works and their children-works to create valid order

    :return: mutated individual
    """
    order = ind[0]
    # number of possible mutations = number of works except start and finish works
    num_possible_muts = len(order) - 2
    # generate mask of works to mutate based on mutation probability
    mask = np.array([rand.random() < mutpb for _ in range(num_possible_muts)])
    if mask.any():
        # get indexes of works to mutate based on generated mask
        # +1 because start work was not taken into account in mask generation
        indexes_of_works_to_mutate = np.where(mask)[0] + 1
        # shuffle order of mutations
        rand.shuffle(indexes_of_works_to_mutate)
        # get works to mutate based on shuffled indexes
        works_to_mutate = order[indexes_of_works_to_mutate]
        for work in works_to_mutate:
            # pop index of the current work
            i, indexes_of_works_to_mutate = indexes_of_works_to_mutate[0], indexes_of_works_to_mutate[1:]
            # find max index of parent of the current work
            # +1 because insertion should be righter
            i_parent = np.max(np.where(np.isin(order[:i], list(parents[work]), assume_unique=True))[0],
                              initial=i - 1) + 1
            # find min index of child of the current work
            # +i because the slice [i + 1:] was taken, and +1 is not needed because these indexes will be shifted left
            # after current work deletion
            i_children = np.min(np.where(np.isin(order[i + 1:], list(children[work]), assume_unique=True))[0],
                                initial=0) + i
            if i_parent == i_children:
                # if child and parent indexes are equal then no mutation can be done
                continue
            else:
                # shift work indexes (which are to the right of the current index) to the left
                # after the current work deletion
                indexes_of_works_to_mutate[indexes_of_works_to_mutate > i] -= 1
                # range potential indexes to insert the current work
                choices = np.concatenate((np.arange(i_parent, i), np.arange(i + 1, i_children + 1)))
                # set weights to potential indexes based on their distance from the current one
                weights = 1 / np.abs(choices - i)
                # generate new index for the current work
                new_i = rand.choices(choices, weights=weights)[0]
                # delete current work from current index, insert in new generated index and update scheduling order
                # in chromosome
                order[:] = np.insert(np.delete(order, i), new_i, work)
                # shift work indexes (which are to the right or equal to the new index) to the right
                # after the current work insertion in new generated index
                indexes_of_works_to_mutate[indexes_of_works_to_mutate >= new_i] += 1

    return ind


def mate_resources(ind1: Individual, ind2: Individual, rand: random.Random,
                   optimize_resources: bool, toolbox: Toolbox, copy: bool = True) -> tuple[Individual, Individual]:
    """
    One-Point crossover for resources.

    :param ind1: first individual
    :param ind2: second individual
    :param optimize_resources: if True resource borders should be changed after mating
    :param rand: the rand object used for randomized operations
    :param copy: if True individuals will be copied before mating so as not to change them
    :param toolbox: toolbox

    :return: two mated individuals
    """
<<<<<<< HEAD
    child1, child2 = (copy_chromosome(ind1), copy_chromosome(ind2)) if copy else (ind1, ind2)
=======
    child1, child2 = (toolbox.copy_individual(ind1), toolbox.copy_individual(ind2)) if copy else (ind1, ind2)
>>>>>>> 5775ac97

    res1, res2 = child1[1], child2[1]
    num_works = len(res1)
    min_mating_amount = num_works // 4
    cxpoint = rand.randint(min_mating_amount, num_works - min_mating_amount)
    mate_positions = rand.sample(range(num_works), cxpoint)

    res1[mate_positions], res2[mate_positions] = res2[mate_positions], res1[mate_positions]

    if optimize_resources:
        for res, child in zip([res1, res2], [child1, child2]):
            mated_resources = res[mate_positions]
            # take contractors from mated positions
            contractors = np.unique(mated_resources[:, -1])
            # take maximum from borders of these contractors in two chromosomes to maintain validity
            # and update current child borders on received maximum
            child[2][contractors] = np.stack((child1[2][contractors], child2[2][contractors]), axis=0).max(axis=0)

    return toolbox.Individual(child1), toolbox.Individual(child2)


def mutate_resources(ind: Individual, mutpb: float, rand: random.Random,
                     resources_border: np.ndarray) -> Individual:
    """
    Mutation function for resources.
    It changes selected numbers of workers in random work in a certain interval for this work.

    :param ind: the individual to be mutated
    :param resources_border: low and up borders of resources amounts
    :param mutpb: probability of gene mutation
    :param rand: the rand object used for randomized operations

    :return: mutated individual
    """
    res = ind[1]
    num_works = len(res)

    num_contractors = len(ind[2])
    if num_contractors > 1:
        mask = np.array([rand.random() < mutpb for _ in range(num_works)])
        if mask.any():
            # generate new contractors in the number of received True values of mask
            new_contractors = np.array([rand.randint(0, num_contractors - 1) for _ in range(mask.sum())])
            # obtain a new mask of correspondence
            # between the borders of the received contractors and the assigned resources
            contractor_mask = (res[mask, :-1] <= ind[2][new_contractors]).all(axis=1)
            # update contractors by received mask
            new_contractors = new_contractors[contractor_mask]
            # update mask by new mask
            mask[mask] &= contractor_mask
            # mutate contractors
            res[mask, -1] = new_contractors

    num_res = len(res[0, :-1])
    res_indexes = np.arange(0, num_res)
    works_indexes = np.arange(0, num_works)
    masks = np.array([[rand.random() < mutpb for _ in range(num_res)] for _ in range(num_works)])
    # mask of works where at least one resource should be mutated
    mask = masks.any(axis=1)

    if not mask.any():
        # if no True value in mask then no mutation can be done
        return ind

    # get works indexes where mutation should be done and their masks of resources to be mutated
    works_indexes, masks = works_indexes[mask], masks[mask]
    # get up borders of resources of works where mutation should be done
    # by taking minimum (borders of the contractors assigned to them) and (maximum values of resources for these works)
    res_up_borders = np.stack((resources_border[1].T[mask], ind[2][res[mask, -1]]), axis=0).min(axis=0)
    # get minimum values of resources for these works
    res_low_borders = resources_border[0].T[mask]
    # if low border and up border are equal then no mutation can be done
    # update masks by checking this condition
    masks &= res_up_borders != res_low_borders
    # update mask of works where mutation should be done
    mask = masks.any(axis=1)

    # make mutation of resources
    mutate_values(res, works_indexes[mask], res_indexes, res_low_borders[mask],
                  res_up_borders[mask], masks[mask], -1, rand)

    return ind


def mate(ind1: Individual, ind2: Individual, optimize_resources: bool, rand: random.Random, toolbox: Toolbox) \
        -> tuple[Individual, Individual]:
    """
    Combined crossover function of Two-Point crossover for order, One-Point crossover for resources
    and One-Point crossover for zones.

    :param ind1: first individual
    :param ind2: second individual
    :param optimize_resources: if True resource borders should be changed after mating
    :param rand: the rand object used for randomized operations
    :param toolbox: toolbox

    :return: two mated individuals
    """
    child1, child2 = mate_scheduling_order(ind1, ind2, rand, toolbox, copy=True)
    child1, child2 = mate_resources(child1, child2, rand, optimize_resources, toolbox, copy=False)
    # TODO Make better crossover for zones and uncomment this
    # child1, child2 = mate_for_zones(child1, child2, rand, copy=False)

    return toolbox.Individual(child1), toolbox.Individual(child2)


def mutate(ind: Individual, resources_border: np.ndarray, parents: dict[int, set[int]],
           children: dict[int, set[int]], statuses_available: int,
           order_mutpb: float, res_mutpb: float, zone_mutpb: float,
           rand: random.Random) -> Individual:
    """
    Combined mutation function of mutation for order, mutation for resources and mutation for zones.

    :param ind: the individual to be mutated
    :param resources_border: low and up borders of resources amounts
    :param parents: mapping object of works and their parent-works to create valid order
    :param children: mapping object of works and their children-works to create valid order
    :param statuses_available: number of statuses available
    :param order_mutpb: probability of order's gene mutation
    :param res_mutpb: probability of resources' gene mutation
    :param zone_mutpb: probability of zones' gene mutation
    :param rand: the rand object used for randomized operations

    :return: mutated individual
    """
    mutant = mutate_scheduling_order(ind, order_mutpb, rand, parents, children)
    mutant = mutate_resources(mutant, res_mutpb, rand, resources_border)
    # TODO Make better mutation for zones and uncomment this
    # mutant = mutate_for_zones(mutant, statuses_available, zone_mutpb, rand)

    return mutant


def mutate_resource_borders(ind: Individual, mutpb: float, rand: random.Random,
                            contractor_borders: np.ndarray) -> Individual:
    """
    Mutation function for contractors' resource borders.

    :param ind: the individual to be mutated
    :param contractor_borders: up borders of contractors capacity
    :param mutpb: probability of gene mutation
    :param rand: the rand object used for randomized operations

    :return: mutated individual
    """
    borders = ind[2]
    res = ind[1]
    num_res = len(res[0, :-1])
    res_indexes = np.arange(0, num_res)
    # sort resource part of chromosome by contractor ids
    resources = res[res[:, -1].argsort()]
    # get unique contractors and indexes where they start
    contractors, indexes = np.unique(resources[:, -1], return_index=True)
    # split resources to get parts grouped by contractor parts
    res_grouped_by_contractor = np.split(resources[:, :-1], indexes[1:])
    masks = np.array([[rand.random() < mutpb for _ in range(num_res)] for _ in contractors])
    # mask of contractors where at least one resource border should be mutated
    mask = masks.any(axis=1)

    if not mask.any():
        # if no True value in mask then no mutation can be done
        return ind

    # get contractors where mutation should be done and their masks of resource borders to be mutated
    contractors, masks = contractors[mask], masks[mask]
    # get maximum values of resource borders for received contractors
    contractor_up_borders = contractor_borders[contractors]
    # get minimum values of resource borders of contractors where mutation should be done
    # by taking maximum of assigned resources for works which have contractor that should be mutated
    contractor_low_borders = np.array([r.max(axis=0) for r, is_mut in zip(res_grouped_by_contractor, mask) if is_mut])
    # if minimum and maximum values are equal then no mutation can be done
    # update masks by checking this condition
    masks &= contractor_up_borders != contractor_low_borders
    # update mask of contractors where mutation should be done
    mask = masks.any(axis=1)

    # make mutation of resource borders
    mutate_values(borders, contractors[mask], res_indexes,
                  contractor_low_borders[mask], contractor_up_borders[mask],
                  masks[mask], len(res_indexes), rand)

    return ind


def mutate_values(chromosome_part: np.ndarray, row_indexes: np.ndarray, col_indexes: np.ndarray,
                  low_borders: np.ndarray, up_borders: np.ndarray, masks: np.ndarray, mut_part: int,
                  rand: random.Random) -> None:
    """
    Changes numeric values in m x n part of chromosome.
    This function is needed to make mutation for resources and resource borders.
    """
    for row_index, l_borders, u_borders, row_mask in zip(row_indexes, low_borders, up_borders, masks):
        cur_row = chromosome_part[row_index]
        for col_index, current_amount, l_border, u_border in zip(col_indexes[row_mask], cur_row[:mut_part][row_mask],
                                                                 l_borders[row_mask], u_borders[row_mask]):
            # range new potential amount except current amount
            choices = np.concatenate((np.arange(l_border, current_amount),
                                      np.arange(current_amount + 1, u_border + 1)))
            # set weights to potential amounts based on their distance from the current one
            weights = 1 / np.abs(choices - current_amount)
            cur_row[col_index] = rand.choices(choices, weights=weights)[0]


<<<<<<< HEAD
def mate_for_zones(ind1: ChromosomeType, ind2: ChromosomeType, rand: random.Random,
                   copy: bool = True) -> tuple[ChromosomeType, ChromosomeType]:
=======
def mate_for_zones(ind1: Individual, ind2: Individual, rand: random.Random,
                   toolbox: Toolbox, copy: bool = True) -> tuple[Individual, Individual]:
>>>>>>> 5775ac97
    """
    CxOnePoint for zones

    :param ind1: first individual
    :param ind2: second individual
    :param rand: the rand object used for randomized operations
    :param copy: if True individuals will be copied before mating so as not to change them
    :param toolbox: toolbox

    :return: two mated individuals
    """
<<<<<<< HEAD
    child1, child2 = (copy_chromosome(ind1), copy_chromosome(ind2)) if copy else (ind1, ind2)
=======
    child1, child2 = (toolbox.copy_individual(ind1), toolbox.copy_individual(ind2)) if copy else (ind1, ind2)
>>>>>>> 5775ac97

    zones1 = child1[4]
    zones2 = child2[4]

    if zones1.size:
        num_works = len(zones1)
        border = num_works // 4
        cxpoint = rand.randint(border, num_works - border)

        mate_positions = rand.sample(range(num_works), cxpoint)

        zones1[mate_positions], zones2[mate_positions] = zones2[mate_positions], zones1[mate_positions]

    return toolbox.Individual(child1), toolbox.Individual(child2)


def mutate_for_zones(ind: Individual, mutpb: float, rand: random.Random, statuses_available: int) -> Individual:
    """
    Mutation function for zones.
    It changes selected numbers of zones in random work in a certain interval from available statuses.

    :param ind: the individual to be mutated
    :param mutpb: probability of gene mutation
    :param rand: the rand object used for randomized operations
    :param statuses_available: number of statuses available

    :return: mutated individual
    """
    # select random number from interval from min to max from uniform distribution
    zones = ind[4]
    if zones.size:
        mask = np.array([[rand.random() < mutpb for _ in range(zones.shape[1])] for _ in range(zones.shape[0])])
        new_zones = np.array([rand.randint(0, statuses_available - 1) for _ in range(mask.sum())])
        zones[mask] = new_zones

    return ind<|MERGE_RESOLUTION|>--- conflicted
+++ resolved
@@ -7,10 +7,7 @@
 
 import numpy as np
 from deap import base, tools
-<<<<<<< HEAD
-=======
 from deap.base import Toolbox
->>>>>>> 5775ac97
 
 from sampo.api.genetic_api import ChromosomeType, FitnessFunction, Individual
 from sampo.scheduler.genetic.converter import (convert_schedule_to_chromosome, convert_chromosome_to_schedule,
@@ -29,45 +26,16 @@
 from sampo.utilities.resource_usage import resources_peaks_sum, resources_costs_sum, resources_sum
 
 
-<<<<<<< HEAD
-# logger = mp.log_to_stderr(logging.DEBUG)
-
-
-class FitnessFunction(ABC):
-    """
-    Base class for description of different fitness functions.
-    """
-
-    def __init__(self, evaluator: Callable[[list[ChromosomeType]], list[Schedule]]):
-        self._evaluator = evaluator
-
-    @abstractmethod
-    def evaluate(self, chromosomes: list[ChromosomeType]) -> list[tuple[int | float, ...]]:
-        """
-        Calculate the value of fitness function of the all chromosomes.
-        It is better when value is less.
-        """
-        ...
-
-
-=======
->>>>>>> 5775ac97
 class TimeFitness(FitnessFunction):
     """
     Fitness function that relies on finish time.
     """
-<<<<<<< HEAD
-
-    def evaluate(self, chromosomes: list[ChromosomeType]) -> list[tuple[int]]:
-        return [(schedule.execution_time.value,) for schedule in self._evaluator(chromosomes)]
-=======
     def evaluate(self, chromosome: ChromosomeType, evaluator: Callable[[ChromosomeType], Schedule]) \
             -> tuple[int | float]:
         schedule = evaluator(chromosome)
         if schedule is None:
             return (Time.inf().value, )
         return (schedule.execution_time.value, )
->>>>>>> 5775ac97
 
 
 class SumOfResourcesPeaksFitness(FitnessFunction):
@@ -78,25 +46,11 @@
     def __init__(self, resources_names: Iterable[str] | None = None):
         self._resources_names = list(resources_names) if resources_names is not None else None
 
-<<<<<<< HEAD
-    @staticmethod
-    def prepare(resources_names: Iterable[str]) \
-            -> Callable[[Callable[[list[ChromosomeType]], list[Schedule]]], FitnessFunction]:
-        """
-        Returns the constructor of that fitness function prepared to use in Genetic algorithm
-        """
-        return partial(SumOfResourcesPeaksFitness, resources_names=resources_names)
-
-    def evaluate(self, chromosomes: list[ChromosomeType]) -> list[tuple[int]]:
-        evaluated = self._evaluator(chromosomes)
-        return [(resources_peaks_sum(schedule, self._resources_names),) for schedule in evaluated]
-=======
     def evaluate(self, chromosome: ChromosomeType, evaluator: Callable[[ChromosomeType], Schedule]) -> tuple[float]:
         schedule = evaluator(chromosome)
         if schedule is None:
             return (Time.inf().value, )
         return (resources_peaks_sum(schedule, self._resources_names), )
->>>>>>> 5775ac97
 
 
 class SumOfResourcesFitness(FitnessFunction):
@@ -107,25 +61,11 @@
     def __init__(self, resources_names: Iterable[str] | None = None):
         self._resources_names = list(resources_names) if resources_names is not None else None
 
-<<<<<<< HEAD
-    @staticmethod
-    def prepare(resources_names: Iterable[str]) \
-            -> Callable[[Callable[[list[ChromosomeType]], list[Schedule]]], FitnessFunction]:
-        """
-        Returns the constructor of that fitness function prepared to use in Genetic algorithm
-        """
-        return partial(SumOfResourcesFitness, resources_names=resources_names)
-
-    def evaluate(self, chromosomes: list[ChromosomeType]) -> list[tuple[int]]:
-        evaluated = self._evaluator(chromosomes)
-        return [(resources_sum(schedule, self._resources_names),) for schedule in evaluated]
-=======
     def evaluate(self, chromosome: ChromosomeType, evaluator: Callable[[ChromosomeType], Schedule]) -> float:
         schedule = evaluator(chromosome)
         if schedule is None:
             return Time.inf().value
         return resources_sum(schedule, self._resources_names)
->>>>>>> 5775ac97
 
 
 class TimeWithResourcesFitness(FitnessFunction):
@@ -136,26 +76,11 @@
     def __init__(self, resources_names: Iterable[str] | None = None):
         self._resources_names = list(resources_names) if resources_names is not None else None
 
-<<<<<<< HEAD
-    @staticmethod
-    def prepare(resources_names: Iterable[str]) \
-            -> Callable[[Callable[[list[ChromosomeType]], list[Schedule]]], FitnessFunction]:
-        """
-        Returns the constructor of that fitness function prepared to use in Genetic algorithm
-        """
-        return partial(TimeWithResourcesFitness, resources_names=resources_names)
-
-    def evaluate(self, chromosomes: list[ChromosomeType]) -> list[tuple[int]]:
-        evaluated = self._evaluator(chromosomes)
-        return [(schedule.execution_time.value + resources_peaks_sum(schedule, self._resources_names),)
-                for schedule in evaluated]
-=======
     def evaluate(self, chromosome: ChromosomeType, evaluator: Callable[[ChromosomeType], Schedule]) -> float:
         schedule = evaluator(chromosome)
         if schedule is None:
             return Time.inf().value
         return schedule.execution_time.value + resources_peaks_sum(schedule, self._resources_names)
->>>>>>> 5775ac97
 
 
 class DeadlineResourcesFitness(FitnessFunction):
@@ -169,21 +94,6 @@
         self._deadline = deadline
         self._resources_names = list(resources_names) if resources_names is not None else None
 
-<<<<<<< HEAD
-    @staticmethod
-    def prepare(deadline: Time, resources_names: Iterable[str] | None = None) \
-            -> Callable[[Callable[[list[ChromosomeType]], list[Schedule]]], FitnessFunction]:
-        """
-        Returns the constructor of that fitness function prepared to use in Genetic algorithm
-        """
-        return partial(DeadlineResourcesFitness, deadline, resources_names=resources_names)
-
-    def evaluate(self, chromosomes: list[ChromosomeType]) -> list[tuple[float]]:
-        evaluated = self._evaluator(chromosomes)
-        return [(resources_peaks_sum(schedule, self._resources_names)
-                * max(1.0, schedule.execution_time.value / self._deadline.value),)
-                for schedule in evaluated]
-=======
     def evaluate(self, chromosome: ChromosomeType, evaluator: Callable[[ChromosomeType], Schedule]) \
             -> tuple[int | float]:
         schedule = evaluator(chromosome)
@@ -191,7 +101,6 @@
             return (Time.inf().value, )
         return (resources_peaks_sum(schedule, self._resources_names) \
                     * max(1.0, schedule.execution_time.value / self._deadline.value), )
->>>>>>> 5775ac97
 
 
 class DeadlineCostFitness(FitnessFunction):
@@ -205,22 +114,6 @@
         self._deadline = deadline
         self._resources_names = list(resources_names) if resources_names is not None else None
 
-<<<<<<< HEAD
-    @staticmethod
-    def prepare(deadline: Time, resources_names: Iterable[str] | None = None) \
-            -> Callable[[Callable[[list[ChromosomeType]], list[Schedule]]], FitnessFunction]:
-        """
-        Returns the constructor of that fitness function prepared to use in Genetic algorithm
-        """
-        return partial(DeadlineCostFitness, deadline, resources_names=resources_names)
-
-    def evaluate(self, chromosomes: list[ChromosomeType]) -> list[tuple[float]]:
-        evaluated = self._evaluator(chromosomes)
-        # TODO Integrate cost calculation to native module
-        return [(resources_costs_sum(schedule, self._resources_names)
-                * max(1.0, schedule.execution_time.value / self._deadline.value),)
-                for schedule in evaluated]
-=======
     def evaluate(self, chromosome: ChromosomeType, evaluator: Callable[[ChromosomeType], Schedule]) \
             -> tuple[int | float]:
         schedule = evaluator(chromosome)
@@ -229,50 +122,12 @@
         return (resources_costs_sum(schedule, self._resources_names) \
                 * max(1.0, schedule.execution_time.value / self._deadline.value), )
 
->>>>>>> 5775ac97
 
 class TimeAndResourcesFitness(FitnessFunction):
     """
     Bi-objective fitness function of finish time and sum of resources peaks.
     """
 
-<<<<<<< HEAD
-class TimeAndResourcesFitness(FitnessFunction):
-    """
-    Bi-objective fitness function of finish time and sum of resources peaks.
-    """
-
-    def __init__(self, evaluator: Callable[[list[ChromosomeType]], list[Schedule]],
-                 resources_names: Iterable[str] | None = None):
-        super().__init__(evaluator)
-        self._resources_names = list(resources_names) if resources_names is not None else None
-
-    @staticmethod
-    def prepare(resources_names: Iterable[str]) \
-            -> Callable[[Callable[[list[ChromosomeType]], list[Schedule]]], FitnessFunction]:
-        """
-        Returns the constructor of that fitness function prepared to use in Genetic algorithm
-        """
-        return partial(TimeAndResourcesFitness, resources_names=resources_names)
-
-    def evaluate(self, chromosomes: list[ChromosomeType]) -> list[tuple[int, int]]:
-        evaluated = self._evaluator(chromosomes)
-        return [(schedule.execution_time.value, resources_peaks_sum(schedule, self._resources_names))
-                for schedule in evaluated]
-
-
-class Individual(list):
-    def __init__(self, individual_fitness_constructor: Callable[[], base.Fitness], chromosome: ChromosomeType):
-        super().__init__(chromosome)
-        self.fitness = individual_fitness_constructor()
-
-    @staticmethod
-    def prepare(individual_fitness_constructor: Callable[[], base.Fitness]) -> Callable[[ChromosomeType], list]:
-        """
-        Returns the constructor of Individual prepared to use in Genetic algorithm
-        """
-        return partial(Individual, individual_fitness_constructor)
-=======
     def __init__(self, resources_names: Iterable[str] | None = None):
         self._resources_names = list(resources_names) if resources_names is not None else None
 
@@ -282,7 +137,6 @@
         if schedule is None:
             return Time.inf().value, Time.inf().value
         return schedule.execution_time.value, resources_peaks_sum(schedule, self._resources_names)
->>>>>>> 5775ac97
 
 
 def init_toolbox(wg: WorkGraph,
@@ -331,23 +185,14 @@
                      init_chromosomes=init_chromosomes, rand=rand, work_estimator=work_estimator, landscape=landscape)
 
     # create population
-<<<<<<< HEAD
-    # toolbox.register('population', tools.initRepeat, list, lambda: toolbox.generate_chromosome())
-    toolbox.register('population_chromosomes', generate_chromosomes, wg=wg, contractors=contractors,
-=======
     toolbox.register('population', generate_chromosomes, wg=wg, contractors=contractors,
->>>>>>> 5775ac97
                      work_id2index=work_id2index, worker_name2index=worker_name2index,
                      contractor2index=contractor2index, contractor_borders=contractor_borders, spec=spec,
                      init_chromosomes=init_chromosomes, rand=rand, work_estimator=work_estimator, landscape=landscape,
                      only_lft_initialization=only_lft_initialization, toolbox=toolbox)
     # selection
     selection = tools.selNSGA2 if is_multiobjective else select_new_population
-<<<<<<< HEAD
-    toolbox.register('select', selection, k=population_size)
-=======
     toolbox.register('select', selection, k=selection_size)
->>>>>>> 5775ac97
     # combined crossover
     toolbox.register('mate', mate, rand=rand, toolbox=toolbox)
     # combined mutation
@@ -377,45 +222,26 @@
                      work_id2index=work_id2index, worker_name2index=worker_name2index,
                      contractor2index=contractor2index, contractor_borders=contractor_borders, spec=spec,
                      landscape=landscape)
-<<<<<<< HEAD
-=======
     toolbox.register('evaluate_chromosome', evaluate, wg=wg, toolbox=toolbox)
->>>>>>> 5775ac97
     toolbox.register('chromosome_to_schedule', convert_chromosome_to_schedule, worker_pool=worker_pool,
                      index2node=index2node, index2contractor=index2contractor_obj,
                      worker_pool_indices=worker_pool_indices, assigned_parent_time=assigned_parent_time,
                      work_estimator=work_estimator, worker_name2index=worker_name2index,
                      contractor2index=contractor2index, index2zone=index2zone,
                      landscape=landscape, sgs_type=sgs_type)
-<<<<<<< HEAD
-    toolbox.register('copy_individual', lambda ind: toolbox.Individual(copy_chromosome(ind)))
-=======
     toolbox.register('copy_individual', copy_individual, toolbox=toolbox)
->>>>>>> 5775ac97
 
     return toolbox
 
 
-<<<<<<< HEAD
-def register_individual_constructor(fitness_weights: tuple[int | float, ...], toolbox: base.Toolbox):
-    class IndividualFitness(base.Fitness):
-        weights = fitness_weights
-=======
 def evaluate(chromosome: ChromosomeType, wg: WorkGraph, toolbox: Toolbox) -> Schedule | None:
     if toolbox.validate(chromosome):
         sworks = toolbox.chromosome_to_schedule(chromosome)[0]
         return Schedule.from_scheduled_works(sworks.values(), wg)
     else:
         return None
->>>>>>> 5775ac97
-
-    toolbox.register('Individual', Individual.prepare(IndividualFitness))
-
-<<<<<<< HEAD
-
-def copy_chromosome(ind: ChromosomeType) -> ChromosomeType:
-    return ind[0].copy(), ind[1].copy(), ind[2].copy(), deepcopy(ind[3]), ind[4].copy()
-=======
+
+
 def register_individual_constructor(fitness_weights: tuple[int | float, ...], toolbox: base.Toolbox):
     class IndividualFitness(base.Fitness):
         weights = fitness_weights
@@ -427,7 +253,6 @@
     return toolbox.Individual(
         (ind[0].copy(), ind[1].copy(), ind[2].copy(), deepcopy(ind[3]), ind[4].copy())
     )
->>>>>>> 5775ac97
 
 
 def generate_chromosomes(n: int,
@@ -440,10 +265,7 @@
                          contractor_borders: np.ndarray,
                          init_chromosomes: dict[str, tuple[ChromosomeType, float, ScheduleSpec]],
                          rand: random.Random,
-<<<<<<< HEAD
-=======
                          toolbox: Toolbox,
->>>>>>> 5775ac97
                          work_estimator: WorkTimeEstimator = None,
                          landscape: LandscapeConfiguration = LandscapeConfiguration(),
                          only_lft_initialization: bool = False) -> list[ChromosomeType]:
@@ -612,13 +434,8 @@
     return np.array([node for node in other_order if node not in order])
 
 
-<<<<<<< HEAD
-def mate_scheduling_order(ind1: ChromosomeType, ind2: ChromosomeType, rand: random.Random,
-                          copy: bool = True) -> tuple[ChromosomeType, ChromosomeType]:
-=======
 def mate_scheduling_order(ind1: Individual, ind2: Individual, rand: random.Random,
                           toolbox: Toolbox, copy: bool = True) -> tuple[Individual, Individual]:
->>>>>>> 5775ac97
     """
     Two-Point crossover for order.
 
@@ -630,11 +447,7 @@
 
     :return: two mated individuals
     """
-<<<<<<< HEAD
-    child1, child2 = (copy_chromosome(ind1), copy_chromosome(ind2)) if copy else (ind1, ind2)
-=======
     child1, child2 = (toolbox.copy_individual(ind1), toolbox.copy_individual(ind2)) if copy else (ind1, ind2)
->>>>>>> 5775ac97
 
     order1, order2 = child1[0], child2[0]
     parent1 = ind1[0].copy()
@@ -749,11 +562,7 @@
 
     :return: two mated individuals
     """
-<<<<<<< HEAD
-    child1, child2 = (copy_chromosome(ind1), copy_chromosome(ind2)) if copy else (ind1, ind2)
-=======
     child1, child2 = (toolbox.copy_individual(ind1), toolbox.copy_individual(ind2)) if copy else (ind1, ind2)
->>>>>>> 5775ac97
 
     res1, res2 = child1[1], child2[1]
     num_works = len(res1)
@@ -957,13 +766,8 @@
             cur_row[col_index] = rand.choices(choices, weights=weights)[0]
 
 
-<<<<<<< HEAD
-def mate_for_zones(ind1: ChromosomeType, ind2: ChromosomeType, rand: random.Random,
-                   copy: bool = True) -> tuple[ChromosomeType, ChromosomeType]:
-=======
 def mate_for_zones(ind1: Individual, ind2: Individual, rand: random.Random,
                    toolbox: Toolbox, copy: bool = True) -> tuple[Individual, Individual]:
->>>>>>> 5775ac97
     """
     CxOnePoint for zones
 
@@ -975,11 +779,7 @@
 
     :return: two mated individuals
     """
-<<<<<<< HEAD
-    child1, child2 = (copy_chromosome(ind1), copy_chromosome(ind2)) if copy else (ind1, ind2)
-=======
     child1, child2 = (toolbox.copy_individual(ind1), toolbox.copy_individual(ind2)) if copy else (ind1, ind2)
->>>>>>> 5775ac97
 
     zones1 = child1[4]
     zones2 = child2[4]
