import math
from copy import deepcopy
from typing import Optional
from operator import itemgetter
from math import ceil

from sampo.schemas.graph import GraphNode, GraphEdge, WorkGraph, EdgeType
from sampo.schemas.works import WorkUnit
from sampo.schemas.requirements import WorkerReq, MaterialReq, ConstructionObjectReq, EquipmentReq

STAGE_SEP = '_stage_'


def make_new_node_id(work_unit_id: str, ind: int) -> str:
    """
    Creates an auxiliary id for restructuring the graph

    :param work_unit_id: str - id of work unit
    :param ind: int - sequence number of work_unit stage
    :return:
       auxiliary_id: str - an auxiliary id for the work unit
    """
    return f'{work_unit_id}{STAGE_SEP}{ind}'


def fill_parents_to_new_nodes(origin_node: GraphNode, id2new_nodes: dict[str, GraphNode],
                              restructuring_edges2new_nodes_id: dict[tuple[str, str], str],
                              use_lag_edge_optimization: bool):
    """
    Restores parent edges for transformed node

    :param origin_node: GraphNode - The original unconverted node
    :param id2new_nodes: GraphNodeDict - Dictionary with restructured new nodes id
        where the restructured nodes are written
    :param restructuring_edges2new_nodes_id: dict[tuple[str, str], str] - Dictionary for matching edges in the original
        work graph and IDs of new nodes that logically match those edges
    :param use_lag_edge_optimization: bool - if true - considers lags amount in edges,
        otherwise considers lags equal to zero and LagFinishStart edges as FinishStart edges
    :return: Nothing
    """
    # last stage id is equal to original node id
    last_stage_id = origin_node.id
    # make first stage id
    first_stage_id = make_new_node_id(origin_node.id, 0)
    # if first stage id not in id2new_nodes then there are no stages, so then first stage id is equal to last stage id
    first_stage_id = first_stage_id if first_stage_id in id2new_nodes else last_stage_id

    # basic time lag of FinishStart or InseparableFinishStart edges
    indent = 0

    # list of edges to parent nodes of first stage
    parents_first_stage: list[tuple[GraphNode, float, EdgeType]] = []
    # list of edges to parent nodes of last stage
    parents_last_stage: list[tuple[GraphNode, float, EdgeType]] = []
    # iterate over edges to parent nodes of original node
    for edge in origin_node.edges_to:
        # TODO Check indent application
        if edge.type in [EdgeType.FinishStart, EdgeType.InseparableFinishStart]:
            if edge.type is EdgeType.InseparableFinishStart:
                # if edge type is InseparableFinishStart then lag is equal to basic time lag
                lag = indent
            else:
                # if edge type is FinishStart then use time lag of original edge
                lag = edge.lag if not edge.lag % 1 else ceil(edge.lag)
                # lag = lag if lag > 0 else indent
            # edges of types FinishStart or InseparableFinishStart must enter the first stage node
            parents_first_stage.append((id2new_nodes[edge.start.id], lag, edge.type))
        elif not use_lag_edge_optimization:
            # if the use_lag_edge_optimization is False, then adding edges is trivial,
            # since a node can be divided into a maximum of three stages,
            # with the intermediate one not being used in creating edges
            match edge.type:
                case EdgeType.StartStart:
                    # make id of created first stage node of original parent node
                    new_parent_node_id = make_new_node_id(edge.start.id, 0)
                    # add edge between parent's first stage node and first stage of current node
                    parents_first_stage.append((id2new_nodes[new_parent_node_id], indent, EdgeType.FinishStart))
                case EdgeType.FinishFinish:
                    # add edge between parent's created last stage node and last stage of current node
                    parents_last_stage.append((id2new_nodes[edge.start.id], indent, EdgeType.FinishStart))
                case EdgeType.LagFinishStart:
                    # if the use_lag_edge_optimization is False,
                    # then edge of type LagFinishStart is just replaced by an edge of type FinishStart
                    # so, add edge between parent's created last stage node and first stage of current node
                    parents_first_stage.append((id2new_nodes[edge.start.id], indent, EdgeType.FinishStart))
        else:
            match edge.type:
                case EdgeType.StartStart:
                    # get id of corresponding created stage node of original parent node
                    new_parent_node_id = restructuring_edges2new_nodes_id.pop((edge.start.id, edge.finish.id))
                    # get parent's stage node by received id and add edge between it and first stage of current node
                    parents_first_stage.append((id2new_nodes[new_parent_node_id], indent, EdgeType.FinishStart))
                case EdgeType.FinishFinish:
                    # get id of corresponding stage of current node and get the stage node itself
                    stage_node = id2new_nodes[restructuring_edges2new_nodes_id.pop((edge.finish.id, edge.start.id))]
                    # add edge between parent's created last stage node and received stage node
                    stage_node.add_parents([(id2new_nodes[edge.start.id], indent, EdgeType.FinishStart)])
                case EdgeType.LagFinishStart:
                    # get id of corresponding created stage node of original parent node
                    new_parent_node_id = restructuring_edges2new_nodes_id.pop((edge.start.id, edge.finish.id))
                    # get parent's stage node by received id and add edge between it and first stage of current node
                    parents_first_stage.append((id2new_nodes[new_parent_node_id], indent, EdgeType.FinishStart))
                    # get id of corresponding stage of current node and get the stage node itself
                    stage_node = id2new_nodes[restructuring_edges2new_nodes_id.pop((edge.finish.id, edge.start.id))]
                    # add edge between parent's created last stage node and received stage node
                    stage_node.add_parents([(id2new_nodes[edge.start.id], indent, EdgeType.FinishStart)])

    # add parents to first stage of current node
    id2new_nodes[first_stage_id].add_parents(parents_first_stage)
    # add parents to last stage of current node
    id2new_nodes[last_stage_id].add_parents(parents_last_stage)


def split_node_into_stages(origin_node: GraphNode, restructuring_edges: list[tuple[GraphEdge, bool]],
                           id2new_nodes: dict[str, GraphNode],
                           restructuring_edges2new_nodes_id: dict[tuple[str, str], str],
                           use_lag_edge_optimization: bool):
    """
    Splits the node into stages according to the lags in the restructuring edges.
    For all stages except the last one, the id changes. For the last one, the id remains the same,
    so that it is more convenient to restore the edges.
    The resulting nodes are chained together by Inseparable-Finish-Start edges.

    :param restructuring_edges: list[tuple[GraphEdge, bool]] - list of restructuring edges and bool flag of reversion
    :param origin_node: GraphNode - Node to be divided into stages
    :param id2new_nodes: GraphNodeDict - Dictionary with restructured new nodes id where the restructured nodes will
        be written
    :param restructuring_edges2new_nodes_id: dict[tuple[str, str], str] - Dictionary for matching edges in the original
        work graph and IDs of new nodes that logically match those edges
    :param use_lag_edge_optimization: bool - if true - considers lags amount in edges,
        otherwise considers lags equal to zero and LagFinishStart edges as FinishStart edges
    :return: Nothing
<<<<<<< HEAD
        """
    from sampo.schemas import Time

    def custom_ceil(v):
        if isinstance(v, Time):
            return Time(math.ceil(v.value))
        return math.ceil(v)
=======
    """
>>>>>>> 0f3c1981

    def get_reqs_amounts(volume_proportion: float, reqs2amounts_accum: dict[str, list[int]]) \
            -> tuple[dict[str, list[int]], dict[str, list[int]]]:
        """
        Creates for the new stage node a mapper
        of work unit requirement names and amounts calculated based on volume_proportion.
        Updates the accumulated amounts in reqs2amounts_accum by adding calculated for the new stage node amounts
        """
        # make a mapper of requirement names and amounts for the new stage node
        reqs2amounts = {}
        for reqs in reqs2classes:
            # define a name of the amount attribute of the requirement
            attr = 'volume' if reqs == 'worker_reqs' else 'count'
<<<<<<< HEAD
            new_amounts = [custom_ceil(volume_proportion * getattr(req, attr)) for req in getattr(wu, reqs)]
            reqs_amounts[reqs] = new_amounts
            reqs_amounts_accum[reqs] = [accum_amount + amount
                                        for accum_amount, amount in zip(reqs_amounts_accum[reqs], new_amounts)]
        return reqs_amounts, reqs_amounts_accum
=======
            # calculate requirement amounts for the new stage node based on volume_proportion
            new_amounts = [int(volume_proportion * getattr(req, attr)) for req in getattr(wu, reqs)]
            reqs2amounts[reqs] = new_amounts
            # update the accumulated amounts of the requirement
            reqs2amounts_accum[reqs] = [accum_amount + amount
                                        for accum_amount, amount in zip(reqs2amounts_accum[reqs], new_amounts)]
        return reqs2amounts, reqs2amounts_accum
>>>>>>> 0f3c1981

    def make_new_stage_node(volume_proportion: float,
                            edge_with_prev_stage_node: list[tuple[GraphNode, float, EdgeType]],
                            wu_attrs: dict,
                            reqs2attrs: dict[str, list[dict]]) -> GraphNode:
        """
        This function updates the requirements attributes of the original node with new pre-calculated amounts.
        Using these updated attributes, new requirement instances are created
        and the work unit attributes are updated accordingly. Also, in the attributes of the work unit, the id, name
        and volume are updated. Volume calculates based on volume_proportion.
        The resulting attributes are then used to create new Work Unit to make returned new stage Node.

        :param volume_proportion: proportion of volume for new stage
        :param edge_with_prev_stage_node: list with edge to previous stage node
        :param wu_attrs: copied attributes of work unit of original node
        :param reqs2attrs: copied attributes of requirements of original node

        :return: created Graph Node of new stage
        """
        # new requirements to update work unit attributes
        new_reqs = {}
        for reqs, req_class in reqs2classes.items():
            # define a name of the amount attribute of the requirement
            attr = 'volume' if reqs == 'worker_reqs' else 'count'
            for req_attrs, amount in zip(reqs2attrs[reqs], reqs2amounts[reqs]):
                # update amount attribute in requirement attributes
                req_attrs[attr] = amount
            # make new requirement instances
            new_reqs[reqs] = [req_class(**attrs) for attrs in reqs2attrs[reqs]]
        # update work unit attributes with created requirements
        wu_attrs.update(new_reqs)
        # update id attribute with current stage node id
        wu_attrs['id'] = stage_node_id
        # update name attribute with current index of stage
        wu_attrs['name'] = f'{wu.name}{STAGE_SEP}{stage_i}'
        # update volume attribute with passed proportion
        wu_attrs['volume'] = wu.volume * volume_proportion
        # make new work unit for new stage node with updated attributes
        new_wu = WorkUnit(**wu_attrs)
        # make new graph node for new stage with created work unit and with passed edge to previous stage node
        return GraphNode(new_wu, edge_with_prev_stage_node)

    def match_prev_edges_with_stage_nodes_id(restructuring_edges2new_nodes_id: dict[tuple[str, str], str]):
        """
        Matches the original edges, along which a previous stage node has been created,
        and IDs of the previous and current stage nodes.
        It is needed because the edges entering the node must refer to the next stage node
        for further filling of parent nodes, so matching can be done only after creating the next stage node.
        Edges that leave the node matches to the previous stage node.
        """
        for prev_edge, prev_is_edge_to_node in edges_to_match_with_stage_nodes:
            start, finish = prev_edge.start.id, prev_edge.finish.id
            if prev_is_edge_to_node:
                start, finish = finish, start
            restructuring_edges2new_nodes_id[(start, finish)] = \
                prev_stage_node_id if not prev_is_edge_to_node else stage_node_id

    wu = origin_node.work_unit
    # copy attributes of original work unit
    wu_attrs = dict(wu.__dict__)

    if not restructuring_edges:
        # if there are no edges dividing the node into stages, then simply copy this node
        id2new_nodes[wu.id] = GraphNode(deepcopy(wu), [])
        return

    # define mapper of requirements attribute names and classes
    reqs2classes = {'worker_reqs': WorkerReq, 'equipment_reqs': EquipmentReq,
                    'object_reqs': ConstructionObjectReq, 'material_reqs': MaterialReq}
    # make mapper of work unit requirement names and copied class object attributes
    reqs2attrs = {reqs: [dict(req.__dict__) for req in getattr(wu, reqs)] for reqs in reqs2classes}
    # make mapper of work unit requirement names and accumulated amounts
    reqs2amounts_accum = {reqs: [0 for _ in getattr(wu, reqs)] for reqs in reqs2classes}

    # calculate from the restructuring edges all the proportions of dividing the node into stages
    # depending on the direction and lags of these edges.
    # if an edge comes to a node,
    # then the proportion is calculated as 1 - lag / start.volume if use_lag_edge_optimization else 1
    # if an edge leaves a node,
    # then the proportion is calculated as lag / volume if use_lag_edge_optimization else 0
    proportions_accum = [(int(is_edge_to_node) +
                          ((1 - 2 * int(is_edge_to_node)) * edge.lag / edge.start.work_unit.volume
                           if use_lag_edge_optimization and 0 < edge.lag <= edge.start.work_unit.volume
                           else 0
                           ),
                          edge, is_edge_to_node
                          )
                         for edge, is_edge_to_node in restructuring_edges]
    # sort the resulting proportions in ascending order so that they represent a list of accumulations
    proportions_accum.sort(key=itemgetter(0))
    # initialize index of stages for creating name and id of stage nodes
    stage_i = 0

    # Create first stage node

    # get first proportion with corresponding edge
    accum, edge, is_edge_to_node = proportions_accum[0]
    # get amounts of requirements for the first stage node
    reqs2amounts, reqs2amounts_accum = get_reqs_amounts(accum, reqs2amounts_accum)
    # make id for first stage node
    stage_node_id = make_new_node_id(wu.id, stage_i)
    # make first stage node and add it to id2new_nodes
    id2new_nodes[stage_node_id] = make_new_stage_node(accum, [], wu_attrs, reqs2attrs)

    # initialize a list that stores the edges along which a stage node has already been created.
    # used only if the use_lag_edge_optimization is True,
    # since otherwise the matching of the edges and new node IDs is trivial
    edges_to_match_with_stage_nodes = [(edge, is_edge_to_node)] if use_lag_edge_optimization else None

    # Create intermediate stage nodes

    # iterate over the accumulations following the first, checking the difference with the previous accumulation
    for value, prev_value in zip(proportions_accum[1:], proportions_accum):
        accum, edge, is_edge_to_node = value
        prev_accum, _, _ = prev_value
        if accum == prev_accum:
            # the difference is zero, therefore the corresponding division into the stage has already been made
            if use_lag_edge_optimization:
                # if the use_lag_edge_optimization is True,
                # then add this edge for further matching with IDs of stage nodes
                # when the next stage node will be created
                edges_to_match_with_stage_nodes.append((edge, is_edge_to_node))
            continue
        # increase the stage index for creating name and id of stage node
        stage_i += 1
        # remember the ID of the previous stage node for matching with stored edges
        prev_stage_node_id = stage_node_id
        # make id for new stage node
        stage_node_id = make_new_node_id(wu.id, stage_i)
        # calculate difference between accumulations to obtain the proportion for splitting into the next stage
        proportion = accum - prev_accum
        # get amounts of requirements for the new stage node
        reqs2amounts, reqs2amounts_accum = get_reqs_amounts(proportion, reqs2amounts_accum)
        # make new stage node with InseparableFinishStart edge to previous stage node and add it to id2new_nodes
        id2new_nodes[stage_node_id] = make_new_stage_node(proportion, [(id2new_nodes[prev_stage_node_id], 0,
                                                                        EdgeType.InseparableFinishStart)],
                                                          wu_attrs, reqs2attrs
                                                          )
        if use_lag_edge_optimization:
            # if the use_lag_edge_optimization is True,
            # match stored edges with stage node IDs since a new stage node has been created
            match_prev_edges_with_stage_nodes_id(restructuring_edges2new_nodes_id)
            # store this edge for further matching with IDs of stage nodes
            # when the next stage node will be created
            edges_to_match_with_stage_nodes = [(edge, is_edge_to_node)]

    # Create last stage node

    # increase the stage index for name of last stage node
    stage_i += 1
    # remember the ID of the previous stage node for matching with stored edges
    prev_stage_node_id = stage_node_id
    # ID of the last stage node is equal to the ID of the original node,
    # so that it is more convenient to restore the parent edges
    stage_node_id = wu.id
    # proportion for the last stage is calculated as one minus the last accumulation
    proportion = 1 - accum
    # iterate over the requirements and calculate their amounts for the last stage
    for reqs in reqs2classes:
        # define a name of the amount attribute of the requirement
        attr = 'volume' if reqs == 'worker_reqs' else 'count'
        # amount of requirements for the last stage is calculated
        # as the difference between the amounts of the original node and the accumulated requirement amounts
        reqs2amounts[reqs] = [getattr(req, attr) - req_accum
                              for req, req_accum in zip(getattr(wu, reqs), reqs2amounts_accum[reqs])]
    # make last stage node with InseparableFinishStart edge to previous stage node and add it to id2new_nodes
    id2new_nodes[stage_node_id] = make_new_stage_node(proportion, [(id2new_nodes[prev_stage_node_id], 0,
                                                                    EdgeType.InseparableFinishStart)],
                                                      wu_attrs, reqs2attrs
                                                      )
    if use_lag_edge_optimization:
        # if the use_lag_edge_optimization is True,
        # match stored edges with stage node IDs since the last stage node has been created
        match_prev_edges_with_stage_nodes_id(restructuring_edges2new_nodes_id)


def graph_restructuring(wg: WorkGraph, use_lag_edge_optimization: Optional[bool] = False) -> WorkGraph:
    """
    Rebuilds all edges into Finish-Start and Inseparable-Finish-Start edges
    with the corresponding rebuilding of the nodes and returns new work graph

    :param wg: WorkGraph - The graph to be converted
    :param use_lag_edge_optimization: bool - if true - considers lags amount in edges,
        otherwise considers lags equal to zero and LagFinishStart edges as FinishStart edges
    :return:
        new_work_graph: WorkGraph - restructured graph
    """

    def get_restructuring_edges(edges: list[GraphEdge], edge_type: EdgeType, is_edge_to_node: bool) \
            -> list[tuple[GraphEdge, bool]]:
        """
        This function keeping all the edges of the types
        that need to be removed and which will break the node into stages
        and a flag indicating whether the edge enters or leaves the node
        """
        return [(edge, is_edge_to_node) for edge in edges if edge.type is edge_type]

    # mapper of IDs of new nodes and the new nodes themselves that represent the restructured graph
    id2new_nodes: dict[str, GraphNode] = dict()
    # mapper of original edges and IDs of new nodes that should be connected.
    # edge is specified by two IDs of the nodes that this edge connects.
    # the order of the node IDs determines (based on the first ID) on which side of the edge the new node ID is written.
    # used only if the use_lag_edge_optimization is True, since otherwise the connection is trivial
    restructuring_edges2new_nodes_id: dict[tuple[str, str], str] = dict()
    # iterate over each node,
    # keeping all the edges that need to be removed and which will break the node into stages,
    # creating a new node (possibly with stage nodes) that will be in the final restructured graph,
    # and connecting to parent nodes that have already been created since the nodes in wg.nodes are topological sorted
    for node in wg.nodes:
        restructuring_edges = get_restructuring_edges(node.edges_from, EdgeType.StartStart, False) + \
                              get_restructuring_edges(node.edges_to, EdgeType.FinishFinish, True)

        if use_lag_edge_optimization:
            restructuring_edges += get_restructuring_edges(node.edges_to, EdgeType.LagFinishStart, True) + \
                                   get_restructuring_edges(node.edges_from, EdgeType.LagFinishStart, False)

        split_node_into_stages(node, restructuring_edges, id2new_nodes, restructuring_edges2new_nodes_id,
                               use_lag_edge_optimization)
        fill_parents_to_new_nodes(node, id2new_nodes, restructuring_edges2new_nodes_id, use_lag_edge_optimization)

    return WorkGraph(id2new_nodes[wg.start.id], id2new_nodes[wg.finish.id])<|MERGE_RESOLUTION|>--- conflicted
+++ resolved
@@ -1,4 +1,3 @@
-import math
 from copy import deepcopy
 from typing import Optional
 from operator import itemgetter
@@ -130,17 +129,7 @@
     :param use_lag_edge_optimization: bool - if true - considers lags amount in edges,
         otherwise considers lags equal to zero and LagFinishStart edges as FinishStart edges
     :return: Nothing
-<<<<<<< HEAD
-        """
-    from sampo.schemas import Time
-
-    def custom_ceil(v):
-        if isinstance(v, Time):
-            return Time(math.ceil(v.value))
-        return math.ceil(v)
-=======
-    """
->>>>>>> 0f3c1981
+    """
 
     def get_reqs_amounts(volume_proportion: float, reqs2amounts_accum: dict[str, list[int]]) \
             -> tuple[dict[str, list[int]], dict[str, list[int]]]:
@@ -154,13 +143,6 @@
         for reqs in reqs2classes:
             # define a name of the amount attribute of the requirement
             attr = 'volume' if reqs == 'worker_reqs' else 'count'
-<<<<<<< HEAD
-            new_amounts = [custom_ceil(volume_proportion * getattr(req, attr)) for req in getattr(wu, reqs)]
-            reqs_amounts[reqs] = new_amounts
-            reqs_amounts_accum[reqs] = [accum_amount + amount
-                                        for accum_amount, amount in zip(reqs_amounts_accum[reqs], new_amounts)]
-        return reqs_amounts, reqs_amounts_accum
-=======
             # calculate requirement amounts for the new stage node based on volume_proportion
             new_amounts = [int(volume_proportion * getattr(req, attr)) for req in getattr(wu, reqs)]
             reqs2amounts[reqs] = new_amounts
@@ -168,7 +150,6 @@
             reqs2amounts_accum[reqs] = [accum_amount + amount
                                         for accum_amount, amount in zip(reqs2amounts_accum[reqs], new_amounts)]
         return reqs2amounts, reqs2amounts_accum
->>>>>>> 0f3c1981
 
     def make_new_stage_node(volume_proportion: float,
                             edge_with_prev_stage_node: list[tuple[GraphNode, float, EdgeType]],
