--- conflicted
+++ resolved
@@ -92,12 +92,8 @@
         :return: start time, end time, time of execution
         """
         inseparable_chain = node.get_inseparable_chain_with_self()
-<<<<<<< HEAD
-        contractor_id = worker_team[0].contractor_id if worker_team else ""
-
-=======
+        
         contractor_id = worker_team[0].contractor_id if worker_team else ''
->>>>>>> 52cab055
         # 1. identify earliest possible start time by max parent's end time
 
         def apply_time_spec(time: Time):
