--- conflicted
+++ resolved
@@ -75,11 +75,7 @@
 
 
 def _check_all_allocated_workers_do_not_exceed_capacity_of_contractors(schedule: Schedule,
-<<<<<<< HEAD
                                                                        contractors: List[Contractor]) -> None:
-=======
-                                                                       contractors: list[Contractor]) -> None:
->>>>>>> 176b9dfe
     # dict[contractor_id, dict[worker_name, worker_count]]
     initial_contractors_state: dict[str, dict[str, int]] = {}
     for contractor in contractors:
