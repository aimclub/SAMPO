from collections import defaultdict
from dataclasses import dataclass, field
from random import Random
from typing import Optional, Callable

from sampo.schemas.identifiable import Identifiable
from sampo.schemas.requirements import WorkerReq, EquipmentReq, MaterialReq, ConstructionObjectReq
from sampo.schemas.resources import Worker, Material
from sampo.schemas.serializable import AutoJSONSerializable
from sampo.schemas.time import Time
from sampo.schemas.time_estimator import WorkTimeEstimator
from sampo.utilities.serializers import custom_serializer


@dataclass
class WorkUnit(AutoJSONSerializable['WorkUnit'], Identifiable):
<<<<<<< HEAD
    worker_reqs: List[WorkerReq] = field(default_factory=list)
    equipment_reqs: List[EquipmentReq] = field(default_factory=list)
    material_reqs: List[MaterialReq] = field(default_factory=list)
    object_reqs: List[ConstructionObjectReq] = field(default_factory=list)
    group: Optional[str] = "default"
    is_service_unit: Optional[bool] = False
    # TODO Remove optional
    volume: Optional[float] = 0
    volume_type: Optional[str] = "unit"
    workground_size: int = 100

    display_name: str = ''

    def need_materials(self) -> list[Material]:
        return [req.material() for req in self.material_reqs]

    # TODO: describe the function (description, parameters, return type)
=======
    """
    Class that describe vertex in graph (one work/task)
    """
    def __init__(self, id: str, name: str, worker_reqs: list[WorkerReq] = [], equipment_reqs: list[EquipmentReq] = [],
                 material_reqs: list[MaterialReq] = [], object_reqs: list[ConstructionObjectReq] = [],
                 group: str = 'default', is_service_unit=False, volume: float = 0,
                 volume_type: str = "unit", display_name: str = ""):
        """
        :param worker_reqs: list of required professions (i.e. workers)
        :param equipment_reqs: list of required equipment
        :param material_reqs: list of required materials (e.g. logs, stones, gravel etc.)
        :param object_reqs: list of required objects (e.g. electricity, pipelines, roads)
        :param group: union block of works
        :param is_service_unit: service units are additional vertexes
        :param volume: scope of work
        :param volume_type: unit of scope of work
        :param display_name: name of work
        """
        super(WorkUnit, self).__init__(id, name)
        self.worker_reqs = worker_reqs
        self.equipment_reqs = equipment_reqs
        self.object_reqs = object_reqs
        self.material_reqs = material_reqs
        self.group = group
        self.is_service_unit = is_service_unit
        self.volume = volume
        self.volume_type = volume_type
        self.display_name = display_name

>>>>>>> 904b6674
    @custom_serializer('worker_reqs')
    def worker_reqs_serializer(self, value: list[WorkerReq]):
        """
        Return serialized list of worker requirements

        :param value: list of worker requirements
        :return: list of worker requirements
        """
        return [wr._serialize() for wr in value]

    @classmethod
    @custom_serializer('worker_reqs', deserializer=True)
    def worker_reqs_deserializer(cls, value):
        """
        Get list of worker requirements

        :param value: serialized list of work requirements
        :return: list of worker requirements
        """
        return [WorkerReq._deserialize(wr) for wr in value]

    # TODO: move this logit to WorkTimeEstimator
    def estimate_static(self, worker_list: list[Worker], work_estimator: WorkTimeEstimator = None) -> Time:
        """
        Calculate summary time of task execution (without stochastic part)

        :param worker_list:
        :param work_estimator:
        :return: time of task execution
        """
        if work_estimator:
            # TODO What?? We are loosing much performance
            #  when processing worker names EACH estimation
            workers = {w.name.replace("_res_fact", ""): w.count for w in worker_list}
            work_time = work_estimator.estimate_time(self.name.split("_stage_")[0], self.volume, workers)
            if work_time > 0:
                return work_time

        return self._abstract_estimate(worker_list, get_static_by_worker)

    def estimate_stochastic(self, worker_list: list[Worker], rand: Random = None) -> Time:
        """
        Calculate summary time of task execution (considering stochastic part)

        :param worker_list:
        :param rand: random number
        :return: time of task execution
        """
        return self._abstract_estimate(worker_list, get_stochastic_by_worker, rand)

    def _abstract_estimate(self, worker_list: list[Worker],
                           get_productivity: Callable[[Worker, Random], float],
                           rand: Random = None) -> Time:
        """
        Abstract method that can estimate time of task execution using certain function get_productivity()

        :param worker_list: list of workers
        :param get_productivity: function, that calculate time of task productivity
        :param rand: stochastic part
        :return: maximum time of task execution
        """
        groups = defaultdict(list)
        for w in worker_list:
            groups[w.name].append(w)
        times = [Time(0)]  # if there are no requirements for the work, it is done instantly
        for req in self.worker_reqs:
            if req.min_count == 0:
                continue
            name = req.kind
            command = groups[name]
            worker_count = sum([worker.count for worker in command], 0)
            if worker_count < req.min_count:
                return Time.inf()
            productivity = sum([get_productivity(c, rand) for c in command], 0) / worker_count
            productivity *= communication_coefficient(worker_count, req.max_count)
            if productivity == 0:
                return Time.inf()
            times.append(Time(req.volume // productivity))
        return max(times)

    def __getstate__(self):
        # custom method to avoid calling __hash__() on GraphNode objects
        return self._serialize()

    def __setstate__(self, state):
        new_work_unit = self._deserialize(state)
        self.worker_reqs = new_work_unit.worker_reqs
        self.equipment_reqs = new_work_unit.equipment_reqs
        self.object_reqs = new_work_unit.object_reqs
        self.material_reqs = new_work_unit.material_reqs
        self.id = new_work_unit.id
        self.name = new_work_unit.name
        self.is_service_unit = new_work_unit.is_service_unit
        self.volume = new_work_unit.volume
        self.volume_type = new_work_unit.volume_type
        self.group = new_work_unit.group
        self.display_name = new_work_unit.display_name


def get_static_by_worker(w: Worker, _: Optional[Random] = None):
    """
    Calculate productivity of the Worker

    :param w: the worker
    :param _: parameter for stochastic part
    :return: productivity of received worker
    """
    return w.get_static_productivity()


def get_stochastic_by_worker(w: Worker, rand: Optional[Random] = None):
    """Return the stochastic productivity of worker team"""
    return w.get_stochastic_productivity(rand)


# Function is chosen because it has a quadratic decrease in efficiency as the number of commands on the object
# increases, after the maximum number of commands begins to decrease in efficiency, and its growth rate depends on
# the maximum number of commands.
# sum(1 - ((x-1)^2 / max_groups^2), where x from 1 to groups_count
def communication_coefficient(groups_count: int, max_groups: int) -> float:
    n = groups_count
    m = max_groups
    return 1 / (6 * m ** 2) * (-2 * n ** 3 + 3 * n ** 2 + (6 * m ** 2 - 1) * n)<|MERGE_RESOLUTION|>--- conflicted
+++ resolved
@@ -1,5 +1,5 @@
 from collections import defaultdict
-from dataclasses import dataclass, field
+from dataclasses import dataclass
 from random import Random
 from typing import Optional, Callable
 
@@ -14,32 +14,13 @@
 
 @dataclass
 class WorkUnit(AutoJSONSerializable['WorkUnit'], Identifiable):
-<<<<<<< HEAD
-    worker_reqs: List[WorkerReq] = field(default_factory=list)
-    equipment_reqs: List[EquipmentReq] = field(default_factory=list)
-    material_reqs: List[MaterialReq] = field(default_factory=list)
-    object_reqs: List[ConstructionObjectReq] = field(default_factory=list)
-    group: Optional[str] = "default"
-    is_service_unit: Optional[bool] = False
-    # TODO Remove optional
-    volume: Optional[float] = 0
-    volume_type: Optional[str] = "unit"
-    workground_size: int = 100
-
-    display_name: str = ''
-
-    def need_materials(self) -> list[Material]:
-        return [req.material() for req in self.material_reqs]
-
-    # TODO: describe the function (description, parameters, return type)
-=======
     """
     Class that describe vertex in graph (one work/task)
     """
     def __init__(self, id: str, name: str, worker_reqs: list[WorkerReq] = [], equipment_reqs: list[EquipmentReq] = [],
                  material_reqs: list[MaterialReq] = [], object_reqs: list[ConstructionObjectReq] = [],
                  group: str = 'default', is_service_unit=False, volume: float = 0,
-                 volume_type: str = "unit", display_name: str = ""):
+                 volume_type: str = "unit", display_name: str = "", workground_size: int = 100):
         """
         :param worker_reqs: list of required professions (i.e. workers)
         :param equipment_reqs: list of required equipment
@@ -61,8 +42,11 @@
         self.volume = volume
         self.volume_type = volume_type
         self.display_name = display_name
+        self.workground_size = workground_size
 
->>>>>>> 904b6674
+    def need_materials(self) -> list[Material]:
+        return [req.material() for req in self.material_reqs]
+
     @custom_serializer('worker_reqs')
     def worker_reqs_serializer(self, value: list[WorkerReq]):
         """
@@ -160,6 +144,7 @@
         self.volume_type = new_work_unit.volume_type
         self.group = new_work_unit.group
         self.display_name = new_work_unit.display_name
+        self.workground_size = new_work_unit.workground_size
 
 
 def get_static_by_worker(w: Worker, _: Optional[Random] = None):
