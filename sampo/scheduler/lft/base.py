--- conflicted
+++ resolved
@@ -118,10 +118,6 @@
     def schedule_with_cache(self,
                             wg: WorkGraph,
                             contractors: list[Contractor],
-<<<<<<< HEAD
-                            landscape: LandscapeConfiguration = LandscapeConfiguration(),
-=======
->>>>>>> 0f3c1981
                             spec: ScheduleSpec = ScheduleSpec(),
                             validate: bool = False,
                             assigned_parent_time: Time = Time(0),
