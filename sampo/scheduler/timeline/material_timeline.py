import math
from operator import itemgetter

from sampo.schemas.exceptions import NotEnoughMaterialsInDepots, NoAvailableResources
from sampo.schemas.landscape import LandscapeConfiguration, MaterialDelivery
from sampo.schemas.resources import Material
from sampo.schemas.sorted_list import ExtendedSortedList
from sampo.schemas.time import Time


class SupplyTimeline:
    def __init__(self, landscape_config: LandscapeConfiguration):
        self._timeline = {}
        self._capacity = {}
        # material -> list of depots, that can supply this type of resource
        self._resource_sources: dict[str, dict[str, int]] = {}
        for landscape in landscape_config.get_all_resources():
            self._timeline[landscape.id] = ExtendedSortedList([(Time(0), landscape.count), (Time.inf(), 0)],
                                                              itemgetter(0))
            self._capacity[landscape.id] = landscape.count
            for count, res in landscape.get_available_resources():
                res_source = self._resource_sources.get(res, None)
                if res_source is None:
                    res_source = {}
                    self._resource_sources[res] = res_source
                res_source[landscape.id] = count

    def find_min_material_time(self, id: str, start_time: Time, materials: list[Material], batch_size: int) -> Time:
        sum_materials = sum([material.count for material in materials])
        ratio = sum_materials / batch_size
        batches = max(1, math.ceil(ratio))

        first_batch = [material.copy().with_count(material.count // batches) for material in materials]
        return self.supply_resources(id, start_time, first_batch, True)[1]

    def deliver_materials(self, id: str, start_time: Time, finish_time: Time,
                          materials: list[Material], batch_size: int) -> tuple[list[MaterialDelivery], Time, Time]:
        """
        Models material delivery.

        Delivery performed in batches sized by batch_size.

        :return: pair of material-driven minimum start and finish times
        """
        sum_materials = sum([material.count for material in materials])
        ratio = sum_materials / batch_size
        batches = max(1, math.ceil(ratio))

        first_batch = [material.copy().with_count(material.count // batches) for material in materials]
<<<<<<< HEAD
=======
        other_batches = [first_batch for _ in range(batches - 2)]
        if batches > 1:
            other_batches.append([material.copy().with_count(material.count - batch_material.count * (batches - 1))
                                  for material, batch_material in zip(materials, first_batch)])
>>>>>>> ddf7544d

        deliveries = []
        d, start_time = self.supply_resources(id, start_time, first_batch, False)
        deliveries.append(d)
<<<<<<< HEAD

        other_batches = [first_batch for _ in range(batches - 1)]
        if batches > 1:
            other_batches.append(
                [material.copy().with_count(material.count * (ratio - batches)) for material in materials])
            batch_processing = [self.supply_resources(id, finish_time, batch, False) for batch in other_batches]
            finish_time = max([b[1] for b in batch_processing])
            deliveries.extend([b[0] for b in batch_processing])
=======
        max_finish_time = finish_time
        for batch in other_batches:
            d, finish_time = self.supply_resources(id, max_finish_time, batch, False, start_time)
            deliveries.append(d)
            max_finish_time = finish_time if finish_time > max_finish_time else max_finish_time
>>>>>>> ddf7544d

        return deliveries, start_time, max_finish_time

    def _find_best_supply(self, material: str, count: int, deadline: Time) -> str:
        # TODO Make better algorithm
        if self._resource_sources.get(material, None) is None:
            raise NoAvailableResources(
                f'Schedule can not be built. No available resource sources with material {material}')
        depots = [depot_id for depot_id, depot_count in self._resource_sources[material].items()
                  if depot_count >= count]
        if not depots:
            raise NotEnoughMaterialsInDepots(
                f"Schedule can not be built. No one supplier has enough '{material}' material")
        depots = [(depot_id, self._timeline[depot_id].bisect_key_left(deadline), -self._capacity[depot_id])
                  for depot_id in depots]
        depots.sort(key=itemgetter(1, 2))

        return depots[0][0]

    def supply_resources(self, work_id: str, deadline: Time, materials: list[Material], simulate: bool,
                         min_supply_start_time: Time = Time(0)) \
            -> tuple[MaterialDelivery, Time]:
        """
        Finds minimal time that given materials can be supplied, greater than given start time

        :param work_id: work id
        :param deadline: the time work starts
        :param materials: material resources that are required to start
        :param simulate: should timeline only find minimum supply time and not change timeline
        :param min_supply_start_time:
        :return: material deliveries, the time when resources are ready
        """
        assert min_supply_start_time <= deadline
        delivery = MaterialDelivery(work_id)
        min_work_start_time = deadline

        def append_in_material_delivery_list(time: Time, count: int, delivery_list: list[tuple[Time, int]]):
            if not simulate:
                if count > need_count:
                    count = need_count
                delivery_list.append((time, count))

        def update_material_timeline_and_res_sources(timeline: ExtendedSortedList, mat_sources: dict[str, int]):
            for time, count in material_delivery_list:
                mat_sources[depot] -= count
                ind = timeline.bisect_key_left(time)
                timeline_time, timeline_count = timeline[ind]
                if timeline_time == time:
                    timeline[ind] = (time, timeline_count - count)
                else:
                    timeline.add((time, capacity - count))

            time, count = timeline[0]
            if not count:
                ind = 1
                is_zero_count = True
                while ind < len(timeline) - 1 and is_zero_count:
                    next_time, next_count = timeline[ind]
                    if not next_count and next_time == time + 1:
                        ind += 1
                        time = next_time
                    else:
                        is_zero_count = False
                if ind == len(timeline) - 1 or timeline[ind][0] != time + 1:
                    ind -= 1
                del timeline[:ind]

        for material in materials:
            if not material.count:
                continue
            material_sources = self._resource_sources[material.name]
            depot = self._find_best_supply(material.name, material.count, deadline)
            material_timeline = self._timeline[depot]
            capacity = self._capacity[depot]
            need_count = material.count
            idx_left = idx_base = material_timeline.bisect_key_right(deadline) - 1
            cur_time = deadline - 1
            material_delivery_list = [] if not simulate else None

            going_right = False

            while need_count > 0:
                # find current period
                time_left = material_timeline[idx_left][0]
                time_right = material_timeline[idx_left + 1][0]

                if going_right:
                    if cur_time == time_left:
                        time_left_capacity = material_timeline[idx_left][1]
                        if time_left_capacity:
                            append_in_material_delivery_list(cur_time, time_left_capacity, material_delivery_list)
                            need_count -= time_left_capacity
                        cur_time += 1
                    while need_count > 0 and cur_time < time_right:
                        append_in_material_delivery_list(cur_time, capacity, material_delivery_list)
                        need_count -= capacity
                        cur_time += 1
                    if need_count > 0:
                        idx_left += 1
                else:
                    while need_count > 0 and time_left < cur_time and min_supply_start_time <= cur_time:
                        append_in_material_delivery_list(cur_time, capacity, material_delivery_list)
                        need_count -= capacity
                        cur_time -= 1
                    if need_count > 0 and cur_time == time_left and min_supply_start_time <= cur_time:
                        time_left_capacity = material_timeline[idx_left][1]
                        if time_left_capacity:
                            append_in_material_delivery_list(cur_time, time_left_capacity, material_delivery_list)
                            need_count -= time_left_capacity
                        cur_time -= 1
                    if need_count > 0:
                        idx_left -= 1
                        if idx_left < 0 or cur_time < min_supply_start_time:
                            idx_left = idx_base
                            cur_time = deadline
                            going_right = True

            if not simulate:
                update_material_timeline_and_res_sources(material_timeline, material_sources)
                delivery.add_deliveries(material.name, material_delivery_list)

            min_work_start_time = max(min_work_start_time, cur_time)

        return delivery, min_work_start_time

    @property
    def resource_sources(self):
        return self._resource_sources<|MERGE_RESOLUTION|>--- conflicted
+++ resolved
@@ -47,33 +47,19 @@
         batches = max(1, math.ceil(ratio))
 
         first_batch = [material.copy().with_count(material.count // batches) for material in materials]
-<<<<<<< HEAD
-=======
         other_batches = [first_batch for _ in range(batches - 2)]
         if batches > 1:
             other_batches.append([material.copy().with_count(material.count - batch_material.count * (batches - 1))
                                   for material, batch_material in zip(materials, first_batch)])
->>>>>>> ddf7544d
 
         deliveries = []
         d, start_time = self.supply_resources(id, start_time, first_batch, False)
         deliveries.append(d)
-<<<<<<< HEAD
-
-        other_batches = [first_batch for _ in range(batches - 1)]
-        if batches > 1:
-            other_batches.append(
-                [material.copy().with_count(material.count * (ratio - batches)) for material in materials])
-            batch_processing = [self.supply_resources(id, finish_time, batch, False) for batch in other_batches]
-            finish_time = max([b[1] for b in batch_processing])
-            deliveries.extend([b[0] for b in batch_processing])
-=======
         max_finish_time = finish_time
         for batch in other_batches:
             d, finish_time = self.supply_resources(id, max_finish_time, batch, False, start_time)
             deliveries.append(d)
             max_finish_time = finish_time if finish_time > max_finish_time else max_finish_time
->>>>>>> ddf7544d
 
         return deliveries, start_time, max_finish_time
 
