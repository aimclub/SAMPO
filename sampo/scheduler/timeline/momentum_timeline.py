from collections import deque
from typing import Optional, Union, Iterable

from sortedcontainers import SortedList

from sampo.scheduler.timeline.base import Timeline
from sampo.scheduler.timeline.material_timeline import SupplyTimeline
from sampo.schemas.contractor import Contractor, WorkerContractorPool
from sampo.schemas.graph import GraphNode
from sampo.schemas.landscape import LandscapeConfiguration
from sampo.schemas.requirements import WorkerReq
from sampo.schemas.resources import Worker
from sampo.schemas.schedule_spec import WorkSpec
from sampo.schemas.scheduled_work import ScheduledWork
from sampo.schemas.time import Time
from sampo.schemas.time_estimator import WorkTimeEstimator, DefaultWorkEstimator
from sampo.schemas.types import AgentId, ScheduleEvent, EventType
from sampo.utilities.collections_util import build_index


class MomentumTimeline(Timeline):
    """
    Timeline that stores the intervals in which resources is occupied.
    """

    def __init__(self, tasks: Iterable[GraphNode], contractors: Iterable[Contractor],
                 worker_pool: WorkerContractorPool, landscape: LandscapeConfiguration):
        """
        This should create an empty Timeline from given a list of tasks and contractor list.
        """

        # using  time, seq_id and event_type we can guarantee that
        # there may be only one possible order in cases:
        # (a) when events have the same time
        # (in this cases we need both time and seq_id to properly handle available_workers processing logic)
        # (b) when events have the same time and their start and end matches
        # (service tasks for instance may have zero length)
        def event_cmp(event: Union[ScheduleEvent, Time, tuple[Time, int, int]]) -> tuple[Time, int, int]:
            if isinstance(event, ScheduleEvent):
                if event.event_type is EventType.INITIAL:
                    return Time(-1), -1, event.event_type.priority

                return event.time, event.seq_id, event.event_type.priority

            if isinstance(event, Time):
                # instances of Time must be greater than almost all ScheduleEvents with same time point
                return event, Time.inf().value, 2

            if isinstance(event, tuple):
                return event

            raise ValueError(f'Incorrect type of value: {type(event)}')

        # to efficiently search for time slots for tasks to be scheduled
        # we need to keep track of starts and ends of previously scheduled tasks
        # and remember how many workers of a certain type is available at this particular moment
        self._timeline: dict[str, dict[str, SortedList[ScheduleEvent]]] = {
            contractor.id: {
                w_name: SortedList(
                    iterable=(ScheduleEvent(-1, EventType.INITIAL, Time(0), None, ws.count),),
                    key=event_cmp
                )
                for w_name, ws in contractor.workers.items()
            }
            for contractor in contractors
        }

        # internal index, earlier - task_index parameter for schedule method
        self._task_index = 0
        self._material_timeline = SupplyTimeline(landscape)

    def find_min_start_time_with_additional(self,
                                            node: GraphNode,
                                            worker_team: list[Worker],
                                            node2swork: dict[GraphNode, ScheduledWork],
                                            spec: WorkSpec,
                                            assigned_start_time: Optional[Time] = None,
                                            assigned_parent_time: Time = Time(0),
                                            work_estimator: WorkTimeEstimator = DefaultWorkEstimator()) \
            -> tuple[Time, Time, dict[GraphNode, tuple[Time, Time]]]:
        """
        Looking for an available time slot for given 'GraphNode'

        :param worker_team: list of passed workers. Should be IN THE SAME ORDER AS THE CORRESPONDING WREQS
        :param node: info about given GraphNode
        :param node2swork: dictionary, that match GraphNode to ScheduleWork respectively
        :param spec: schedule specification
        :param assigned_start_time: start time, that can be received from
        another algorithms of calculation the earliest start time
        :param assigned_parent_time: minimum start time
        :param work_estimator: function that calculates execution time of the GraphNode
        :return: start time, end time, time of execution
        """
        inseparable_chain = node.get_inseparable_chain_with_self()

        contractor_id = worker_team[0].contractor_id if worker_team else ''

        # 1. identify earliest possible start time by max parent's end time

        def apply_time_spec(time: Time):
            return max(time, assigned_start_time) if assigned_start_time is not None else time

        max_parent_time: Time = max(apply_time_spec(node.min_start_time(node2swork)), assigned_parent_time)

        nodes_max_parent_times = {ins_node: max(apply_time_spec(ins_node.min_start_time(node2swork)),
                                                assigned_parent_time)
                                  for ins_node in inseparable_chain}

        # 2. calculating execution time of the task

        exec_time: Time = Time(0)
        exec_times: dict[GraphNode, tuple[Time, Time]] = {}  # node: (lag, exec_time)
        for _, chain_node in enumerate(inseparable_chain):
            node_exec_time: Time = Time(0) if len(chain_node.work_unit.worker_reqs) == 0 else \
                work_estimator.estimate_time(chain_node.work_unit, worker_team)
            lag_req = nodes_max_parent_times[chain_node] - max_parent_time - exec_time
            lag = lag_req if lag_req > 0 else 0

            exec_times[chain_node] = lag, node_exec_time
            exec_time += lag + node_exec_time

        if len(worker_team) == 0:
            max_material_time = self._material_timeline.find_min_material_time(node.id, max_parent_time,
                                                                               node.work_unit.need_materials(),
                                                                               node.work_unit.workground_size)
            max_parent_time = max(max_parent_time, max_material_time)
            return max_parent_time, max_parent_time, exec_times

        start_time = assigned_start_time if assigned_start_time is not None else self._find_min_start_time(
            self._timeline[contractor_id], inseparable_chain, spec, max_parent_time, exec_time, worker_team
        )

        max_material_time = self._material_timeline.find_min_material_time(node.id,
                                                                           start_time,
                                                                           node.work_unit.need_materials(),
                                                                           node.work_unit.workground_size)
        st = max(max_material_time, start_time)
        assert st >= assigned_parent_time

        return start_time, start_time + exec_time, exec_times

    def _find_min_start_time(self,
                             resource_timeline: dict[str, SortedList[ScheduleEvent]],
                             inseparable_chain: list[GraphNode],
                             spec: WorkSpec,
                             parent_time: Time,
                             exec_time: Time,
                             passed_workers: list[Worker]) -> Time:
        """
        Find start time for the whole 'GraphNode'

        :param resource_timeline: dictionary that stores resource and its Timeline
        :param inseparable_chain: list of GraphNodes that represent one big task,
        that are divided into several dependent tasks
        :param parent_time: the minimum start time
        :param exec_time: the time of execution 
        :param passed_workers: list of passed workers. Should be IN THE SAME ORDER AS THE CORRESPONDING WREQS
        :return:
        """
        # if it is a service unit, then it can be satisfied by any contractor at any moment
        # because no real workers are going to be used to execute the task,
        # however, we still should respect dependencies of the service task
        # and should start it only after all the dependency tasks are done
        if all((node.work_unit.is_service_unit for node in inseparable_chain)):
            return parent_time

        # checking if the contractor can satisfy requirements for the task at all,
        # we return None in cases when the task cannot be executed
        # even if it is scheduled to the very end, e.g., after the end of all other tasks
        # already scheduled to this contractor

        for node in inseparable_chain:
            for i, wreq in enumerate(node.work_unit.worker_reqs):
                initial_event: ScheduleEvent = resource_timeline[wreq.kind][0]
                assert initial_event.event_type is EventType.INITIAL
                # if this contractor initially has fewer workers of this type, then needed...
                if initial_event.available_workers_count < passed_workers[i].count:
                    return Time.inf()

        # here we look for the earliest time slot that can satisfy all the worker's specializations
        # we do it in that manner because each worker specialization can be treated separately
        # e.g. requested for different tasks
        # We check only the first node since all inseparable nodes have
        # same worker_reqs despite the difference in exec time
        queue = deque(inseparable_chain[0].work_unit.worker_reqs)

        start = parent_time
        scheduled_wreqs: list[WorkerReq] = []

        type2count: dict[str, int] = build_index(passed_workers, lambda w: w.name, lambda w: w.count)

        i = 0
        while len(queue) > 0:
            # if i > 0 and i % 50 == 0:
            #     print(f'Warning! Probably cycle in looking for diff workers: {i} iteration')
            i += 1

            wreq = queue.popleft()
            state = resource_timeline[wreq.kind]
            # we look for the earliest time slot starting from 'start' time moment
            # if we have found a time slot for the previous task,
            # we should start to find for the earliest time slot of other task since this new time
            found_start = self._find_earliest_time_slot(state, start, exec_time, type2count[wreq.kind], spec)

            assert found_start >= start

            if len(scheduled_wreqs) == 0 or start == found_start:
                # we schedule the first worker's specialization or the next spec has the same start time
                # as the all previous ones
                scheduled_wreqs.append(wreq)
                start = max(found_start, start)
            else:
                # The current worker specialization can be started only later than
                # the previously found start time.
                # In this case we need to add back all previously scheduled wreq-s into the queue
                # to be scheduled again with the new start time (e.g. found start).
                # This process should reach its termination at least at the very end of this contractor's schedule.
                queue.extend(scheduled_wreqs)
                scheduled_wreqs.clear()
                scheduled_wreqs.append(wreq)
                start = max(found_start, start)

        return start

    @staticmethod
    def _find_earliest_time_slot(state: SortedList[ScheduleEvent],
                                 parent_time: Time,
                                 exec_time: Time,
                                 required_worker_count: int,
                                 spec: WorkSpec) -> Time:
        """
        Searches for the earliest time starting from start_time, when a time slot
        of exec_time is available, when required_worker_count of resources is available

        :param state: stores Timeline for the certain resource
        :param parent_time: the minimum start time starting from the end of the parent task
        :param exec_time: execution time of work
        :param required_worker_count: requirements amount of Worker
        :return: the earliest start time
        """
        current_start_time = parent_time
        current_start_idx = state.bisect_right(current_start_time) - 1

        # the condition means we have reached the end of schedule for this contractor subject to specialization (wreq)
        # as long as we assured that this contractor has enough capacity at all to handle the task
        # we can stop and put the task at the very end
        i = 0
        while len(state[current_start_idx:]) > 0:
            # if i > 0 and i % 50 == 0:
            #     print(f'Warning! Probably cycle in looking for earliest time slot: {i} iteration')
            #     print(f'Current start time: {current_start_time}, current start idx: {current_start_idx}')
            i += 1
            end_idx = state.bisect_right(current_start_time + exec_time)

            if spec.is_independent:
                if end_idx - current_start_idx > 1:
                    # here we know that there are milestones within our time slot
                    # so let's go to the end
                    return state[len(state) - 1].time + 1

            # checking from the end of execution interval, i.e., end_idx - 1
            # up to (including) the event right prepending the start
            # of the execution interval, i.e., current_start_idx - 1
            # we need to check the event current_start_idx - 1 cause it is the first event
            # that influence amount of available for us workers
            not_enough_workers_found = False
            for idx in range(end_idx - 1, current_start_idx - 2, -1):
                if state[idx].available_workers_count < required_worker_count or state[idx].time < parent_time:
                    # we're trying to find a new slot that would start with
                    # either the last index passing the quantity check
                    # or the index after the execution interval
                    # we need max here to process a corner case when the problem arises
                    # on current_start_idx - 1
                    # without max it would get into infinite cycle
                    current_start_idx = max(idx, current_start_idx) + 1
                    not_enough_workers_found = True
                    break

            if not not_enough_workers_found:
                break

            if current_start_idx >= len(state):
                break

            current_start_time = state[current_start_idx].time

        return current_start_time

    def update_timeline(self,
                        finish_time: Time,
                        node: GraphNode,
                        node2swork: dict[GraphNode, ScheduledWork],
                        worker_team: list[Worker]):
        """
        Inserts `chosen_workers` into the timeline with it's `inseparable_chain`
        """
        # 7. for each worker's specialization of the chosen contractor being used by the task
        # we update counts of available workers on previously scheduled events
        # that lie between start and end of the task
        # Also, add events of the start and the end to worker's specializations
        # of the chosen contractor.

        task_index = self._task_index
        self._task_index += 1

        # experimental logics lightening. debugging showed its efficiency.

        swork = node2swork[node]  # masking the whole chain ScheduleEvent with the first node
        start = swork.start_time
        end = node2swork[node.get_inseparable_chain_with_self()[-1]].finish_time
        for w in worker_team:
            state = self._timeline[w.contractor_id][w.name]
            start_idx = state.bisect_right(start)
            end_idx = state.bisect_right(end)
            available_workers_count = state[start_idx - 1].available_workers_count
            # updating all events in between the start and the end of our current task
            for event in state[start_idx: end_idx]:
                assert event.available_workers_count >= w.count
                event.available_workers_count -= w.count

            assert available_workers_count >= w.count

            if start_idx < end_idx:
                event: ScheduleEvent = state[end_idx - 1]
                assert state[0].available_workers_count >= event.available_workers_count + w.count
                end_count = event.available_workers_count + w.count
            else:
                assert state[0].available_workers_count >= available_workers_count
                end_count = available_workers_count

            state.add(ScheduleEvent(task_index, EventType.START, start, swork, available_workers_count - w.count))
            state.add(ScheduleEvent(task_index, EventType.END, end, swork, end_count))

    def schedule(self,
                 node: GraphNode,
                 node2swork: dict[GraphNode, ScheduledWork],
                 workers: list[Worker],
                 contractor: Contractor,
                 spec: WorkSpec,
                 assigned_start_time: Optional[Time] = None,
                 assigned_time: Optional[Time] = None,
                 assigned_parent_time: Time = Time(0),
                 work_estimator: WorkTimeEstimator = DefaultWorkEstimator()):
        inseparable_chain = node.get_inseparable_chain_with_self()
        start_time, _, exec_times = \
            self.find_min_start_time_with_additional(node, workers, node2swork, spec, assigned_start_time,
                                                     assigned_parent_time, work_estimator)
        if assigned_time is not None:
            exec_times = {n: (Time(0), assigned_time // len(inseparable_chain))
                          for n in inseparable_chain}

        # TODO Decide how to deal with exec_times(maybe we should remove using pre-computed exec_times)
        self._schedule_with_inseparables(node, node2swork, inseparable_chain,
                                         workers, contractor, start_time, exec_times)

    def _schedule_with_inseparables(self,
                                    node: GraphNode,
                                    node2swork: dict[GraphNode, ScheduledWork],
                                    inseparable_chain: list[GraphNode],
                                    worker_team: list[Worker],
                                    contractor: Contractor,
                                    start_time: Time,
                                    exec_times: dict[GraphNode, tuple[Time, Time]]):
        # 6. create a schedule entry for the task
<<<<<<< HEAD

        # nodes_start_times: dict[GraphNode, Time] = {n: max((node2swork[pnode].min_child_start_time
        #                                                     if pnode in node2swork else Time(0)
        #                                                     for pnode in n.parents),
        #                                                    default=Time(0))
        #                                             for n in inseparable_chain}
=======
        nodes_start_times = {ins_node: ins_node.min_start_time(node2swork) for ins_node in inseparable_chain}
>>>>>>> ddf7544d

        curr_time = start_time
        for i, chain_node in enumerate(inseparable_chain):
            node_lag, node_time = exec_times[chain_node]

            # lag_req = nodes_start_times[chain_node] - curr_time
            # node_lag = lag_req if lag_req > 0 else 0

            start_work = curr_time + node_lag
            swork = ScheduledWork(
                work_unit=chain_node.work_unit,
                start_end_time=(start_work, start_work + node_time),
                workers=worker_team,
                contractor=contractor
            )
            curr_time += node_time + node_lag
            node2swork[chain_node] = swork

        self.update_timeline(curr_time, node, node2swork, worker_team)

    def __getitem__(self, item: AgentId):
        return self._timeline[item[0]][item[1]]<|MERGE_RESOLUTION|>--- conflicted
+++ resolved
@@ -362,16 +362,7 @@
                                     start_time: Time,
                                     exec_times: dict[GraphNode, tuple[Time, Time]]):
         # 6. create a schedule entry for the task
-<<<<<<< HEAD
-
-        # nodes_start_times: dict[GraphNode, Time] = {n: max((node2swork[pnode].min_child_start_time
-        #                                                     if pnode in node2swork else Time(0)
-        #                                                     for pnode in n.parents),
-        #                                                    default=Time(0))
-        #                                             for n in inseparable_chain}
-=======
-        nodes_start_times = {ins_node: ins_node.min_start_time(node2swork) for ins_node in inseparable_chain}
->>>>>>> ddf7544d
+        # nodes_start_times = {ins_node: ins_node.min_start_time(node2swork) for ins_node in inseparable_chain}
 
         curr_time = start_time
         for i, chain_node in enumerate(inseparable_chain):
