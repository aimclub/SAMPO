--- conflicted
+++ resolved
@@ -7,11 +7,7 @@
 from pytest import fixture
 
 from sampo.generator.base import SimpleSynthetic
-<<<<<<< HEAD
 from sampo.scheduler import SchedulerType, Scheduler
-=======
-from sampo.scheduler import Scheduler
->>>>>>> 78debc1d
 from sampo.scheduler.genetic.base import GeneticScheduler
 from sampo.scheduler.heft import HEFTScheduler, HEFTBetweenScheduler
 from sampo.scheduler.topological import TopologicalScheduler
@@ -69,7 +65,6 @@
         case 'manual':
             sr = setup_sampler
             l1n1 = sr.graph_node('l1n1', [], group='0', work_id='000001')
-<<<<<<< HEAD
             # l1n1.work_unit.material_reqs = [MaterialReq('mat1', 50)]
             l1n2 = sr.graph_node('l1n2', [], group='0', work_id='000002')
             # l1n2.work_unit.material_reqs = [MaterialReq('mat1', 50)]
@@ -90,20 +85,6 @@
             l3n3 = sr.graph_node('l3n3', [(l2n3, 1, EdgeType.LagFinishStart),
                                           (l2n2, 0, EdgeType.FinishStart)], group='2', work_id='000023')
             # l3n3.work_unit.material_reqs = [MaterialReq('mat1', 50)]
-=======
-            l1n2 = sr.graph_node('l1n2', [], group='0', work_id='000002')
-
-            l2n1 = sr.graph_node('l2n1', [(l1n1, 0, EdgeType.FinishStart)], group='1', work_id='000011')
-            l2n2 = sr.graph_node('l2n2', [(l1n1, 0, EdgeType.FinishStart),
-                                          (l1n2, 0, EdgeType.FinishStart)], group='1', work_id='000012')
-            l2n3 = sr.graph_node('l2n3', [(l1n2, 1, EdgeType.LagFinishStart)], group='1', work_id='000013')
-
-            l3n1 = sr.graph_node('l3n1', [(l2n1, 0, EdgeType.FinishStart),
-                                          (l2n2, 0, EdgeType.FinishStart)], group='2', work_id='000021')
-            l3n2 = sr.graph_node('l3n2', [(l2n2, 0, EdgeType.FinishStart)], group='2', work_id='000022')
-            l3n3 = sr.graph_node('l3n3', [(l2n3, 1, EdgeType.LagFinishStart),
-                                          (l2n2, 0, EdgeType.FinishStart)], group='2', work_id='000023')
->>>>>>> 78debc1d
 
             wg = WorkGraph.from_nodes([l1n1, l1n2, l2n1, l2n2, l2n3, l3n1, l3n2, l3n3])
         case 'small plain synthetic':
