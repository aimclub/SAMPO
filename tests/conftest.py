import random
from random import Random
from typing import Dict, Any
from uuid import uuid4

import pytest
from pytest import fixture

from sampo.generator.base import SimpleSynthetic
<<<<<<< HEAD
from sampo.scheduler import HEFTScheduler, HEFTBetweenScheduler, TopologicalScheduler, Scheduler
=======
from sampo.scheduler import Scheduler
>>>>>>> 18ff8c86
from sampo.scheduler.genetic.base import GeneticScheduler
from sampo.schemas.contractor import Contractor
from sampo.schemas.exceptions import NoSufficientContractorError
from sampo.schemas.graph import WorkGraph, EdgeType
from sampo.schemas.landscape import LandscapeConfiguration
from sampo.schemas.requirements import MaterialReq
from sampo.schemas.resources import Worker
from sampo.schemas.time_estimator import WorkTimeEstimator, DefaultWorkEstimator
from sampo.structurator.base import graph_restructuring
from sampo.utilities.sampler import Sampler


@fixture
def setup_sampler(request) -> Sampler:
    return Sampler(1e-1)


@fixture
def setup_rand() -> Random:
    return Random(231)

@fixture
def setup_simple_synthetic(setup_rand) -> SimpleSynthetic:
    return SimpleSynthetic(setup_rand)


@fixture(params=[(graph_type, lag, generate_materials)
                 for lag in [True, False]
                 for generate_materials in [True, False]
                 for graph_type in ['manual', 'small plain synthetic', 'big plain synthetic']],
         # 'small advanced synthetic', 'big advanced synthetic']],
         ids=[f'Graph: {graph_type}, LAG_OPT={lag_opt}, generate_materials={generate_materials}'
              for lag_opt in [True, False]
              for generate_materials in [True, False]
              for graph_type in ['manual', 'small plain synthetic', 'big plain synthetic']])
# 'small advanced synthetic', 'big advanced synthetic']])
def setup_wg(request, setup_sampler, setup_simple_synthetic) -> WorkGraph:
    SMALL_GRAPH_SIZE = 100
    BIG_GRAPH_SIZE = 300
    BORDER_RADIUS = 20
    ADV_GRAPH_UNIQ_WORKS_PROP = 0.4
    ADV_GRAPH_UNIQ_RES_PROP = 0.2

    graph_type, lag_optimization, generate_materials = request.param

    match graph_type:
        case 'manual':
            sr = setup_sampler
            l1n1 = sr.graph_node('l1n1', [], group='0', work_id='000001')
            l1n2 = sr.graph_node('l1n2', [], group='0', work_id='000002')

            l2n1 = sr.graph_node('l2n1', [(l1n1, 0, EdgeType.FinishStart)], group='1', work_id='000011')
            l2n2 = sr.graph_node('l2n2', [(l1n1, 0, EdgeType.FinishStart),
                                          (l1n2, 0, EdgeType.FinishStart)], group='1', work_id='000012')
            l2n3 = sr.graph_node('l2n3', [(l1n2, 1, EdgeType.LagFinishStart)], group='1', work_id='000013')

            l3n1 = sr.graph_node('l3n1', [(l2n1, 0, EdgeType.FinishStart),
                                          (l2n2, 0, EdgeType.FinishStart)], group='2', work_id='000021')
            l3n2 = sr.graph_node('l3n2', [(l2n2, 0, EdgeType.FinishStart)], group='2', work_id='000022')
            l3n3 = sr.graph_node('l3n3', [(l2n3, 1, EdgeType.LagFinishStart),
                                          (l2n2, 0, EdgeType.FinishStart)], group='2', work_id='000023')
            if generate_materials:
                l1n1.work_unit.material_reqs = [MaterialReq('mat1', 50)]
                l1n2.work_unit.material_reqs = [MaterialReq('mat1', 50)]

                l2n1.work_unit.material_reqs = [MaterialReq('mat1', 50)]
                l2n2.work_unit.material_reqs = [MaterialReq('mat1', 50)]
                l2n3.work_unit.material_reqs = [MaterialReq('mat1', 50)]

                l3n1.work_unit.material_reqs = [MaterialReq('mat1', 50)]
                l3n2.work_unit.material_reqs = [MaterialReq('mat1', 50)]
                l3n3.work_unit.material_reqs = [MaterialReq('mat1', 50)]

            wg = WorkGraph.from_nodes([l1n1, l1n2, l2n1, l2n2, l2n3, l3n1, l3n2, l3n3])
        case 'small plain synthetic':
            wg = setup_simple_synthetic.work_graph(bottom_border=SMALL_GRAPH_SIZE - BORDER_RADIUS,
                                                   top_border=SMALL_GRAPH_SIZE + BORDER_RADIUS)
        case 'big plain synthetic':
            wg = setup_simple_synthetic.work_graph(bottom_border=BIG_GRAPH_SIZE - BORDER_RADIUS,
                                                   top_border=BIG_GRAPH_SIZE + BORDER_RADIUS)
        case 'small advanced synthetic':
            size = SMALL_GRAPH_SIZE + BORDER_RADIUS
            wg = setup_simple_synthetic \
                .advanced_work_graph(works_count_top_border=size,
                                     uniq_works=int(size * ADV_GRAPH_UNIQ_WORKS_PROP),
                                     uniq_resources=int(size * ADV_GRAPH_UNIQ_RES_PROP))
        case 'big advanced synthetic':
            size = BIG_GRAPH_SIZE + BORDER_RADIUS
            wg = setup_simple_synthetic \
                .advanced_work_graph(works_count_top_border=size,
                                     uniq_works=int(size * ADV_GRAPH_UNIQ_WORKS_PROP),
                                     uniq_resources=int(size * ADV_GRAPH_UNIQ_RES_PROP))
        case _:
            raise ValueError(f'Unknown graph type: {graph_type}')

    wg = graph_restructuring(wg, use_lag_edge_optimization=lag_optimization)

    return wg


# TODO Make parametrization with different(specialized) contractors
@fixture(params=[(i, 5 * j) for j in range(2) for i in range(1, 2)],
         ids=[f'Contractors: count={i}, min_size={5 * j}' for j in range(2) for i in range(1, 2)])
def setup_scheduler_parameters(request, setup_wg, setup_simple_synthetic) -> tuple[WorkGraph, list[Contractor], LandscapeConfiguration | Any]:
    generate_landscape = False
    materials = [material for node in setup_wg.nodes for material in node.work_unit.need_materials()]
<<<<<<< HEAD
    if materials is not None:
=======
    if len(materials) > 0:
>>>>>>> 18ff8c86
        generate_landscape = True
    resource_req: Dict[str, int] = {}
    resource_req_count: Dict[str, int] = {}

    num_contractors, contractor_min_resources = request.param

    for node in setup_wg.nodes:
        for req in node.work_unit.worker_reqs:
            resource_req[req.kind] = max(contractor_min_resources,
                                         resource_req.get(req.kind, 0) + (req.min_count + req.max_count) // 2)
            resource_req_count[req.kind] = resource_req_count.get(req.kind, 0) + 1

    for req in resource_req.keys():
        resource_req[req] = resource_req[req] // resource_req_count[req] + 1

    for node in setup_wg.nodes:
        for req in node.work_unit.worker_reqs:
            assert resource_req[req.kind] >= req.min_count

    # contractors are the same and universal(but multiple)
    contractors = []
    for i in range(num_contractors):
        contractor_id = str(uuid4())
        contractors.append(Contractor(id=contractor_id,
                                      name='OOO Berezka',
                                      workers={name: Worker(str(uuid4()), name, count * 100, contractor_id=contractor_id)
                                               for name, count in resource_req.items()},
                                      equipments={}))

<<<<<<< HEAD
=======
    if generate_landscape:
        materials_name = ['stone', 'brick', 'sand', 'rubble', 'concrete', 'metal']
        for node in setup_wg.nodes:
            if not node.work_unit.is_service_unit:
                work_materials = list(set(random.choices(materials_name, k=3)))
                node.work_unit.material_reqs = [MaterialReq(name, random.randint(500, 750), name) for name in
                                                work_materials]

>>>>>>> 18ff8c86
    landscape = setup_simple_synthetic.simple_synthetic_landscape(setup_wg) \
        if generate_landscape else LandscapeConfiguration()
    return setup_wg, contractors, landscape


@fixture
def setup_empty_contractors(setup_wg) -> list[Contractor]:
    resource_req: set[str] = set()

    num_contractors= 1

    for node in setup_wg.nodes:
        for req in node.work_unit.worker_reqs:
            resource_req.add(req.kind)

    contractors = []
    for i in range(num_contractors):
        contractor_id = str(uuid4())
        contractors.append(Contractor(id=contractor_id,
                                      name='OOO Berezka',
                                      workers={name: Worker(str(uuid4()), name, 0, contractor_id=contractor_id)
                                               for name in resource_req},
                                      equipments={}))
    return contractors


@fixture
def setup_default_schedules(setup_scheduler_parameters):
    work_estimator: WorkTimeEstimator = DefaultWorkEstimator()

    setup_wg, setup_contractors, landscape = setup_scheduler_parameters

    return setup_scheduler_parameters, GeneticScheduler.generate_first_population(setup_wg, setup_contractors,
                                                                                  landscape=landscape,
                                                                                  work_estimator=work_estimator)

@fixture(params=[HEFTScheduler(), HEFTBetweenScheduler(), TopologicalScheduler(), GeneticScheduler(3)],
         ids=['HEFTScheduler', 'HEFTBetweenScheduler', 'TopologicalScheduler', 'GeneticScheduler'])
def setup_scheduler(request) -> Scheduler:
    return request.param


@fixture
def setup_schedule(setup_scheduler, setup_scheduler_parameters):
    setup_wg, setup_contractors, landscape = setup_scheduler_parameters
<<<<<<< HEAD
    if setup_wg.vertex_count > 16:
        pytest.skip('Non-manual graph')
    scheduler = setup_scheduler

=======
    scheduler = setup_scheduler
>>>>>>> 18ff8c86
    try:
        return scheduler.schedule(setup_wg,
                                  setup_contractors,
                                  validate=False,
                                  landscape=landscape), scheduler.scheduler_type, setup_scheduler_parameters
    except NoSufficientContractorError:
        pytest.skip('Given contractor configuration can\'t support given work graph')<|MERGE_RESOLUTION|>--- conflicted
+++ resolved
@@ -1,4 +1,3 @@
-import random
 from random import Random
 from typing import Dict, Any
 from uuid import uuid4
@@ -7,11 +6,8 @@
 from pytest import fixture
 
 from sampo.generator.base import SimpleSynthetic
-<<<<<<< HEAD
 from sampo.scheduler import HEFTScheduler, HEFTBetweenScheduler, TopologicalScheduler, Scheduler
-=======
 from sampo.scheduler import Scheduler
->>>>>>> 18ff8c86
 from sampo.scheduler.genetic.base import GeneticScheduler
 from sampo.schemas.contractor import Contractor
 from sampo.schemas.exceptions import NoSufficientContractorError
@@ -118,11 +114,7 @@
 def setup_scheduler_parameters(request, setup_wg, setup_simple_synthetic) -> tuple[WorkGraph, list[Contractor], LandscapeConfiguration | Any]:
     generate_landscape = False
     materials = [material for node in setup_wg.nodes for material in node.work_unit.need_materials()]
-<<<<<<< HEAD
-    if materials is not None:
-=======
     if len(materials) > 0:
->>>>>>> 18ff8c86
         generate_landscape = True
     resource_req: Dict[str, int] = {}
     resource_req_count: Dict[str, int] = {}
@@ -152,8 +144,6 @@
                                                for name, count in resource_req.items()},
                                       equipments={}))
 
-<<<<<<< HEAD
-=======
     if generate_landscape:
         materials_name = ['stone', 'brick', 'sand', 'rubble', 'concrete', 'metal']
         for node in setup_wg.nodes:
@@ -162,7 +152,6 @@
                 node.work_unit.material_reqs = [MaterialReq(name, random.randint(500, 750), name) for name in
                                                 work_materials]
 
->>>>>>> 18ff8c86
     landscape = setup_simple_synthetic.simple_synthetic_landscape(setup_wg) \
         if generate_landscape else LandscapeConfiguration()
     return setup_wg, contractors, landscape
@@ -172,7 +161,7 @@
 def setup_empty_contractors(setup_wg) -> list[Contractor]:
     resource_req: set[str] = set()
 
-    num_contractors= 1
+    num_contractors = 1
 
     for node in setup_wg.nodes:
         for req in node.work_unit.worker_reqs:
@@ -208,14 +197,7 @@
 @fixture
 def setup_schedule(setup_scheduler, setup_scheduler_parameters):
     setup_wg, setup_contractors, landscape = setup_scheduler_parameters
-<<<<<<< HEAD
-    if setup_wg.vertex_count > 16:
-        pytest.skip('Non-manual graph')
     scheduler = setup_scheduler
-
-=======
-    scheduler = setup_scheduler
->>>>>>> 18ff8c86
     try:
         return scheduler.schedule(setup_wg,
                                   setup_contractors,
