--- conflicted
+++ resolved
@@ -6,11 +6,7 @@
 from sampo.scheduler import GeneticScheduler
 
 
-<<<<<<< HEAD
-def test_genetic_scheduling(setup_scheduler_parameters):
-=======
 def _test_multiprocessing(setup_scheduler_parameters):
->>>>>>> 5775ac97
     setup_wg, setup_contractors, setup_landscape = setup_scheduler_parameters
 
     SAMPO.backend = DefaultComputationalBackend()
@@ -20,9 +16,6 @@
                                mutate_resources=0.05,
                                size_of_population=50)
 
-<<<<<<< HEAD
-    genetic.schedule(setup_wg, setup_contractors, validate=True, landscape=setup_landscape)
-=======
     start_default = time.time()
     genetic.schedule(setup_wg, setup_contractors, validate=True, landscape=setup_landscape)
     time_default = time.time() - start_default
@@ -39,5 +32,4 @@
     print(f'Time default: {time_default} s')
     print(f'Time multiproc: {time_multiproc} s')
     print(f'CPUs used: {n_cpus}')
-    print(f'Ratio: {time_default / time_multiproc}')
->>>>>>> 5775ac97
+    print(f'Ratio: {time_default / time_multiproc}')