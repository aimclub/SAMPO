import copy
<<<<<<< HEAD
from typing import Tuple
=======
>>>>>>> 1c00b8ae

import numpy as np

from sampo.scheduler.base import Scheduler
from sampo.scheduler.timeline.base import Timeline
from sampo.scheduler.timeline.just_in_time_timeline import JustInTimeTimeline
from sampo.schemas.contractor import WorkerContractorPool, Contractor
from sampo.schemas.graph import GraphNode, WorkGraph
from sampo.schemas.landscape import LandscapeConfiguration
from sampo.schemas.resources import Worker
from sampo.schemas.schedule import ScheduledWork, Schedule
from sampo.schemas.schedule_spec import ScheduleSpec
from sampo.schemas.time import Time
from sampo.schemas.time_estimator import WorkTimeEstimator

ChromosomeType = tuple[np.ndarray, np.ndarray, np.ndarray]


def convert_schedule_to_chromosome(wg: WorkGraph,
                                   work_id2index: dict[str, int], worker_name2index: dict[str, int],
                                   contractor2index: dict[str, int], contractor_borders: np.ndarray,
                                   schedule: Schedule, order: list[GraphNode] | None = None) -> ChromosomeType:
    """
    Receive a result of scheduling algorithm and transform it to chromosome

    :param order: if passed, specify the node order that should appear in the chromosome
    :return:
    """

    order: list[GraphNode] = order if order is not None else [work for work in schedule.works
                                                              if not wg[work.work_unit.id].is_inseparable_son()]

    # order works part of chromosom
    order_chromosome: np.ndarray = np.array([work_id2index[work.work_unit.id] for work in order])

    # convert to convenient form
    schedule = schedule.to_schedule_work_dict

    # resources for works part of chromosome
    # +1 stores contractors line
    resource_chromosome = np.zeros((len(order_chromosome), len(worker_name2index) + 1), dtype=int)

    for node in order:
        node_id = node.work_unit.id
        index = work_id2index[node_id]
        for resource in schedule[node_id].workers:
            res_count = resource.count
            res_index = worker_name2index[resource.name]
            res_contractor = resource.contractor_id
            resource_chromosome[index, res_index] = res_count
            resource_chromosome[index, -1] = contractor2index[res_contractor]

    resource_border_chromosome = np.copy(contractor_borders)

    return order_chromosome, resource_chromosome, resource_border_chromosome


def convert_chromosome_to_schedule(chromosome: ChromosomeType,
                                   worker_pool: WorkerContractorPool,
                                   index2node: dict[int, GraphNode],
                                   index2contractor: dict[int, Contractor],
                                   worker_pool_indices: dict[int, dict[int, Worker]],
                                   spec: ScheduleSpec,
                                   worker_name2index: dict[str, int],
                                   contractor2index: dict[str, int],
                                   landscape: LandscapeConfiguration = LandscapeConfiguration(),
                                   timeline: Timeline | None = None,
                                   assigned_parent_time: Time = Time(0),
                                   work_estimator: WorkTimeEstimator = None,) \
        -> tuple[dict[GraphNode, ScheduledWork], Time, Timeline, list[GraphNode]]:
    """
    Build schedule from received chromosome
    It can be used in visualization of final solving of genetic algorithm
    """
    node2swork: dict[GraphNode, ScheduledWork] = {}

    works_order = chromosome[0]
    works_resources = chromosome[1]
    border = chromosome[2]
    worker_pool = copy.deepcopy(worker_pool)

    # use 3rd part of chromosome in schedule generator
    for worker_index in worker_pool:
        for contractor_index in worker_pool[worker_index]:
            worker_pool[worker_index][contractor_index].with_count(border[contractor2index[contractor_index], worker_name2index[worker_index]])

    if not isinstance(timeline, JustInTimeTimeline):
        timeline = JustInTimeTimeline(index2node.values(), index2contractor.values(), worker_pool, landscape)

    order_nodes = []

    for order_index, work_index in enumerate(works_order):
        node = index2node[work_index]
        order_nodes.append(node)
        # if node.id in node2swork and not node.is_inseparable_son():
        #     continue

        work_spec = spec.get_work_spec(node.id)

        resources = works_resources[work_index, :-1]
        contractor_index = works_resources[work_index, -1]
        contractor = index2contractor[contractor_index]
        worker_team: list[Worker] = [worker_pool_indices[worker_index][contractor_index]
                                     .copy().with_count(worker_count)
                                     for worker_index, worker_count in enumerate(resources)
                                     if worker_count > 0]

        # apply worker spec
        Scheduler.optimize_resources_using_spec(node.work_unit, worker_team, work_spec)

        st = timeline.find_min_start_time(node, worker_team, node2swork, assigned_parent_time, work_estimator)

        if order_index == 0:  # we are scheduling the work `start of the project`
            st = assigned_parent_time  # this work should always have st = 0, so we just re-assign it

        # finish using time spec
        timeline.schedule(node, node2swork, worker_team, contractor,
                          st, work_spec.assigned_time, assigned_parent_time, work_estimator)

    schedule_start_time = min((swork.start_time for swork in node2swork.values() if
                               len(swork.work_unit.worker_reqs) != 0), default=assigned_parent_time)

    return node2swork, schedule_start_time, timeline, order_nodes<|MERGE_RESOLUTION|>--- conflicted
+++ resolved
@@ -1,8 +1,4 @@
 import copy
-<<<<<<< HEAD
-from typing import Tuple
-=======
->>>>>>> 1c00b8ae
 
 import numpy as np
 
@@ -28,6 +24,11 @@
     """
     Receive a result of scheduling algorithm and transform it to chromosome
 
+    :param work_id2index:
+    :param worker_name2index:
+    :param contractor2index:
+    :param contractor_borders:
+    :param schedule:
     :param order: if passed, specify the node order that should appear in the chromosome
     :return:
     """
@@ -35,7 +36,7 @@
     order: list[GraphNode] = order if order is not None else [work for work in schedule.works
                                                               if not wg[work.work_unit.id].is_inseparable_son()]
 
-    # order works part of chromosom
+    # order works part of chromosome
     order_chromosome: np.ndarray = np.array([work_id2index[work.work_unit.id] for work in order])
 
     # convert to convenient form
