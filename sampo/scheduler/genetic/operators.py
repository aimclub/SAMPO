import random
from abc import ABC, abstractmethod
from functools import partial
from typing import List, Dict, Iterable, Callable

import numpy as np
from deap import creator, base, tools
from deap.base import Toolbox

from sampo.scheduler.genetic.converter import convert_chromosome_to_schedule
from sampo.scheduler.genetic.converter import convert_schedule_to_chromosome, ChromosomeType
from sampo.scheduler.topological.base import RandomizedTopologicalScheduler
from sampo.schemas.contractor import Contractor, WorkerContractorPool
from sampo.schemas.graph import GraphNode, WorkGraph
from sampo.schemas.resources import Worker
from sampo.schemas.schedule import ScheduledWork
from sampo.schemas.schedule_spec import ScheduleSpec
from sampo.schemas.time import Time
from sampo.schemas.time_estimator import WorkTimeEstimator


class FitnessFunction(ABC):

    def __init__(self, tb: Toolbox):
        self._tb = tb

    @abstractmethod
    def evaluate(self, chromosome: ChromosomeType) -> int:
        ...


class TimeFitness(FitnessFunction):

    def __init__(self, tb: Toolbox):
        super().__init__(tb)

    def evaluate(self, chromosome: ChromosomeType) -> int:
        scheduled_works, _, _ = self._tb.chromosome_to_schedule(chromosome)
        finish_time = max(scheduled_works.values(), key=ScheduledWork.finish_time_getter()).finish_time
        return finish_time


class TimeAndResourcesFitness(FitnessFunction):

    def __init__(self, tb: Toolbox):
        super().__init__(tb)

    def evaluate(self, chromosome: ChromosomeType) -> int:
        scheduled_works, _, _ = self._tb.chromosome_to_schedule(chromosome)
        workers_weight = int(np.sum(chromosome[2]))
        return max(scheduled_works.values(), key=ScheduledWork.finish_time_getter()).finish_time + Time(workers_weight)


class DeadlineResourcesFitness(FitnessFunction):

    def __init__(self, deadline: Time, tb: Toolbox):
        super().__init__(tb)
        self._deadline = deadline

    @staticmethod
    def prepare(deadline: Time):
        """
        Returns the constructor of that fitness function prepared to use in Genetic
        """
        return partial(DeadlineResourcesFitness, deadline)

    def evaluate(self, chromosome: ChromosomeType) -> int:
        scheduled_works, _, _ = self._tb.chromosome_to_schedule(chromosome)
        finish_time = max(scheduled_works.values(), key=ScheduledWork.finish_time_getter()).finish_time
        if finish_time > self._deadline:
            return Time.inf()
        else:
            return int(np.sum(chromosome[2]))  # count of workers used in border


# create class FitnessMin, the weights = -1 means that fitness - is function for minimum

creator.create("FitnessMin", base.Fitness, weights=(-1.0,))
creator.create("Individual", list, fitness=creator.FitnessMin)
Individual = creator.Individual


def init_toolbox(wg: WorkGraph, contractors: List[Contractor], worker_pool: WorkerContractorPool,
                 index2node: Dict[int, GraphNode],
                 work_id2index: Dict[str, int], worker_name2index: Dict[str, int],
                 index2contractor: Dict[int, str],
                 index2contractor_obj: Dict[int, Contractor],
                 init_chromosomes: Dict[str, ChromosomeType],
                 mutate_order: float, mutate_resources: float, selection_size: int,
                 rand: random.Random,
                 spec: ScheduleSpec,
                 worker_pool_indices: dict[int, dict[int, Worker]],
                 contractor2index: dict[str, int],
                 contractor_borders: np.ndarray,
                 node_indices: list[int],
                 index2node_list: list[tuple[int, GraphNode]],
                 parents: Dict[int, list[int]],
                 fitness_constructor: Callable[[Toolbox], FitnessFunction] = TimeFitness,
                 assigned_parent_time: Time = Time(0),
                 work_estimator: WorkTimeEstimator = None) -> base.Toolbox:
    toolbox = base.Toolbox()
    # generate initial population
    toolbox.register("generate_chromosome", generate_chromosome, wg=wg, contractors=contractors,
                     index2node_list=index2node_list, work_id2index=work_id2index, worker_name2index=worker_name2index,
                     contractor2index=contractor2index, contractor_borders=contractor_borders,
                     init_chromosomes=init_chromosomes, rand=rand, work_estimator=work_estimator)

    # create from generate_chromosome function one individual
    toolbox.register("individual", tools.initRepeat, Individual, toolbox.generate_chromosome, n=1)
    # create population from individuals
    toolbox.register("population", tools.initRepeat, list, toolbox.individual)
    # construct fitness
    fitness = fitness_constructor(toolbox)
    # evaluation function
<<<<<<< HEAD
    toolbox.register("evaluate",
                     lambda chromosome: fitness.evaluate(chromosome[0]) if toolbox.validate(chromosome[0]) else Time.inf())
=======
    toolbox.register("evaluate", chromosome_evaluation, index2node=index2node,
                     index2contractor=index2contractor_obj, worker_pool=worker_pool, node_indices=node_indices,
                     worker_pool_indices=worker_pool_indices, spec=spec, parents=parents, work_estimator=work_estimator)
>>>>>>> 150e9dee
    # crossover for order
    toolbox.register("mate", mate_scheduling_order, rand=rand)
    # mutation for order. Coefficient luke one or two mutation in individual
    toolbox.register("mutate", tools.mutShuffleIndexes, indpb=mutate_order)
    # selection. Some random individuals and arranges a battle between them as a result in a continuing genus,
    # this is the best among these it
    toolbox.register("select", tools.selTournament, tournsize=selection_size)

    # mutation for resources
    toolbox.register("mutate_resources", mut_uniform_int, probability_mutate_resources=mutate_resources,
                     contractor_count=len(index2contractor), rand=rand)
    # mutation for resource borders
    toolbox.register("mutate_resource_borders", mutate_resource_borders,
                     probability_mutate_contractors=mutate_resources, rand=rand)
    # crossover for resources
    toolbox.register("mate_resources", mate_for_resources, rand=rand)
    # crossover for resource borders
    toolbox.register("mate_resource_borders", mate_for_resource_borders, rand=rand)

    toolbox.register("validate", is_chromosome_correct, node_indices=node_indices, parents=parents)
    toolbox.register("schedule_to_chromosome", convert_schedule_to_chromosome, wg=wg,
                     work_id2index=work_id2index, worker_name2index=worker_name2index,
                     contractor2index=contractor2index, contractor_borders=contractor_borders)
    toolbox.register("chromosome_to_schedule", convert_chromosome_to_schedule, worker_pool=worker_pool,
                     index2node=index2node, index2contractor=index2contractor_obj,
                     worker_pool_indices=worker_pool_indices, spec=spec, assigned_parent_time=assigned_parent_time,
                     work_estimator=work_estimator)
    return toolbox


def copy_chromosome(c: ChromosomeType) -> ChromosomeType:
    return c[0].copy(), c[1].copy(), c[2].copy()


def generate_chromosome(wg: WorkGraph, contractors: List[Contractor], index2node_list: list[tuple[int, GraphNode]],
                        work_id2index: Dict[str, int], worker_name2index: Dict[str, int],
                        contractor2index: Dict[str, int], contractor_borders: np.ndarray,
                        init_chromosomes: Dict[str, ChromosomeType], rand: random.Random,
                        work_estimator: WorkTimeEstimator = None) -> ChromosomeType:
    """
    It is necessary to generate valid scheduling, which are satisfied to current dependencies
    That's why will be used the approved order of works (HEFT order and Topological sorting)
    Topological sorts are generating always different
    HEFT is always the same(now not)
    HEFT we will choose in 30% of attempts
    Topological in others

    :param work_estimator:
    :param contractors:
    :param wg:
    :param work_id2index:
    :param index2node_list:
    :param worker_name2index:
    :param contractor2index:
    :param contractor_borders:
    :param rand:
    :param init_chromosomes:
    :return: chromosome
    """
    chance = rand.random()
    if chance < 0.2:
        chromosome = init_chromosomes["heft_end"]
    elif chance < 0.4:
        chromosome = init_chromosomes["heft_between"]
    else:
        schedule = RandomizedTopologicalScheduler(work_estimator,
                                                  int(rand.random() * 1000000)) \
            .schedule(wg, contractors)
        chromosome = convert_schedule_to_chromosome(wg, work_id2index, worker_name2index,
                                                    contractor2index, contractor_borders, schedule)
    return chromosome


<<<<<<< HEAD
=======
def chromosome_evaluation(individuals: List[ChromosomeType], index2node: Dict[int, GraphNode],
                          index2contractor: Dict[int, Contractor],
                          worker_pool_indices: dict[int, dict[int, Worker]], node_indices: list[int],
                          worker_pool: WorkerContractorPool, spec: ScheduleSpec,
                          parents: Dict[int, list[int]], work_estimator: WorkTimeEstimator = None) -> Time:
    chromosome = individuals[0]
    if is_chromosome_correct(chromosome, node_indices, parents):
        scheduled_works, _, _ = convert_chromosome_to_schedule(chromosome, worker_pool, index2node,
                                                               index2contractor, worker_pool_indices,
                                                               spec, work_estimator)
        workers_weight = int(np.sum(chromosome[2]))
        return max(scheduled_works.values(), key=ScheduledWork.finish_time_getter()).finish_time + Time(workers_weight)
    else:
        return Time.inf()


>>>>>>> 150e9dee
def is_chromosome_correct(chromosome: ChromosomeType,
                          node_indices: list[int],
                          parents: Dict[int, list[int]]) -> bool:
    return is_chromosome_order_correct(chromosome, parents) and \
           is_chromosome_contractors_correct(chromosome, node_indices)


def is_chromosome_order_correct(chromosome: ChromosomeType, parents: Dict[int, list[int]]) -> bool:
    work_order = chromosome[0]
    used = set()
    for work_index in work_order:
        used.add(work_index)
        for parent in parents[work_index]:
            if parent not in used:
                return False
    return True


def is_chromosome_contractors_correct(chromosome: ChromosomeType,
                                      work_indices: Iterable[int]) -> bool:
    """
    Checks that assigned contractors can supply assigned workers

    :param chromosome:
    :param contractors_borders:
    :param work_indices:
    :return:
    """
    for work_ind in work_indices:
        resources_count = chromosome[1][:-1, work_ind]
        contractor_ind = chromosome[1][-1, work_ind]
        contractor_border = chromosome[2][contractor_ind]
        for ind, count in enumerate(resources_count):
            if contractor_border[ind] < count:
                return False
    return True


def get_order_tail(head_set: np.ndarray, other: np.ndarray) -> np.ndarray:
    head_set = set(head_set)
    return np.array([node for node in other if node not in head_set])


def mate_scheduling_order(ind1: ChromosomeType, ind2: ChromosomeType, rand: random.Random) \
        -> (ChromosomeType, ChromosomeType):
    """
    Crossover for order
    Basis crossover is cxOnePoint
    But we checked not repeated works in individual order

    :param ind1:
    :param ind2:
    :param rand:
    :return: two cross individuals
    """
    ind1 = copy_chromosome(ind1)
    ind2 = copy_chromosome(ind2)

    order1 = ind1[0]
    order2 = ind2[0]

    # randomly select the point where the crossover will take place
    crossover_point = rand.randint(1, len(ind1))

    ind1_new_tail = get_order_tail(order1[:crossover_point], order2)
    ind2_new_tail = get_order_tail(order2[:crossover_point], order1)

    order1[crossover_point:] = ind1_new_tail
    order2[crossover_point:] = ind2_new_tail

    return ind1, ind2


def mut_uniform_int(ind: ChromosomeType, low: np.ndarray, up: np.ndarray, type_of_worker: int,
                    probability_mutate_resources: float, contractor_count: int, rand: random.Random) -> ChromosomeType:
    """
    Mutation function for resources
    It changes selected numbers of workers in random work in certain interval for this work

    :param contractor_count:
    :param ind:
    :param low: lower bound specified by `WorkUnit`
    :param up: upper bound specified by `WorkUnit`
    :param type_of_worker:
    :param probability_mutate_resources:
    :param rand:
    :return: mutate individual
    """
    ind = copy_chromosome(ind)

    # select random number from interval from min to max from uniform distribution
    size = len(ind[1][type_of_worker])

    if type_of_worker == len(ind[1]) - 1:
        # print('Contractor mutation!')
        for i in range(size):
            if rand.random() < probability_mutate_resources:
                ind[1][type_of_worker][i] = rand.randint(0, contractor_count - 1)
        return ind

    # change in this interval in random number from interval
    for i, xl, xu in zip(range(size), low, up):
        if rand.random() < probability_mutate_resources:
            # borders
            contractor = ind[1][-1][i]
            border = ind[2][contractor][type_of_worker]
            # TODO Debug why min(xu, border) can be lower than xl
            ind[1][type_of_worker][i] = rand.randint(xl, min(xu, border))

    return ind


def mutate_resource_borders(ind: ChromosomeType, contractors_capacity: np.ndarray, resources_min_border: np.ndarray,
                            type_of_worker: int, probability_mutate_contractors: float, rand: random.Random) \
        -> ChromosomeType:
    """
    Mutation for contractors' resource borders.

    :param ind:
    :param contractors_capacity:
    :param resources_min_border:
    :param type_of_worker:
    :param probability_mutate_contractors:
    :param rand:
    :return:
    """
    ind = copy_chromosome(ind)

    num_contractors = len(ind[2])
    for i in range(num_contractors):
        if rand.random() < probability_mutate_contractors:
            ind[2][i][type_of_worker] -= rand.randint(resources_min_border[type_of_worker] + 1,
                                                      max(resources_min_border[type_of_worker] + 1,
                                                          ind[2][i][type_of_worker] // 10))

    return ind


def mate_for_resources(ind1: ChromosomeType, ind2: ChromosomeType, mate_positions: np.ndarray,
                       rand: random.Random) -> (ChromosomeType, ChromosomeType):
    """
    CxOnePoint for resources

    :param ind1: first individual
    :param ind2: second individual
    :param mate_positions: an array of positions that should be mate
    :param rand: the rand object used for exchange point selection
    :return: first and second individual
    """
    ind1 = copy_chromosome(ind1)
    ind2 = copy_chromosome(ind2)

    # exchange work resources
    res1 = ind1[1][mate_positions]
    res2 = ind2[1][mate_positions]
    cxpoint = rand.randint(1, len(res1))

    mate_positions = rand.sample(list(range(len(res1))), cxpoint)

    res1[mate_positions], res2[mate_positions] = res2[mate_positions], res1[mate_positions]
    return ind1, ind2


def mate_for_resource_borders(ind1: ChromosomeType, ind2: ChromosomeType,
                              mate_positions: np.ndarray, rand: random.Random) -> (ChromosomeType, ChromosomeType):
    ind1 = copy_chromosome(ind1)
    ind2 = copy_chromosome(ind2)

    num_contractors = len(ind1[2])
    contractors_to_mate = rand.sample(list(range(num_contractors)), rand.randint(1, num_contractors))

    if rand.randint(0, 2) == 0:
        # trying to mate whole contractors
        border1 = ind1[2][contractors_to_mate]
        border2 = ind2[2][contractors_to_mate]
        border1[:], border2[:] = border2[:], border1[:]
    else:
        # trying to mate part of selected contractors
        border1 = ind1[2][contractors_to_mate]
        border2 = ind2[2][contractors_to_mate]
        for c_border1, c_border2 in zip(border1, border2):
            # mate_positions = rand.sample(list(range(len(c_border1))), rand.randint(1, len(c_border1)))
            c_border1[mate_positions], c_border2[mate_positions] = c_border2[mate_positions], c_border1[mate_positions]

    return ind1, ind2<|MERGE_RESOLUTION|>--- conflicted
+++ resolved
@@ -112,14 +112,8 @@
     # construct fitness
     fitness = fitness_constructor(toolbox)
     # evaluation function
-<<<<<<< HEAD
     toolbox.register("evaluate",
                      lambda chromosome: fitness.evaluate(chromosome[0]) if toolbox.validate(chromosome[0]) else Time.inf())
-=======
-    toolbox.register("evaluate", chromosome_evaluation, index2node=index2node,
-                     index2contractor=index2contractor_obj, worker_pool=worker_pool, node_indices=node_indices,
-                     worker_pool_indices=worker_pool_indices, spec=spec, parents=parents, work_estimator=work_estimator)
->>>>>>> 150e9dee
     # crossover for order
     toolbox.register("mate", mate_scheduling_order, rand=rand)
     # mutation for order. Coefficient luke one or two mutation in individual
@@ -193,25 +187,6 @@
     return chromosome
 
 
-<<<<<<< HEAD
-=======
-def chromosome_evaluation(individuals: List[ChromosomeType], index2node: Dict[int, GraphNode],
-                          index2contractor: Dict[int, Contractor],
-                          worker_pool_indices: dict[int, dict[int, Worker]], node_indices: list[int],
-                          worker_pool: WorkerContractorPool, spec: ScheduleSpec,
-                          parents: Dict[int, list[int]], work_estimator: WorkTimeEstimator = None) -> Time:
-    chromosome = individuals[0]
-    if is_chromosome_correct(chromosome, node_indices, parents):
-        scheduled_works, _, _ = convert_chromosome_to_schedule(chromosome, worker_pool, index2node,
-                                                               index2contractor, worker_pool_indices,
-                                                               spec, work_estimator)
-        workers_weight = int(np.sum(chromosome[2]))
-        return max(scheduled_works.values(), key=ScheduledWork.finish_time_getter()).finish_time + Time(workers_weight)
-    else:
-        return Time.inf()
-
-
->>>>>>> 150e9dee
 def is_chromosome_correct(chromosome: ChromosomeType,
                           node_indices: list[int],
                           parents: Dict[int, list[int]]) -> bool:
@@ -382,7 +357,7 @@
 
     num_contractors = len(ind1[2])
     contractors_to_mate = rand.sample(list(range(num_contractors)), rand.randint(1, num_contractors))
-
+    
     if rand.randint(0, 2) == 0:
         # trying to mate whole contractors
         border1 = ind1[2][contractors_to_mate]
