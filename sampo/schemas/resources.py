from dataclasses import dataclass
from random import Random
from typing import Optional

from sampo.schemas.identifiable import Identifiable
from sampo.schemas.interval import IntervalGaussian
from sampo.schemas.serializable import AutoJSONSerializable
from sampo.schemas.types import AgentId


@dataclass
class Resource(AutoJSONSerializable['Equipment'], Identifiable):
    """
    A class summarizing the different resources used in the work: Human resources, equipment, materials, etc.
    """
    id: str
    name: str
    count: int
    contractor_id: Optional[str] = ""

    # TODO: describe the function (description, return type)
    def get_agent_id(self) -> AgentId:
        return self.contractor_id, self.name


@dataclass
class Worker(Resource):
    """
    A class dedicated to human resources

    :param count: the number of people in this resource
    :param contractor_id: Contractor id if resources are added directly to the contractor
    :param productivity: interval from Gaussian or Uniform distribution, that contains possible values of
    productivity of certain worker
    """

    def __init__(self,
                 id: str,
                 name: str,
                 count: int,
                 contractor_id: Optional[str] = "",
                 productivity: Optional[IntervalGaussian] = IntervalGaussian(1, 0, 1, 1),
                 cost_one_unit: Optional[float] = None):
        super(Worker, self).__init__(id, name, count, contractor_id)
        self.productivity = productivity if productivity is not None else IntervalGaussian(1, 0, 1, 1)
        self.cost_one_unit = cost_one_unit if cost_one_unit is not None else self.productivity.mean * 10

    ignored_fields = ['productivity']

    def copy(self):
        """
        Return copied current object

        :return: object of Worker class
        """
        return Worker(id=self.id,
                      name=self.name,
                      count=self.count,
                      contractor_id=self.contractor_id,
                      productivity=self.productivity)

    def with_count(self, count: int) -> 'Worker':
        """
        Update count field

        :param count: amount of current type of worker
        :return: upgraded current object
        """
        self.count = count
        return self

    def get_cost(self) -> float:
        """Returns cost of this worker entry"""
        return self.cost_one_unit * int(self.count)

    def get_agent_id(self) -> AgentId:
        """
        Return contractor of current worker

        :return: contractor's id and name
        """
        return self.contractor_id, self.name

    def get_static_productivity(self) -> float:
        """Return the average productivity of worker team"""
        return self.productivity.mean * self.count

    def get_stochastic_productivity(self, rand: Optional[Random] = None) -> float:
        """Return the stochastic productivity of worker team"""
        return self.productivity.rand_float(rand) * self.count

    def __repr__(self):
        return f'{self.count} {self.name}'

    def __str__(self):
        return self.__repr__()

<<<<<<< HEAD
=======

# TODO: describe the class (description)
>>>>>>> 8e3ed1fd
@dataclass
class ConstructionObject(Resource):
    pass

<<<<<<< HEAD
=======

# TODO: describe the class (description, parameters)
>>>>>>> 8e3ed1fd
@dataclass(init=False)
class EmptySpaceConstructionObject(ConstructionObject):
    id: str = "00000000000000000"
    name: str = "empty space construction object"

<<<<<<< HEAD
=======

# TODO: describe the class (description)
>>>>>>> 8e3ed1fd
@dataclass
class Equipment(Resource):
    pass

<<<<<<< HEAD
=======

# TODO: describe the class (description)
>>>>>>> 8e3ed1fd
@dataclass
class Material(Resource):

    def __init__(self,
                 id: str,
                 name: str,
                 count: int,
                 cost_one_unit: Optional[float] = 1):
        super(Material, self).__init__(id, name, count)
        self.cost_one_unit = cost_one_unit

    # TODO: describe the function (description, return type)
    def copy(self):
        return Material(id=self.id,
                        name=self.name,
                        count=self.count)

    def with_count(self, count: int) -> 'Material':
        self.count = count
        return self<|MERGE_RESOLUTION|>--- conflicted
+++ resolved
@@ -95,39 +95,23 @@
     def __str__(self):
         return self.__repr__()
 
-<<<<<<< HEAD
-=======
 
-# TODO: describe the class (description)
->>>>>>> 8e3ed1fd
 @dataclass
 class ConstructionObject(Resource):
     pass
 
-<<<<<<< HEAD
-=======
 
-# TODO: describe the class (description, parameters)
->>>>>>> 8e3ed1fd
 @dataclass(init=False)
 class EmptySpaceConstructionObject(ConstructionObject):
     id: str = "00000000000000000"
     name: str = "empty space construction object"
 
-<<<<<<< HEAD
-=======
 
-# TODO: describe the class (description)
->>>>>>> 8e3ed1fd
 @dataclass
 class Equipment(Resource):
     pass
 
-<<<<<<< HEAD
-=======
-
-# TODO: describe the class (description)
->>>>>>> 8e3ed1fd
+  
 @dataclass
 class Material(Resource):
 
