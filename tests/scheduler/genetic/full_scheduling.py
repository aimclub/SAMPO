from sampo.scheduler import GeneticScheduler


<<<<<<< HEAD
def test_multiprocessing(setup_scheduler_parameters):
    setup_wg, setup_contractors = setup_scheduler_parameters
=======
def test_genetic_scheduling(setup_scheduler_parameters):
    setup_wg, setup_contractors, setup_landscape = setup_scheduler_parameters
>>>>>>> 1ccc6408

    genetic = GeneticScheduler(number_of_generation=10,
                               mutate_order=0.05,
                               mutate_resources=0.05,
                               size_of_population=50)

<<<<<<< HEAD
    genetic.schedule(setup_wg, setup_contractors)
=======
    genetic.schedule(setup_wg, setup_contractors, validate=True, landscape=setup_landscape)
>>>>>>> 1ccc6408
<|MERGE_RESOLUTION|>--- conflicted
+++ resolved
@@ -1,21 +1,12 @@
 from sampo.scheduler import GeneticScheduler
 
 
-<<<<<<< HEAD
-def test_multiprocessing(setup_scheduler_parameters):
-    setup_wg, setup_contractors = setup_scheduler_parameters
-=======
 def test_genetic_scheduling(setup_scheduler_parameters):
     setup_wg, setup_contractors, setup_landscape = setup_scheduler_parameters
->>>>>>> 1ccc6408
 
     genetic = GeneticScheduler(number_of_generation=10,
                                mutate_order=0.05,
                                mutate_resources=0.05,
                                size_of_population=50)
 
-<<<<<<< HEAD
-    genetic.schedule(setup_wg, setup_contractors)
-=======
-    genetic.schedule(setup_wg, setup_contractors, validate=True, landscape=setup_landscape)
->>>>>>> 1ccc6408
+    genetic.schedule(setup_wg, setup_contractors, validate=True, landscape=setup_landscape)