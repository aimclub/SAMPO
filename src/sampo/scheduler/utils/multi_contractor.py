--- conflicted
+++ resolved
@@ -22,44 +22,6 @@
     min_worker_team = np.zeros(n, dtype=int)
     max_worker_team = np.zeros(n, dtype=int)
     workers: List[Worker] = []
-<<<<<<< HEAD
-    contractor: Contractor = contractors[0]
-    min_sum = 1e50
-
-    # TODO Entry point for multi-contractor
-    # TODO When starting implementation of multi-contractor,
-    #  see this algo about searching the most relevant contractor
-    for c in contractors:
-        cur_min_worker_team = np.zeros(n, dtype=int)
-        cur_max_worker_team = np.zeros(n, dtype=int)
-        cur_workers = []
-        satisfied = True
-
-        for i, req in enumerate(work_reqs):
-            offers = agents[req.kind]
-
-            cur_offers = list(filter(lambda x: x.contractor_id == c.id, offers.values()))
-            if len(cur_offers) == 0 or cur_offers[0].count < req.min_count:
-                satisfied = False
-                break
-
-            cur_min_worker_team[i] = req.min_count
-            cur_max_worker_team[i] = min(req.max_count, cur_offers[0].count)
-            cur_workers.append(cur_offers[0])
-
-        cur_sum = np.sum(cur_max_worker_team - cur_min_worker_team)
-        if satisfied and cur_sum < min_sum:
-            min_worker_team = cur_min_worker_team
-            max_worker_team = cur_max_worker_team
-            workers = cur_workers
-            min_sum = cur_sum
-            contractor = c
-
-    if len(max_worker_team) > 0 and (max_worker_team == 0).all():
-        raise Exception(f'There is no contractor that can satisfy worker reqs: {work_reqs}')
-
-    return min_worker_team, max_worker_team, contractor, workers
-=======
 
     for i, req in enumerate(work_reqs):
         w = agents[req.kind].get(contractor.id, None)
@@ -107,5 +69,7 @@
             best_worker_team = worker_team
             best_contractor_size = contractor_size
 
-    return best_start_time, best_finish_time, best_contractor, best_worker_team
->>>>>>> b3d52094
+    if not best_contractor:
+        raise Exception(f'There is no contractor that can satisfy given search')
+
+    return best_start_time, best_finish_time, best_contractor, best_worker_team