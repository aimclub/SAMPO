import logging
import multiprocessing as mp
import random
from abc import ABC, abstractmethod
from functools import partial
from typing import List, Dict, Iterable, Callable

import numpy as np
from deap import creator, base, tools
from deap.base import Toolbox

from sampo.scheduler.genetic.converter import convert_chromosome_to_schedule
from sampo.scheduler.genetic.converter import convert_schedule_to_chromosome, ChromosomeType
from sampo.scheduler.topological.base import RandomizedTopologicalScheduler
from sampo.schemas.contractor import Contractor, WorkerContractorPool, get_worker_contractor_pool
from sampo.schemas.graph import GraphNode, WorkGraph
from sampo.schemas.resources import Worker
from sampo.schemas.schedule import ScheduledWork
from sampo.schemas.schedule_spec import ScheduleSpec
from sampo.schemas.time import Time
from sampo.schemas.time_estimator import WorkTimeEstimator
from sampo.utilities.collections_util import reverse_dictionary

# logger = mp.log_to_stderr(logging.DEBUG)


class FitnessFunction(ABC):

    def __init__(self, evaluator: Callable[[list[ChromosomeType]], list[int]]):
        self._evaluator = evaluator

    @abstractmethod
    def evaluate(self, chromosomes: list[ChromosomeType]) -> list[int]:
        ...


class TimeFitness(FitnessFunction):

    def __init__(self, evaluator: Callable[[list[ChromosomeType]], list[int]]):
        super().__init__(evaluator)

<<<<<<< HEAD
    def evaluate(self, chromosomes: list[ChromosomeType]) -> list[int]:
        return self._evaluator(chromosomes)
=======
    def evaluate(self, chromosome: ChromosomeType) -> int:
        scheduled_works, _, _, _ = self._tb.chromosome_to_schedule(chromosome)
        finish_time = max(scheduled_works.values(), key=ScheduledWork.finish_time_getter()).finish_time
        return finish_time
>>>>>>> 07fc5f88


class TimeAndResourcesFitness(FitnessFunction):

    def __init__(self, evaluator: Callable[[list[ChromosomeType]], list[int]]):
        super().__init__(evaluator)

<<<<<<< HEAD
    def evaluate(self, chromosomes: list[ChromosomeType]) -> list[int]:
        evaluated = self._evaluator(chromosomes)
        return [finish_time + int(np.sum(chromosome[2])) for finish_time, chromosome in zip(evaluated, chromosomes)]
=======
    def evaluate(self, chromosome: ChromosomeType) -> int:
        scheduled_works, _, _, _ = self._tb.chromosome_to_schedule(chromosome)
        workers_weight = int(np.sum(chromosome[2]))
        return max(scheduled_works.values(), key=ScheduledWork.finish_time_getter()).finish_time + Time(workers_weight)
>>>>>>> 07fc5f88


class DeadlineResourcesFitness(FitnessFunction):

    def __init__(self, deadline: Time, evaluator: Callable[[list[ChromosomeType]], list[int]]):
        super().__init__(evaluator)
        self._deadline = deadline

    @staticmethod
    def prepare(deadline: Time):
        """
        Returns the constructor of that fitness function prepared to use in Genetic
        """
        return partial(DeadlineResourcesFitness, deadline)

<<<<<<< HEAD
    def evaluate(self, chromosomes: list[ChromosomeType]) -> list[int]:
        evaluated = self._evaluator(chromosomes)
        return [Time.inf() if finish_time > self._deadline else int(np.sum(chromosome[2])) for finish_time, chromosome in zip(evaluated, chromosomes)]
=======
    def evaluate(self, chromosome: ChromosomeType) -> int:
        scheduled_works, _, _, _ = self._tb.chromosome_to_schedule(chromosome)
        finish_time = max(scheduled_works.values(), key=ScheduledWork.finish_time_getter()).finish_time
        if finish_time > self._deadline:
            return Time.inf()
        else:
            return int(np.sum(chromosome[2]))  # count of workers used in border
>>>>>>> 07fc5f88


# create class FitnessMin, the weights = -1 means that fitness - is function for minimum

creator.create("FitnessMin", base.Fitness, weights=(-1.0,))
creator.create("Individual", list, fitness=creator.FitnessMin)
Individual = creator.Individual


def init_toolbox(wg: WorkGraph, contractors: List[Contractor], worker_pool: WorkerContractorPool,
                 index2node: Dict[int, GraphNode],
                 work_id2index: Dict[str, int], worker_name2index: Dict[str, int],
                 index2contractor: Dict[int, str],
                 index2contractor_obj: Dict[int, Contractor],
                 init_chromosomes: Dict[str, ChromosomeType],
                 mutate_order: float, mutate_resources: float, selection_size: int,
                 rand: random.Random,
                 spec: ScheduleSpec,
                 worker_pool_indices: dict[int, dict[int, Worker]],
                 contractor2index: dict[str, int],
                 contractor_borders: np.ndarray,
                 node_indices: list[int],
                 index2node_list: list[tuple[int, GraphNode]],
                 parents: Dict[int, list[int]],
                 assigned_parent_time: Time = Time(0),
                 work_estimator: WorkTimeEstimator = None) -> base.Toolbox:
    toolbox = base.Toolbox()
    # generate initial population
    toolbox.register("generate_chromosome", generate_chromosome, wg=wg, contractors=contractors,
                     index2node_list=index2node_list, work_id2index=work_id2index, worker_name2index=worker_name2index,
                     contractor2index=contractor2index, contractor_borders=contractor_borders,
                     init_chromosomes=init_chromosomes, rand=rand, work_estimator=work_estimator)

    # create from generate_chromosome function one individual
    toolbox.register("individual", tools.initRepeat, Individual, toolbox.generate_chromosome, n=1)
    # create population from individuals
    toolbox.register("population", tools.initRepeat, list, toolbox.individual)
    # crossover for order
    toolbox.register("mate", mate_scheduling_order, rand=rand)
    # mutation for order. Coefficient luke one or two mutation in individual
    toolbox.register("mutate", tools.mutShuffleIndexes, indpb=mutate_order)
    # selection. Some random individuals and arranges a battle between them as a result in a continuing genus,
    # this is the best among these it
    toolbox.register("select", tools.selTournament, tournsize=selection_size)

    # mutation for resources
    toolbox.register("mutate_resources", mut_uniform_int, probability_mutate_resources=mutate_resources,
                     contractor_count=len(index2contractor), rand=rand)
    # mutation for resource borders
    toolbox.register("mutate_resource_borders", mutate_resource_borders,
                     probability_mutate_contractors=mutate_resources, rand=rand)
    # crossover for resources
    toolbox.register("mate_resources", mate_for_resources, rand=rand)
    # crossover for resource borders
    toolbox.register("mate_resource_borders", mate_for_resource_borders, rand=rand)

    toolbox.register("validate", is_chromosome_correct, node_indices=node_indices, parents=parents)
    toolbox.register("schedule_to_chromosome", convert_schedule_to_chromosome, wg=wg,
                     work_id2index=work_id2index, worker_name2index=worker_name2index,
                     contractor2index=contractor2index, contractor_borders=contractor_borders)
    toolbox.register("chromosome_to_schedule", convert_chromosome_to_schedule, worker_pool=worker_pool,
                     index2node=index2node, index2contractor=index2contractor_obj,
                     worker_pool_indices=worker_pool_indices, spec=spec, assigned_parent_time=assigned_parent_time,
                     work_estimator=work_estimator)
    return toolbox


def copy_chromosome(c: ChromosomeType) -> ChromosomeType:
    return c[0].copy(), c[1].copy(), c[2].copy()


def generate_chromosome(wg: WorkGraph, contractors: List[Contractor], index2node_list: list[tuple[int, GraphNode]],
                        work_id2index: Dict[str, int], worker_name2index: Dict[str, int],
                        contractor2index: Dict[str, int], contractor_borders: np.ndarray,
                        init_chromosomes: Dict[str, ChromosomeType], rand: random.Random,
                        work_estimator: WorkTimeEstimator = None) -> ChromosomeType:
    """
    It is necessary to generate valid scheduling, which are satisfied to current dependencies
    That's why will be used the approved order of works (HEFT order and Topological sorting)
    Topological sorts are generating always different
    HEFT is always the same(now not)
    HEFT we will choose in 30% of attempts
    Topological in others

    :param work_estimator:
    :param contractors:
    :param wg:
    :param work_id2index:
    :param index2node_list:
    :param worker_name2index:
    :param contractor2index:
    :param contractor_borders:
    :param rand:
    :param init_chromosomes:
    :return: chromosome
    """
    chance = rand.random()
    if chance < 0.2:
        chromosome = init_chromosomes["heft_end"]
    elif chance < 0.4:
        chromosome = init_chromosomes["heft_between"]
    else:
        schedule = RandomizedTopologicalScheduler(work_estimator,
                                                  int(rand.random() * 1000000)) \
            .schedule(wg, contractors)
        chromosome = convert_schedule_to_chromosome(wg, work_id2index, worker_name2index,
                                                    contractor2index, contractor_borders, schedule)
    return chromosome


def is_chromosome_correct(chromosome: ChromosomeType,
                          node_indices: list[int],
                          parents: Dict[int, list[int]]) -> bool:
    return is_chromosome_order_correct(chromosome, parents) and \
           is_chromosome_contractors_correct(chromosome, node_indices)


def is_chromosome_order_correct(chromosome: ChromosomeType, parents: Dict[int, list[int]]) -> bool:
    work_order = chromosome[0]
    used = set()
    for work_index in work_order:
        used.add(work_index)
        for parent in parents[work_index]:
            if parent not in used:
                # logger.error(f'Order validation failed: {work_order}')
                return False
    return True


def is_chromosome_contractors_correct(chromosome: ChromosomeType,
                                      work_indices: Iterable[int]) -> bool:
    """
    Checks that assigned contractors can supply assigned workers

    :param chromosome:
    :param contractors_borders:
    :param work_indices:
    :return:
    """
    for work_ind in work_indices:
        resources_count = chromosome[1][work_ind, :-1]
        contractor_ind = chromosome[1][work_ind, -1]
        contractor_border = chromosome[2][contractor_ind]
        for ind, count in enumerate(resources_count):
            if contractor_border[ind] < count:
                # logger.error(f'Contractor border validation failed: {contractor_border[ind]} < {count}')
                return False
    return True


def get_order_tail(head_set: np.ndarray, other: np.ndarray) -> np.ndarray:
    head_set = set(head_set)
    return np.array([node for node in other if node not in head_set])


def mate_scheduling_order(ind1: ChromosomeType, ind2: ChromosomeType, rand: random.Random) \
        -> (ChromosomeType, ChromosomeType):
    """
    Crossover for order
    Basis crossover is cxOnePoint
    But we checked not repeated works in individual order

    :param ind1:
    :param ind2:
    :param rand:
    :return: two cross individuals
    """
    ind1 = copy_chromosome(ind1)
    ind2 = copy_chromosome(ind2)

    order1 = ind1[0]
    order2 = ind2[0]

    # randomly select the point where the crossover will take place
    crossover_point = rand.randint(1, len(ind1))

    ind1_new_tail = get_order_tail(order1[:crossover_point], order2)
    ind2_new_tail = get_order_tail(order2[:crossover_point], order1)

    order1[crossover_point:] = ind1_new_tail
    order2[crossover_point:] = ind2_new_tail

    return ind1, ind2


def mut_uniform_int(ind: ChromosomeType, low: np.ndarray, up: np.ndarray, type_of_worker: int,
                    probability_mutate_resources: float, contractor_count: int, rand: random.Random) -> ChromosomeType:
    """
    Mutation function for resources
    It changes selected numbers of workers in random work in certain interval for this work

    :param contractor_count:
    :param ind:
    :param low: lower bound specified by `WorkUnit`
    :param up: upper bound specified by `WorkUnit`
    :param type_of_worker:
    :param probability_mutate_resources:
    :param rand:
    :return: mutate individual
    """
    ind = copy_chromosome(ind)

    # select random number from interval from min to max from uniform distribution
    size = len(ind[1])
    workers_count = len(ind[1][0])

    if type_of_worker == workers_count - 1:
        # print('Contractor mutation!')
        for i in range(size):
            if rand.random() < probability_mutate_resources:
                ind[1][i][type_of_worker] = rand.randint(0, contractor_count - 1)
        return ind

    # change in this interval in random number from interval
    for i, xl, xu in zip(range(size), low, up):
        if rand.random() < probability_mutate_resources:
            # borders
            contractor = ind[1][i][-1]
            border = ind[2][contractor][type_of_worker]
            # TODO Debug why min(xu, border) can be lower than xl
            ind[1][i][type_of_worker] = rand.randint(xl, max(xl, min(xu, border)))

    return ind


def mutate_resource_borders(ind: ChromosomeType, contractors_capacity: np.ndarray, resources_min_border: np.ndarray,
                            type_of_worker: int, probability_mutate_contractors: float, rand: random.Random) \
        -> ChromosomeType:
    """
    Mutation for contractors' resource borders.

    :param ind:
    :param contractors_capacity:
    :param resources_min_border:
    :param type_of_worker:
    :param probability_mutate_contractors:
    :param rand:
    :return:
    """
    ind = copy_chromosome(ind)

    num_contractors = len(ind[2])
    for i in range(num_contractors):
        if rand.random() < probability_mutate_contractors:
            ind[2][i][type_of_worker] -= rand.randint(resources_min_border[type_of_worker] + 1,
                                                      max(resources_min_border[type_of_worker] + 1,
                                                          ind[2][i][type_of_worker] // 10))
            if ind[2][i][type_of_worker] <= 0:
                ind[2][i][type_of_worker] = 1

    return ind


def mate_for_resources(ind1: ChromosomeType, ind2: ChromosomeType, mate_positions: np.ndarray,
                       rand: random.Random) -> (ChromosomeType, ChromosomeType):
    """
    CxOnePoint for resources

    :param ind1: first individual
    :param ind2: second individual
    :param mate_positions: an array of positions that should be mate
    :param rand: the rand object used for exchange point selection
    :return: first and second individual
    """
    ind1 = copy_chromosome(ind1)
    ind2 = copy_chromosome(ind2)

    # exchange work resources
    res1 = ind1[1][:, mate_positions]
    res2 = ind2[1][:, mate_positions]
    cxpoint = rand.randint(1, len(res1))

    mate_positions = rand.sample(list(range(len(res1))), cxpoint)

    res1[mate_positions], res2[mate_positions] = res2[mate_positions], res1[mate_positions]
    return ind1, ind2


def mate_for_resource_borders(ind1: ChromosomeType, ind2: ChromosomeType,
                              mate_positions: np.ndarray, rand: random.Random) -> (ChromosomeType, ChromosomeType):
    ind1 = copy_chromosome(ind1)
    ind2 = copy_chromosome(ind2)

    num_contractors = len(ind1[2])
    contractors_to_mate = rand.sample(list(range(num_contractors)), rand.randint(1, num_contractors))

    if rand.randint(0, 2) == 0:
        # trying to mate whole contractors
        border1 = ind1[2][contractors_to_mate]
        border2 = ind2[2][contractors_to_mate]
        border1[:], border2[:] = border2[:], border1[:]
    else:
        # trying to mate part of selected contractors
        border1 = ind1[2][contractors_to_mate]
        border2 = ind2[2][contractors_to_mate]
        for c_border1, c_border2 in zip(border1, border2):
            # mate_positions = rand.sample(list(range(len(c_border1))), rand.randint(1, len(c_border1)))
            c_border1[mate_positions], c_border2[mate_positions] = c_border2[mate_positions], c_border1[mate_positions]

    return ind1, ind2<|MERGE_RESOLUTION|>--- conflicted
+++ resolved
@@ -1,5 +1,3 @@
-import logging
-import multiprocessing as mp
 import random
 from abc import ABC, abstractmethod
 from functools import partial
@@ -39,15 +37,8 @@
     def __init__(self, evaluator: Callable[[list[ChromosomeType]], list[int]]):
         super().__init__(evaluator)
 
-<<<<<<< HEAD
     def evaluate(self, chromosomes: list[ChromosomeType]) -> list[int]:
         return self._evaluator(chromosomes)
-=======
-    def evaluate(self, chromosome: ChromosomeType) -> int:
-        scheduled_works, _, _, _ = self._tb.chromosome_to_schedule(chromosome)
-        finish_time = max(scheduled_works.values(), key=ScheduledWork.finish_time_getter()).finish_time
-        return finish_time
->>>>>>> 07fc5f88
 
 
 class TimeAndResourcesFitness(FitnessFunction):
@@ -55,16 +46,9 @@
     def __init__(self, evaluator: Callable[[list[ChromosomeType]], list[int]]):
         super().__init__(evaluator)
 
-<<<<<<< HEAD
     def evaluate(self, chromosomes: list[ChromosomeType]) -> list[int]:
         evaluated = self._evaluator(chromosomes)
         return [finish_time + int(np.sum(chromosome[2])) for finish_time, chromosome in zip(evaluated, chromosomes)]
-=======
-    def evaluate(self, chromosome: ChromosomeType) -> int:
-        scheduled_works, _, _, _ = self._tb.chromosome_to_schedule(chromosome)
-        workers_weight = int(np.sum(chromosome[2]))
-        return max(scheduled_works.values(), key=ScheduledWork.finish_time_getter()).finish_time + Time(workers_weight)
->>>>>>> 07fc5f88
 
 
 class DeadlineResourcesFitness(FitnessFunction):
@@ -80,19 +64,9 @@
         """
         return partial(DeadlineResourcesFitness, deadline)
 
-<<<<<<< HEAD
     def evaluate(self, chromosomes: list[ChromosomeType]) -> list[int]:
         evaluated = self._evaluator(chromosomes)
         return [Time.inf() if finish_time > self._deadline else int(np.sum(chromosome[2])) for finish_time, chromosome in zip(evaluated, chromosomes)]
-=======
-    def evaluate(self, chromosome: ChromosomeType) -> int:
-        scheduled_works, _, _, _ = self._tb.chromosome_to_schedule(chromosome)
-        finish_time = max(scheduled_works.values(), key=ScheduledWork.finish_time_getter()).finish_time
-        if finish_time > self._deadline:
-            return Time.inf()
-        else:
-            return int(np.sum(chromosome[2]))  # count of workers used in border
->>>>>>> 07fc5f88
 
 
 # create class FitnessMin, the weights = -1 means that fitness - is function for minimum
