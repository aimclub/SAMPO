--- conflicted
+++ resolved
@@ -3,14 +3,8 @@
 from abc import ABC, abstractmethod
 from copy import deepcopy
 from functools import partial
-<<<<<<< HEAD
-from typing import Iterable, Callable
-from operator import attrgetter
-=======
 from operator import attrgetter
 from typing import Iterable, Callable
-from enum import Enum
->>>>>>> 010391a4
 
 import numpy as np
 from deap import creator, base
@@ -38,13 +32,8 @@
     Base class for description of different fitness functions.
     """
 
-<<<<<<< HEAD
     def __init__(self, evaluator: Callable[[list[ChromosomeType]], list[Schedule]]):
         self._evaluator = evaluator
-=======
-    def __init__(self, deadline: Time | None):
-        self._deadline = deadline
->>>>>>> 010391a4
 
     @abstractmethod
     def evaluate(self, chromosomes: list[ChromosomeType]) -> list[int]:
@@ -59,12 +48,6 @@
     """
     Fitness function that relies on finish time.
     """
-<<<<<<< HEAD
-=======
-
-    def __init__(self, deadline: Time | None = None):
-        super().__init__(deadline)
->>>>>>> 010391a4
 
     def __init__(self, evaluator: Callable[[list[ChromosomeType]], list[Schedule]]):
         super().__init__(evaluator)
@@ -202,13 +185,10 @@
     # combined crossover
     toolbox.register('mate', mate, rand=rand)
     # combined mutation
-<<<<<<< HEAD
     toolbox.register('mutate', mutate, order_mutpb=mut_order_pb, res_mutpb=mut_res_pb, rand=rand,
-                     parents=parents, resources_border=resources_border, children=children)
-=======
+                     zone_mutpb=mut_zone_pb, parents=parents, resources_border=resources_border, children=children)
     toolbox.register('mutate', mutate, order_mutpb=mut_order_pb, res_mutpb=mut_res_pb, zone_mutpb=mut_zone_pb,
                      rand=rand, parents=parents, resources_border=resources_border, statuses_available=statuses_available)
->>>>>>> 010391a4
     # crossover for order
     toolbox.register('mate_order', mate_scheduling_order, rand=rand)
     # mutation for order
@@ -268,13 +248,8 @@
     def randomized_init() -> ChromosomeType:
         schedule = RandomizedTopologicalScheduler(work_estimator, int(rand.random() * 1000000)) \
             .schedule(wg, contractors, landscape=landscape)
-<<<<<<< HEAD
-        return convert_schedule_to_chromosome(work_id2index, worker_name2index, contractor2index,
-                                              contractor_borders, schedule, spec)
-=======
-        return convert_schedule_to_chromosome(wg, work_id2index, worker_name2index,
+        return convert_schedule_to_chromosome(work_id2index, worker_name2index,
                                               contractor2index, contractor_borders, schedule, spec, landscape)
->>>>>>> 010391a4
 
     count_for_specified_types = (n // 3) // len(init_chromosomes)
     count_for_specified_types = count_for_specified_types if count_for_specified_types > 0 else 1
@@ -321,13 +296,8 @@
         schedule = RandomizedTopologicalScheduler(work_estimator,
                                                   int(rand.random() * 1000000)) \
             .schedule(wg, contractors, spec, landscape=landscape)
-<<<<<<< HEAD
-        return convert_schedule_to_chromosome(work_id2index, worker_name2index, contractor2index,
-                                              contractor_borders, schedule, spec)
-=======
-        return convert_schedule_to_chromosome(wg, work_id2index, worker_name2index,
+        return convert_schedule_to_chromosome(work_id2index, worker_name2index,
                                               contractor2index, contractor_borders, schedule, spec, landscape)
->>>>>>> 010391a4
 
     chance = rand.random()
     if chance < 0.2:
@@ -583,12 +553,8 @@
 
 
 def mutate(ind: ChromosomeType, resources_border: np.ndarray, parents: dict[int, set[int]],
-<<<<<<< HEAD
-           order_mutpb: float, res_mutpb: float, rand: random.Random, children: dict[int, set[int]]) -> ChromosomeType:
-=======
            order_mutpb: float, res_mutpb: float, zone_mutpb: float, statuses_available: int,
-           rand: random.Random) -> ChromosomeType:
->>>>>>> 010391a4
+           rand: random.Random, children: dict[int, set[int]]) -> ChromosomeType:
     """
     Combined mutation function of mutation for order and mutation for resources.
 
@@ -659,50 +625,8 @@
                                                                  l_borders[row_mask], u_borders[row_mask]):
             choices = np.concatenate((np.arange(l_border, current_amount),
                                       np.arange(current_amount + 1, u_border + 1)))
-<<<<<<< HEAD
             weights = 1 / np.abs(choices - current_amount)
             cur_row[col_index] = rand.choices(choices, weights=weights)[0]
-=======
-            weights = 1 / abs(choices - current_amount)
-            cur_row[col_index] = rand.choices(choices, weights=weights)[0]
-
-
-def update_resource_borders_to_peak_values(ind: ChromosomeType, schedule: Schedule, worker_name2index: dict[str, int],
-                                           contractor2index: dict[str, int]):
-    """
-    Changes the resource borders to the peak values obtained in the schedule.
-
-    :param ind: the individual to be updated
-    :param schedule: schedule obtained from the individual
-    :param worker_name2index: mapping object of resources and their index in chromosome
-    :param contractor2index: mapping object of contractors and their index in chromosome
-
-    :return: individual with updated resource borders
-    """
-    df = schedule.full_schedule_df
-    contractors = set(df.contractor)
-    actual_borders = np.zeros_like(ind[2])
-    for contractor in contractors:
-        contractor_df = df[df.contractor == contractor]
-        points = contractor_df[['start', 'finish']].to_numpy().copy()
-        points[:, 1] += 1
-        points = SortedList(set(points.flatten()))
-        contractor_res_schedule = np.zeros((len(points), len(worker_name2index)))
-        contractor_id = ''
-        for _, r in contractor_df.iterrows():
-            start = points.bisect_left(r['start'])
-            finish = points.bisect_left(r['finish'] + 1)
-            swork = r['scheduled_work_object']
-            workers = np.array([[worker_name2index[worker.name], worker.count] for worker in swork.workers])
-            if len(workers):
-                contractor_res_schedule[start: finish, workers[:, 0]] += workers[:, 1]
-                if not contractor_id:
-                    contractor_id = swork.workers[0].contractor_id
-        if contractor_id:
-            index = contractor2index[contractor_id]
-            actual_borders[index] = contractor_res_schedule.max(axis=0)
-    ind[2][:] = actual_borders
-    return ind
 
 
 def mate_for_zones(ind1: ChromosomeType, ind2: ChromosomeType,
@@ -744,5 +668,4 @@
             if rand.random() < mutpb:
                 work_post_zones[type_of_zone] = rand.randint(0, statuses_available - 1)
 
-    return ind
->>>>>>> 010391a4
+    return ind