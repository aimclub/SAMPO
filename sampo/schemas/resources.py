from dataclasses import dataclass
from random import Random
from typing import Optional

from sampo.schemas.identifiable import Identifiable
from sampo.schemas.interval import IntervalGaussian
from sampo.schemas.serializable import AutoJSONSerializable
from sampo.schemas.types import AgentId


@dataclass
class Resource(AutoJSONSerializable['Equipment'], Identifiable):
    """
    A class summarizing the different resources used in the work: Human resources, equipment, materials, etc.
    """
    id: str
    name: str
    count: int
<<<<<<< HEAD
    contractor_id: Optional[str] = ""

    # TODO: describe the function (description, return type)
    def get_agent_id(self) -> AgentId:
        return self.contractor_id, self.name
=======
>>>>>>> fd98e891


# TODO describe "productivity"
@dataclass
class Worker(Resource):
    """
    A class dedicated to human resources
    :param count: the number of people in this resource
    :param contractor_id: Contractor id if resources are added directly to the contractor
    :param productivity: Contractor id if resources are added directly to the contractor
    """

    def __init__(self,
                 id: str,
                 name: str,
                 count: int,
                 contractor_id: Optional[str] = "",
                 productivity: Optional[IntervalGaussian] = IntervalGaussian(1, 0, 1, 1),
                 cost_one_unit: Optional[float] = None):
<<<<<<< HEAD
        super(Worker, self).__init__(id, name, count, contractor_id)
=======
        super(Worker, self).__init__(id, name, count)
        self.contractor_id = contractor_id
>>>>>>> fd98e891
        self.productivity = productivity if productivity is not None else IntervalGaussian(1, 0, 1, 1)
        self.cost_one_unit = cost_one_unit if cost_one_unit is not None else self.productivity.mean * 10

    ignored_fields = ['productivity']

    # TODO: describe the function (description, return type)
    def get_agent_id(self) -> AgentId:
        return self.contractor_id, self.name

    # TODO: describe the function (description, return type)
    def copy(self):
        return Worker(id=self.id,
                      name=self.name,
                      count=self.count,
                      contractor_id=self.contractor_id,
                      productivity=self.productivity)

    def with_count(self, count: int) -> 'Worker':
        self.count = count
        return self

    def get_cost(self) -> float:
        """Returns cost of this worker entry"""
        return self.cost_one_unit * int(self.count)

    # TODO: describe the function (description, return type)
    def get_static_productivity(self) -> float:
        return self.productivity.mean * self.count

    # TODO: describe the function (description, return type)
    def get_stochastic_productivity(self, rand: Optional[Random] = None) -> float:
        return self.productivity.rand_float(rand) * self.count

    # TODO: describe the function (description, return type)
    def __repr__(self):
        return f'{self.count} {self.name}'


# TODO: describe the class (description)
@dataclass
class ConstructionObject(Resource):
    pass


# TODO: describe the class (description, parameters)
@dataclass(init=False)
class EmptySpaceConstructionObject(ConstructionObject):
    id: str = "00000000000000000"
    name: str = "empty space construction object"


# TODO: describe the class (description)
@dataclass
class Equipment(Resource):
    pass


# TODO: describe the class (description)
@dataclass
class Material(Resource):
<<<<<<< HEAD
=======

>>>>>>> fd98e891
    def __init__(self,
                 id: str,
                 name: str,
                 count: int,
                 cost_one_unit: Optional[float] = 1):
        super(Material, self).__init__(id, name, count)
        self.cost_one_unit = cost_one_unit

    # TODO: describe the function (description, return type)
    def copy(self):
        return Material(id=self.id,
                        name=self.name,
                        count=self.count)

    def with_count(self, count: int) -> 'Material':
        self.count = count
        return self<|MERGE_RESOLUTION|>--- conflicted
+++ resolved
@@ -16,14 +16,11 @@
     id: str
     name: str
     count: int
-<<<<<<< HEAD
     contractor_id: Optional[str] = ""
 
     # TODO: describe the function (description, return type)
     def get_agent_id(self) -> AgentId:
         return self.contractor_id, self.name
-=======
->>>>>>> fd98e891
 
 
 # TODO describe "productivity"
@@ -43,20 +40,11 @@
                  contractor_id: Optional[str] = "",
                  productivity: Optional[IntervalGaussian] = IntervalGaussian(1, 0, 1, 1),
                  cost_one_unit: Optional[float] = None):
-<<<<<<< HEAD
         super(Worker, self).__init__(id, name, count, contractor_id)
-=======
-        super(Worker, self).__init__(id, name, count)
-        self.contractor_id = contractor_id
->>>>>>> fd98e891
         self.productivity = productivity if productivity is not None else IntervalGaussian(1, 0, 1, 1)
         self.cost_one_unit = cost_one_unit if cost_one_unit is not None else self.productivity.mean * 10
 
     ignored_fields = ['productivity']
-
-    # TODO: describe the function (description, return type)
-    def get_agent_id(self) -> AgentId:
-        return self.contractor_id, self.name
 
     # TODO: describe the function (description, return type)
     def copy(self):
@@ -109,10 +97,7 @@
 # TODO: describe the class (description)
 @dataclass
 class Material(Resource):
-<<<<<<< HEAD
-=======
 
->>>>>>> fd98e891
     def __init__(self,
                  id: str,
                  name: str,
