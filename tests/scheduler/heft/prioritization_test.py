from typing import Set

from sampo.scheduler.heft.prioritization import prioritization
from sampo.schemas.graph import GraphNode
<<<<<<< HEAD
from sampo.schemas.time_estimator import AbstractWorkEstimator
=======
from schemas.time_estimator import AbstractWorkEstimator
>>>>>>> b803aec3


def test_correct_order(setup_wg):
    order = prioritization(setup_wg, AbstractWorkEstimator())
    seen: Set[GraphNode] = set()

    for node in reversed(order):
        if not node.children:
            break
        assert all([parent in seen for parent in node.parents])
        seen.add(node)
        while node.is_inseparable_parent():
            node = node.inseparable_son
            seen.add(node)
<|MERGE_RESOLUTION|>--- conflicted
+++ resolved
@@ -2,15 +2,11 @@
 
 from sampo.scheduler.heft.prioritization import prioritization
 from sampo.schemas.graph import GraphNode
-<<<<<<< HEAD
-from sampo.schemas.time_estimator import AbstractWorkEstimator
-=======
-from schemas.time_estimator import AbstractWorkEstimator
->>>>>>> b803aec3
+from sampo.schemas.time_estimator import DefaultWorkEstimator
 
 
 def test_correct_order(setup_wg):
-    order = prioritization(setup_wg, AbstractWorkEstimator())
+    order = prioritization(setup_wg, DefaultWorkEstimator())
     seen: Set[GraphNode] = set()
 
     for node in reversed(order):
