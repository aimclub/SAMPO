import heapq
import math
from abc import ABC, abstractmethod
from functools import cached_property

import numpy as np
from sortedcontainers import SortedList

from sampo.schemas.landscape_graph import LandGraph, LandGraphNode, LandEdge
from sampo.schemas.resources import Material
from sampo.schemas.zones import ZoneConfiguration


class ResourceSupply(ABC):
    def __init__(self, id: str, name: str):
        self.id = id
        self.name = name

    @abstractmethod
    def get_resources(self) -> list[tuple[str, int]]:
        ...


class Road(ResourceSupply):
    def __init__(self, name: str,
                 edge: LandEdge,
                 speed: float = 5):
        """
        :param name: name of road
        :param edge: the edge in LandGraph
        :poram bandwidth: the number of vehicles that road can pass per hour
        :param speed: the maximum value of speed on the road
        :param vehicles: the number of vehicles that are on the road at the current moment
        """
        super(Road, self).__init__(edge.id, name)
        self.vehicles = edge.bandwidth
        self.length = edge.weight
        self.speed = speed
        self.overcome_time = math.ceil(self.length / self.speed)
        self.edge = edge

    def get_resources(self) -> list[tuple[str, int]]:
        return [('speed', self.speed), ('length', self.edge.weight), ('vehicles', self.vehicles)]


class Vehicle(ResourceSupply):
    def __init__(self,
                 id: str,
                 name: str,
                 capacity: list[Material]):
        super(Vehicle, self).__init__(id, name)
        self.capacity = capacity
        self.cost = 0.0
        self.volume = sum([mat.count for mat in self.capacity])

    @cached_property
    def resources(self) -> dict[str, int]:
        return {mat.name: mat.count for mat in self.capacity}

    def get_resources(self) -> list[tuple[str, int]]:
        return [(mat.name, mat.count) for mat in self.capacity]


class ResourceHolder(ResourceSupply):
    def __init__(self,
                 id: str,
                 name: str,
                 vehicles: list[Vehicle] = None,
                 node: LandGraphNode = None):
        """
        :param name:
        :param vehicles:
        :param node:
        """
        # let ids of two objects will be similar to make simpler matching ResourceHolder to node in LandGraph
        super(ResourceHolder, self).__init__(id, name)
        self.node_id = node.id
        self.vehicles = vehicles
        self.node = node

    def get_resources(self) -> list[tuple[str, int]]:
        return [(name, count) for name, count in self.node.resource_storage_unit.capacity.items()]


class LandscapeConfiguration:
    def __init__(self,
                 holders: list[ResourceHolder] = None,
                 lg: LandGraph = None,
                 zone_config: ZoneConfiguration = ZoneConfiguration()):
        self.WAY_LENGTH = np.Inf
        self.dist_mx: list[list[float]] = None
        self.path_mx: np.array = None
        self.road_mx: list[list[str]] = None
        if holders is None:
            holders = []
        self.lg: LandGraph = lg
        self._holders: list[ResourceHolder] = holders

        # _ind2holder_id is required to match ResourceHolder's id to index in list of LangGraphNodes to work with routing_mx
        self.ind2holder_node_id: dict[int, str] = {self.lg.node2ind[holder.node]: holder.node.id for holder in
                                                   self._holders}
        self.holder_node_id2resource_holder: dict[str, ResourceHolder] = {holder.node.id: holder for holder in self._holders}
        self.zone_config = zone_config
        if self.lg is None:
            return
        self.works2platform = {}
        for platform in self.platforms:
            for work in platform.works:
                self.works2platform[work] = platform
        # self.works2platform: dict['GraphNode', LandGraphNode] = {work: platform for platform in self.platforms
        #                                                          for work in platform.works}
        self._build_routes()
        self._node2ind = self.lg.node2ind

    def get_sorted_holders(self, node: LandGraphNode) -> SortedList[list[tuple[float, str]]]:
        """
<<<<<<< HEAD
        :param node_id: id of node in LandGraph's list of nodes
=======
        :param node: id of node in LandGraph's list of nodes
>>>>>>> 18ff8c86
        :return: sorted list of holders' id by the length of way
        """
        holders = []
        node_ind = self._node2ind[node]
        for i in self.ind2holder_node_id.keys():
            if self.dist_mx[node_ind][i] != self.WAY_LENGTH:
                holders.append((self.dist_mx[node_ind][i], self.ind2holder_node_id[i]))
        return SortedList(holders, key=lambda x: x[0])

    def get_route(self, from_node: LandGraphNode, to_node: LandGraphNode) -> list[str]:
        """
        Return a list of roads' id that are part of the route
        """
        from_ind = self._node2ind[from_node]
        to_ind = self._node2ind[to_node]

        path = [to_ind]
        to = to_ind
        while self.path_mx[from_ind][to] != from_ind:
            path.append(self.path_mx[from_ind][to])
            to = self.path_mx[from_ind][to]
        path.append(from_ind)

        return [self.road_mx[path[v - 1]][path[v]] for v in range(len(path) - 1, 0, -1)]

    def construct_route(self, from_node: LandGraphNode, to_node: LandGraphNode,
                        roads_available: list[Road]) -> list[str]:
        """
        Construct the route from the list of available roads whether it is possible.
        :param roads_available: list of available roads
        :return: list of roads' id that are included to the route whether it exists, otherwise return empty list
        """
        def dijkstra(node_ind: int):
            prior_queue = [(.0, node_ind)]
            distances[node_ind] = 0

            while prior_queue:
                dist, v = heapq.heappop(prior_queue)

                if dist > distances[v]:
                    continue

                for road in self.lg.nodes[v].roads:
                    if road.id not in roads_available_set:
                        continue
                    d = dist + road.weight
                    finish_ind = self._node2ind[road.finish]
                    if d < distances[finish_ind] and road.id in roads_available_set:
                        distances[finish_ind] = d
                        path_mx[node_ind][finish_ind] = v
                        heapq.heappush(prior_queue, (d, finish_ind))

        distances = [self.WAY_LENGTH] * self.lg.vertex_count
        path_mx = np.full((self.lg.vertex_count, self.lg.vertex_count), -1)
        roads_available_set = set(road.id for road in roads_available)
        for v in range(self.lg.vertex_count):
            for u in range(self.lg.vertex_count):
                if v == u:
                    path_mx[v][u] = 0
                elif self.lg.adj_matrix[v][u] != np.Inf and self.road_mx[v][u] in roads_available_set:
                    path_mx[v][u] = v

        from_ind = self._node2ind[from_node]
        to_ind = self._node2ind[to_node]
        dijkstra(to_ind)

        if path_mx[to_ind][from_ind] == -1:
            return []

        path_tmp = []
        fr = from_ind
        while path_mx[to_ind][fr] != to_ind:
            path_tmp.append(path_mx[to_ind][fr])
            fr = path_mx[to_ind][fr]
        path = [from_ind]
        path.extend(path_tmp)
        path.append(to_ind)
        return [self.road_mx[path[v]][path[v + 1]] for v in range(len(path) - 1)]

    @cached_property
    def holders(self) -> list[ResourceHolder]:
        return self._holders

    @cached_property
    def platforms(self) -> list[LandGraphNode]:
        if self.lg is None:
            return []
        platform_ids = set([node.id for node in self.lg.nodes]).difference(
            set([holder.node_id for holder in self._holders]))
        return [node for node in self.lg.nodes if node.id in platform_ids]

    @cached_property
    def roads(self) -> list[Road]:
        return [Road(f'road_{i}', edge) for i, edge in enumerate(self.lg.edges)]

    def get_all_resources(self) -> list[dict[str, dict[str, int]]]:
        def merge_dicts(a, b):
            c = a.copy()
            c.update(b)
            return c

        if self.lg is None:
            return []

        holders = {
            holder.id: merge_dicts({name: count for name, count in holder.get_resources()},
                                   {'vehicles': len(holder.vehicles)})
            for holder in self.holders}
        roads = {road.id: {'vehicles': road.vehicles}
                 for road in self.roads}

        resources = [holders, roads]
        return resources

    def get_platforms_resources(self) -> dict[str, dict[str, int]]:
        return {node.id: {name: count for name, count in node.resource_storage_unit.capacity.items()}
                for node in self.platforms}

    def _build_routes(self):
        count = self.lg.vertex_count
        dist_mx = self.lg.adj_matrix.copy()
        path_mx: np.array = np.full((count, count), -1)
        road_mx: list[list[str]] = [['-1' for j in range(count)] for i in range(count)]

        for v in range(count):
            for u in range(count):
                if v == u:
                    path_mx[v][u] = 0
                elif dist_mx[v][u] != np.Inf:
                    path_mx[v][u] = v
                    for road in self.lg.nodes[v].roads:
                        if self.lg.node2ind[road.finish] == u:
                            road_mx[v][u] = road.id
                else:
                    path_mx[v][u] = -1

        for i in range(self.lg.vertex_count):
            for u in range(self.lg.vertex_count):
                for v in range(self.lg.vertex_count):
                    if (dist_mx[u][i] != np.Inf and dist_mx[u][i] != 0
                            and dist_mx[i][v] != np.Inf and dist_mx[i][v] != 0
                            and dist_mx[u][i] + dist_mx[i][v] < dist_mx[u][v]):
                        dist_mx[u][v] = dist_mx[u][i] + dist_mx[i][v]
                        path_mx[u][v] = path_mx[i][v]

        self.dist_mx = dist_mx
        self.path_mx = path_mx
        self.road_mx = road_mx


class MaterialDelivery:
    def __init__(self, work_id: str):
        self.id = work_id
        self.delivery = {}

    def add_delivery(self, name: str, count: int, start_time: 'Time', finish_time: 'Time', from_holder: str):
        material_delivery = self.delivery.get(name, None)
        if material_delivery is None:
            material_delivery = []
            self.delivery[name] = material_delivery
        material_delivery.append((count, start_time, finish_time, from_holder))

    def add_deliveries(self, name: str, deliveries: list[tuple[int, 'Time', 'Time', str]]):
        material_delivery = self.delivery.get(name, None)
        if material_delivery is None:
            self.delivery[name] = deliveries
        else:
            material_delivery.extend(deliveries)<|MERGE_RESOLUTION|>--- conflicted
+++ resolved
@@ -114,11 +114,7 @@
 
     def get_sorted_holders(self, node: LandGraphNode) -> SortedList[list[tuple[float, str]]]:
         """
-<<<<<<< HEAD
-        :param node_id: id of node in LandGraph's list of nodes
-=======
         :param node: id of node in LandGraph's list of nodes
->>>>>>> 18ff8c86
         :return: sorted list of holders' id by the length of way
         """
         holders = []
