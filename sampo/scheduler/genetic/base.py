import random
from typing import Optional

from sampo.api.genetic_api import ChromosomeType
from sampo.scheduler.base import Scheduler, SchedulerType
from sampo.scheduler.genetic.operators import FitnessFunction, TimeFitness
from sampo.scheduler.genetic.schedule_builder import build_schedules, build_schedules_with_cache
from sampo.scheduler.genetic.converter import ScheduleGenerationScheme
from sampo.scheduler.heft.base import HEFTScheduler, HEFTBetweenScheduler
from sampo.scheduler.lft.base import LFTScheduler
from sampo.scheduler.resource.average_req import AverageReqResourceOptimizer
from sampo.scheduler.resource.base import ResourceOptimizer
from sampo.scheduler.resource.identity import IdentityResourceOptimizer
from sampo.scheduler.resources_in_time.average_binary_search import AverageBinarySearchResourceOptimizingScheduler
from sampo.scheduler.timeline.base import Timeline
from sampo.schemas.contractor import Contractor
from sampo.schemas.exceptions import NoSufficientContractorError
from sampo.schemas.graph import WorkGraph, GraphNode
from sampo.schemas.landscape import LandscapeConfiguration
from sampo.schemas.schedule import Schedule
from sampo.schemas.schedule_spec import ScheduleSpec
from sampo.schemas.time import Time
from sampo.schemas.time_estimator import WorkTimeEstimator, DefaultWorkEstimator
from sampo.utilities.validation import validate_schedule


class GeneticScheduler(Scheduler):
    """
    Class for hybrid scheduling algorithm, that uses heuristic algorithm to generate
    first population and genetic algorithm to search the best solving
    """

    def __init__(self,
                 number_of_generation: Optional[int] = 50,
                 mutate_order: Optional[float or None] = None,
                 mutate_resources: Optional[float or None] = None,
                 mutate_zones: Optional[float or None] = None,  # TODO: update info about zones mutation
                 size_of_population: Optional[float or None] = None,
                 rand: Optional[random.Random] = None,
                 seed: Optional[float or None] = None,
                 weights: Optional[list[int] or None] = None,
                 fitness_constructor: FitnessFunction = TimeFitness(),
                 # for each fitness function we try to maximize its value,
                 # otherwise we should specify a multiplicator (-1) as a fitness weight (tuple for multicriterial)
                 fitness_weights: tuple[int | float, ...] = (-1,),
                 scheduler_type: SchedulerType = SchedulerType.Genetic,  # TODO: is it necessary ?
                 resource_optimizer: ResourceOptimizer = IdentityResourceOptimizer(),
                 work_estimator: WorkTimeEstimator = DefaultWorkEstimator(),
                 sgs_type: ScheduleGenerationScheme = ScheduleGenerationScheme.Parallel,
                 # if True - we enabling usage of the third part of the chromosome (with resource boundaries)
                 # set True in the case of resource optimization (separate or as a part of a multicriterial optimization)
                 # and False otherwise
                 optimize_resources: bool = False,
                 # if True - Pareto-based selection will be used, otherwise it will be sequential optimization
                 # of the given criteries from the FitnessFunction
                 # for optimization on one criteria set False
                 is_multiobjective: bool = False,
<<<<<<< HEAD
                 only_lft_initialization: bool = False,
                 max_plateau_steps: int | None = None):
=======
                 # for experiments with classic RCPSP formulation (initialize population with LFT)
                 only_lft_initialization: bool = False):
>>>>>>> cd5e6c7c
        super().__init__(scheduler_type=scheduler_type,
                         resource_optimizer=resource_optimizer,
                         work_estimator=work_estimator)
        self.number_of_generation = number_of_generation
        self.mutate_order = mutate_order
        self.mutate_resources = mutate_resources
        self.mutate_zones = mutate_zones
        self.size_of_population = size_of_population
        self.rand = rand or random.Random(seed)
        self.fitness_constructor = fitness_constructor
        self.fitness_weights = fitness_weights
        self.work_estimator = work_estimator
        self.sgs_type = sgs_type

        self._optimize_resources = optimize_resources
        self._is_multiobjective = is_multiobjective
        self._weights = weights
        self._only_lft_initialization = only_lft_initialization

        self._time_border = None
        self._max_plateau_steps = None
        self._deadline = None

    def __str__(self) -> str:
        return f'GeneticScheduler[' \
               f'generations={self.number_of_generation},' \
               f'population_size={self.size_of_population},' \
               f'mutate_order={self.mutate_order},' \
               f'mutate_resources={self.mutate_resources}' \
               f']'

    def get_params(self, works_count: int) -> tuple[float, float, float, int]:
        """
        Return base parameters for model to make new population

        :param works_count:
        :return:
        """
        mutate_order = self.mutate_order
        if mutate_order is None:
            mutate_order = 0.05

        mutate_resources = self.mutate_resources
        if mutate_resources is None:
            mutate_resources = 0.05

        mutate_zones = self.mutate_zones
        if mutate_zones is None:
            mutate_zones = 0.05

        size_of_population = self.size_of_population
        if size_of_population is None:
            if works_count < 300:
                size_of_population = 50
            elif 1500 > works_count >= 300:
                size_of_population = 100
            else:
                size_of_population = works_count // 25
        return mutate_order, mutate_resources, mutate_zones, size_of_population

    # Time border for genetic evaluation
    def set_time_border(self, time_border: int):
        self._time_border = time_border

    # Max steps without improvement for genetic evaluation
    def set_max_plateau_steps(self, max_plateau_steps: int):
        self._max_plateau_steps = max_plateau_steps

    def set_deadline(self, deadline: Time):
        """
        Set the project deadline

        :param deadline:
        """
        self._deadline = deadline

    def set_weights(self, weights: list[int]):
        self._weights = weights

    def set_optimize_resources(self, optimize_resources: bool):
        self._optimize_resources = optimize_resources

    def set_is_multiobjective(self, is_multiobjective: bool):
        self._is_multiobjective = is_multiobjective

    def set_only_lft_initialization(self, only_lft_initialization: bool):
        self._only_lft_initialization = only_lft_initialization

    @staticmethod
    def generate_first_population(wg: WorkGraph,
                                  contractors: list[Contractor],
                                  landscape: LandscapeConfiguration = LandscapeConfiguration(),
                                  spec: ScheduleSpec = ScheduleSpec(),
                                  work_estimator: WorkTimeEstimator = None,
                                  deadline: Time = None,
                                  weights=None):
        """
        Algorithm, that generate initial population

        :param landscape:
        :param wg: graph of works
        :param contractors:
        :param spec:
        :param work_estimator:
        :param deadline:
        :param weights:
        :return:
        """

        if weights is None:
            weights = [2, 2, 2, 1, 1, 1, 1]

        schedule, _, _, node_order = LFTScheduler(work_estimator=work_estimator).schedule_with_cache(wg, contractors,
                                                                                                     spec,
                                                                                                     landscape=landscape)[0]
        init_lft_schedule = (schedule, node_order[::-1], spec)

        def init_k_schedule(scheduler_class, k) -> tuple[Schedule | None, list[GraphNode] | None, ScheduleSpec | None]:
            try:
                schedule, _, _, node_order = (scheduler_class(work_estimator=work_estimator,
                                                              resource_optimizer=AverageReqResourceOptimizer(k))
                                              .schedule_with_cache(wg, contractors, spec, landscape=landscape))[0]
                return schedule, node_order[::-1], spec
            except NoSufficientContractorError:
                return None, None, None

        if deadline is None:
            def init_schedule(scheduler_class) -> tuple[Schedule | None, list[GraphNode] | None, ScheduleSpec | None]:
                try:
                    schedule, _, _, node_order = (scheduler_class(work_estimator=work_estimator)
                                                  .schedule_with_cache(wg, contractors, spec, landscape=landscape))[0]
                    return schedule, node_order[::-1], spec
                except NoSufficientContractorError:
                    return None, None, None

        else:
            def init_schedule(scheduler_class) -> tuple[Schedule | None, list[GraphNode] | None, ScheduleSpec | None]:
                try:
                    (schedule, _, _, node_order), modified_spec = AverageBinarySearchResourceOptimizingScheduler(
                        scheduler_class(work_estimator=work_estimator)
                    ).schedule_with_cache(wg, contractors, deadline, spec, landscape=landscape)
                    return schedule, node_order[::-1], modified_spec
                except NoSufficientContractorError:
                    return None, None, None

        return {
            "lft": (*init_lft_schedule, weights[0]),
            "heft_end": (*init_schedule(HEFTScheduler), weights[1]),
            "heft_between": (*init_schedule(HEFTBetweenScheduler), weights[2]),
            "12.5%": (*init_k_schedule(HEFTScheduler, 8), weights[3]),
            "25%": (*init_k_schedule(HEFTScheduler, 4), weights[4]),
            "75%": (*init_k_schedule(HEFTScheduler, 4 / 3), weights[5]),
            "87.5%": (*init_k_schedule(HEFTScheduler, 8 / 7), weights[6])
        }

    def upgrade_pop(self,
                    wg: WorkGraph,
                    contractors: list[Contractor],
                    pop: list[ChromosomeType],
                    spec: ScheduleSpec = ScheduleSpec(),
                    assigned_parent_time: Time = Time(0),
                    timeline: Timeline | None = None,
                    landscape: LandscapeConfiguration = LandscapeConfiguration()) -> list[ChromosomeType]:
        mutate_order, mutate_resources, mutate_zones, size_of_population = self.get_params(wg.vertex_count)
        deadline = None if self._optimize_resources else self._deadline

        _, new_pop = build_schedules_with_cache(wg,
                                                contractors,
                                                size_of_population,
                                                self.number_of_generation,
                                                mutate_order,
                                                mutate_resources,
                                                mutate_zones,
                                                {},
                                                self.rand,
                                                spec,
                                                self._weights,
                                                pop,
                                                landscape,
                                                self.fitness_constructor,
                                                self.fitness_weights,
                                                self.work_estimator,
                                                self.sgs_type,
                                                assigned_parent_time,
                                                timeline,
                                                self._time_border,
                                                self._max_plateau_steps,
                                                self._optimize_resources,
                                                deadline,
                                                self._only_lft_initialization,
                                                self._is_multiobjective)
        return new_pop

    def schedule_with_cache(self,
                            wg: WorkGraph,
                            contractors: list[Contractor],
                            spec: ScheduleSpec = ScheduleSpec(),
                            validate: bool = False,
                            assigned_parent_time: Time = Time(0),
                            timeline: Timeline | None = None,
                            landscape: LandscapeConfiguration = LandscapeConfiguration()) \
            -> list[tuple[Schedule, Time, Timeline, list[GraphNode]]]:
        """
        Build schedules for received graph of workers and return the current state of schedules
        It's needed to use this method in multy agents model

        :param landscape:
        :param wg:
        :param contractors:
        :param spec:
        :param validate:
        :param assigned_parent_time:
        :param timeline:
        :return:
        """
        init_schedules = GeneticScheduler.generate_first_population(wg, contractors, landscape, spec,
                                                                    self.work_estimator, self._deadline, self._weights)

        mutate_order, mutate_resources, mutate_zones, size_of_population = self.get_params(wg.vertex_count)
        deadline = None if self._optimize_resources else self._deadline

        schedules = build_schedules(wg,
                                    contractors,
                                    size_of_population,
                                    self.number_of_generation,
                                    mutate_order,
                                    mutate_resources,
                                    mutate_zones,
                                    init_schedules,
                                    self.rand,
                                    spec,
                                    self._weights,
                                    None,
                                    landscape,
                                    self.fitness_constructor,
                                    self.fitness_weights,
                                    self.work_estimator,
                                    self.sgs_type,
                                    assigned_parent_time,
                                    timeline,
                                    self._time_border,
                                    self._max_plateau_steps,
                                    self._optimize_resources,
                                    deadline,
                                    self._only_lft_initialization,
                                    self._is_multiobjective)
        schedules = [
            (Schedule.from_scheduled_works(scheduled_works.values(), wg), schedule_start_time, timeline, order_nodes)
            for scheduled_works, schedule_start_time, timeline, order_nodes in schedules]

        if validate:
            for schedule, *_ in schedules:
                validate_schedule(schedule, wg, contractors)

        return schedules<|MERGE_RESOLUTION|>--- conflicted
+++ resolved
@@ -47,21 +47,14 @@
                  resource_optimizer: ResourceOptimizer = IdentityResourceOptimizer(),
                  work_estimator: WorkTimeEstimator = DefaultWorkEstimator(),
                  sgs_type: ScheduleGenerationScheme = ScheduleGenerationScheme.Parallel,
-                 # if True - we enabling usage of the third part of the chromosome (with resource boundaries)
-                 # set True in the case of resource optimization (separate or as a part of a multicriterial optimization)
-                 # and False otherwise
                  optimize_resources: bool = False,
                  # if True - Pareto-based selection will be used, otherwise it will be sequential optimization
                  # of the given criteries from the FitnessFunction
                  # for optimization on one criteria set False
                  is_multiobjective: bool = False,
-<<<<<<< HEAD
+                 # for experiments with classic RCPSP formulation (initialize population with LFT)
                  only_lft_initialization: bool = False,
                  max_plateau_steps: int | None = None):
-=======
-                 # for experiments with classic RCPSP formulation (initialize population with LFT)
-                 only_lft_initialization: bool = False):
->>>>>>> cd5e6c7c
         super().__init__(scheduler_type=scheduler_type,
                          resource_optimizer=resource_optimizer,
                          work_estimator=work_estimator)
