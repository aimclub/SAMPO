import random
import time
from typing import Callable

import numpy as np
from deap import tools
from deap.base import Toolbox

from sampo.scheduler.genetic.converter import convert_schedule_to_chromosome
from sampo.scheduler.genetic.operators import (init_toolbox, ChromosomeType, FitnessFunction, TimeFitness,
                                               ResourcesFitness)
from sampo.scheduler.native_wrapper import NativeWrapper
from sampo.scheduler.timeline.base import Timeline
from sampo.schemas.contractor import Contractor, WorkerContractorPool
from sampo.schemas.graph import GraphNode, WorkGraph
from sampo.schemas.landscape import LandscapeConfiguration
from sampo.schemas.schedule import ScheduleWorkDict, Schedule
from sampo.schemas.schedule_spec import ScheduleSpec
from sampo.schemas.time import Time
from sampo.schemas.time_estimator import WorkTimeEstimator, DefaultWorkEstimator
from sampo.schemas.resources import Worker


def create_toolbox_and_mapping_objects(wg: WorkGraph,
                                       contractors: list[Contractor],
                                       worker_pool: WorkerContractorPool,
                                       population_size: int,
                                       mutate_order: float,
                                       mutate_resources: float,
<<<<<<< HEAD
                                       init_schedules: dict[
                                           str, tuple[Schedule, list[GraphNode] | None, ScheduleSpec, float]],
=======
                                       mutate_zones: float,
                                       init_schedules: dict[str, tuple[Schedule, list[GraphNode] | None, ScheduleSpec, float]],
>>>>>>> 010391a4
                                       rand: random.Random,
                                       spec: ScheduleSpec = ScheduleSpec(),
                                       work_estimator: WorkTimeEstimator = None,
                                       assigned_parent_time: Time = Time(0),
                                       landscape: LandscapeConfiguration = LandscapeConfiguration(),
                                       verbose: bool = True) \
        -> tuple[Toolbox, dict[str, int], dict[int, dict[int, Worker]], dict[int, list[int]]]:
    start = time.time()

    # preparing access-optimized data structures
    nodes = [node for node in wg.nodes if not node.is_inseparable_son()]

    index2node: dict[int, GraphNode] = {index: node for index, node in enumerate(nodes)}
    work_id2index: dict[str, int] = {node.id: index for index, node in index2node.items()}
    worker_name2index = {worker_name: index for index, worker_name in enumerate(worker_pool)}
    index2contractor_obj = {ind: contractor for ind, contractor in enumerate(contractors)}
    index2zone = {ind: zone for ind, zone in enumerate(landscape.zone_config.start_statuses)}
    contractor2index = {contractor.id: ind for ind, contractor in enumerate(contractors)}
    worker_pool_indices = {worker_name2index[worker_name]: {
        contractor2index[contractor_id]: worker for contractor_id, worker in workers_of_type.items()
    } for worker_name, workers_of_type in worker_pool.items()}
    node_indices = list(range(len(nodes)))

    # construct inseparable_child -> inseparable_parent mapping
    inseparable_parents = {}
    for node in nodes:
        for child in node.get_inseparable_chain_with_self():
            inseparable_parents[child] = node

    # here we aggregate information about relationships from the whole inseparable chain
    children = {work_id2index[node.id]: set([work_id2index[inseparable_parents[child].id]
                                             for inseparable in node.get_inseparable_chain_with_self()
                                             for child in inseparable.children])
                for node in nodes}

    parents = {work_id2index[node.id]: set() for node in nodes}
    for node, node_children in children.items():
        for child in node_children:
            parents[child].add(node)

    resources_border = np.zeros((2, len(worker_pool), len(index2node)))
    for work_index, node in index2node.items():
        for req in node.work_unit.worker_reqs:
            worker_index = worker_name2index[req.kind]
            resources_border[0, worker_index, work_index] = req.min_count
            resources_border[1, worker_index, work_index] = req.max_count

    contractor_borders = np.zeros((len(contractor2index), len(worker_name2index)), dtype=int)
    for ind, contractor in enumerate(contractors):
        for ind_worker, worker in enumerate(contractor.workers.values()):
            contractor_borders[ind, ind_worker] = worker.count

    init_chromosomes: dict[str, tuple[ChromosomeType, float, ScheduleSpec]] = \
<<<<<<< HEAD
        {name: (convert_schedule_to_chromosome(work_id2index, worker_name2index, contractor2index,
                                               contractor_borders, schedule, chromosome_spec, order),
=======
        {name: (convert_schedule_to_chromosome(wg, work_id2index, worker_name2index,
                                               contractor2index, contractor_borders, schedule, chromosome_spec,
                                               landscape, order),
>>>>>>> 010391a4
                importance, chromosome_spec)
         if schedule is not None else None
         for name, (schedule, order, chromosome_spec, importance) in init_schedules.items()}

    if verbose:
        print(f'Genetic optimizing took {(time.time() - start) * 1000} ms')

    return init_toolbox(wg,
                        contractors,
                        worker_pool,
                        landscape,
                        index2node,
                        work_id2index,
                        worker_name2index,
                        index2contractor_obj,
                        index2zone,
                        init_chromosomes,
                        mutate_order,
                        mutate_resources,
                        mutate_zones,
                        landscape.zone_config.statuses.statuses_available(),
                        population_size,
                        rand,
                        spec,
                        worker_pool_indices,
                        contractor2index,
                        contractor_borders,
                        node_indices,
                        parents,
                        children,
                        resources_border,
                        assigned_parent_time,
                        work_estimator), worker_name2index, worker_pool_indices, parents


def build_schedule(wg: WorkGraph,
                   contractors: list[Contractor],
                   worker_pool: WorkerContractorPool,
                   population_size: int,
                   generation_number: int,
                   mutpb_order: float,
                   mutpb_res: float,
                   mutpb_zones: float,
                   init_schedules: dict[str, tuple[Schedule, list[GraphNode] | None, ScheduleSpec, float]],
                   rand: random.Random,
                   spec: ScheduleSpec,
                   landscape: LandscapeConfiguration = LandscapeConfiguration(),
                   fitness_constructor: Callable[
                       [Callable[[list[ChromosomeType]], list[Schedule]]], FitnessFunction] = TimeFitness,
                   work_estimator: WorkTimeEstimator = DefaultWorkEstimator(),
                   n_cpu: int = 1,
                   assigned_parent_time: Time = Time(0),
                   timeline: Timeline | None = None,
                   time_border: int = None,
                   optimize_resources: bool = False,
                   deadline: Time = None,
                   verbose: bool = True) \
        -> tuple[ScheduleWorkDict, Time, Timeline, list[GraphNode]]:
    """
    Genetic algorithm.
    Structure of chromosome:
    [[order of job],
     [[numbers of workers types 1 for each job], [numbers of workers types 2], ... ],
      [[border of workers types 1 for each contractor], [border of workers types 2], ...]
    ]

    Different mate and mutation for order and for workers.
    Generate order of job by prioritization from HEFTs and from Topological.
    Generate resources from min to max.
    Overall initial population is valid.

    :return: schedule
    """
    global_start = start = time.time()

    toolbox, *mapping_objects = create_toolbox_and_mapping_objects(wg, contractors, worker_pool, population_size,
                                                                   mutpb_order, mutpb_res, mutpb_zones, init_schedules,
                                                                   rand, spec, work_estimator, assigned_parent_time,
                                                                   landscape, verbose)

    worker_name2index, worker_pool_indices, parents = mapping_objects

    native = NativeWrapper(toolbox, wg, contractors, worker_name2index, worker_pool_indices,
                           parents, work_estimator)
    # create population of a given size
    pop = toolbox.population(n=population_size)

    if verbose:
        print(f'Toolbox initialization & first population took {(time.time() - start) * 1000} ms')

    if native.native:
        native_start = time.time()
        best_chromosome = native.run_genetic(pop, mutpb_order, mutpb_order, mutpb_res, mutpb_res, mutpb_res, mutpb_res,
                                             population_size)
        if verbose:
            print(f'Native evaluated in {(time.time() - native_start) * 1000} ms')
    else:
        have_deadline = deadline is not None
        # save best individuals
        hof = tools.HallOfFame(1, similar=compare_individuals)

        fitness_f = fitness_constructor(native.evaluate)

        evaluation_start = time.time()

        # map to each individual fitness function
        pop = [ind for ind in pop if toolbox.validate(ind)]
        fitness = fitness_f.evaluate(pop)

        evaluation_time = time.time() - evaluation_start

        for ind, fit in zip(pop, fitness):
            ind.fitness.values = [fit]

        hof.update(pop)
        best_fitness = hof[0].fitness.values[0]

        if verbose:
            print(f'First population evaluation took {evaluation_time * 1000} ms')

        start = time.time()

        generation = 1
        plateau_steps = 0
        new_generation_number = generation_number if not have_deadline else generation_number // 2
        max_plateau_steps = new_generation_number // 2

        while generation <= new_generation_number and plateau_steps < max_plateau_steps \
                and (time_border is None or time.time() - global_start < time_border):
            if verbose:
                print(f'-- Generation {generation}, population={len(pop)}, best fitness={best_fitness} --')

            rand.shuffle(pop)

            offspring = []

            for ind1, ind2 in zip(pop[::2], pop[1::2]):
                # mate
                offspring.extend(toolbox.mate(ind1, ind2, optimize_resources))

            for mutant in offspring:
                # mutation
                if optimize_resources:
                    # resource borders mutation
                    toolbox.mutate_resource_borders(mutant)
                toolbox.mutate(mutant)

            evaluation_start = time.time()

            offspring_fitness = fitness_f.evaluate(offspring)

            for ind, fit in zip(offspring, offspring_fitness):
                ind.fitness.values = [fit]

            evaluation_time += time.time() - evaluation_start

            # renewing population
            pop += offspring
            pop = toolbox.select(pop)
            hof.update([pop[0]])

            prev_best_fitness = best_fitness
            best_fitness = hof[0].fitness.values[0]
            if best_fitness == prev_best_fitness:
                plateau_steps += 1
            else:
                plateau_steps = 0

            if have_deadline and best_fitness <= deadline:
                if all([ind.fitness.values[0] <= deadline for ind in pop]):
                    break

            generation += 1

        # Second stage to optimize resources if deadline is assigned

        if have_deadline:

            fitness_resource = ResourcesFitness(native.evaluate)

            if best_fitness > deadline:
                print(f'Deadline not reached !!! Deadline {deadline} < best time {best_fitness}')
                # save best individuals
                hof = tools.HallOfFame(1, similar=compare_individuals)
                pop = [ind for ind in pop if ind.fitness.values[0] == best_fitness]

                evaluation_start = time.time()

                fitness = fitness_resource.evaluate(pop)
                for ind, res_peak in zip(pop, fitness):
                    ind.time = ind.fitness.values[0]
                    ind.fitness.values = [res_peak]

                evaluation_time += time.time() - evaluation_start

                hof.update(pop)
            else:
                optimize_resources = True
                # save best individuals
                hof = tools.HallOfFame(1, similar=compare_individuals)

                pop = [ind for ind in pop if ind.fitness.values[0] <= deadline]

                evaluation_start = time.time()

                fitness = fitness_resource.evaluate(pop)
                for ind, res_peak in zip(pop, fitness):
                    ind.time = ind.fitness.values[0]
                    ind.fitness.values = [res_peak]

                evaluation_time += time.time() - evaluation_start

                hof.update(pop)

                plateau_steps = 0
                new_generation_number = generation_number - generation + 1
                max_plateau_steps = new_generation_number // 2
                best_fitness = hof[0].fitness.values[0]

                if len(pop) < population_size:
                    individuals_to_copy = rand.choices(pop, k=population_size - len(pop))
                    copied_individuals = [toolbox.copy_individual(ind) for ind in individuals_to_copy]
                    for copied_ind, ind in zip(copied_individuals, individuals_to_copy):
                        copied_ind.fitness.values = [ind.fitness.values[0]]
                        copied_ind.time = ind.time
                    pop += copied_individuals

                while generation <= generation_number and plateau_steps < max_plateau_steps \
                        and (time_border is None or time.time() - global_start < time_border):
                    if verbose:
                        print(f'-- Generation {generation}, population={len(pop)}, best peak={best_fitness} --')
                    rand.shuffle(pop)

                    offspring = []

                    for ind1, ind2 in zip(pop[::2], pop[1::2]):
                        # mate
                        offspring.extend(toolbox.mate(ind1, ind2, optimize_resources))

                    for mutant in offspring:
                        # resource borders mutation
                        toolbox.mutate_resource_borders(mutant)
                        # other mutation
                        toolbox.mutate(mutant)

                    evaluation_start = time.time()

                    fitness = fitness_f.evaluate(offspring)

                    for ind, t in zip(offspring, fitness):
                        ind.time = t

                    offspring = [ind for ind in offspring if ind.time <= deadline]

                    fitness_res = fitness_resource.evaluate(offspring)

                    for ind, res_peak in zip(offspring, fitness_res):
                        ind.fitness.values = [res_peak]

                    evaluation_time += time.time() - evaluation_start

                    # renewing population
                    pop += offspring
                    pop = toolbox.select(pop)
                    hof.update([pop[0]])

                    prev_best_fitness = best_fitness
                    best_fitness = hof[0].fitness.values[0]
                    if best_fitness == prev_best_fitness:
                        plateau_steps += 1
                    else:
                        plateau_steps = 0

                    generation += 1

        native.close()

        if verbose:
            print(f'Final time: {best_fitness}')
            print(f'Generations processing took {(time.time() - start) * 1000} ms')
            print(f'Evaluation time: {evaluation_time * 1000}')

        best_chromosome = hof[0]

    scheduled_works, schedule_start_time, timeline, order_nodes = toolbox.chromosome_to_schedule(best_chromosome,
                                                                                                 landscape=landscape,
                                                                                                 timeline=timeline)

    return {node.id: work for node, work in scheduled_works.items()}, schedule_start_time, timeline, order_nodes


def compare_individuals(first: tuple[ChromosomeType], second: tuple[ChromosomeType]):
    return (first[0] == second[0]).all() and (first[1] == second[1]).all() and (first[2] == second[2]).all()<|MERGE_RESOLUTION|>--- conflicted
+++ resolved
@@ -27,13 +27,9 @@
                                        population_size: int,
                                        mutate_order: float,
                                        mutate_resources: float,
-<<<<<<< HEAD
                                        init_schedules: dict[
                                            str, tuple[Schedule, list[GraphNode] | None, ScheduleSpec, float]],
-=======
                                        mutate_zones: float,
-                                       init_schedules: dict[str, tuple[Schedule, list[GraphNode] | None, ScheduleSpec, float]],
->>>>>>> 010391a4
                                        rand: random.Random,
                                        spec: ScheduleSpec = ScheduleSpec(),
                                        work_estimator: WorkTimeEstimator = None,
@@ -87,14 +83,9 @@
             contractor_borders[ind, ind_worker] = worker.count
 
     init_chromosomes: dict[str, tuple[ChromosomeType, float, ScheduleSpec]] = \
-<<<<<<< HEAD
-        {name: (convert_schedule_to_chromosome(work_id2index, worker_name2index, contractor2index,
-                                               contractor_borders, schedule, chromosome_spec, order),
-=======
-        {name: (convert_schedule_to_chromosome(wg, work_id2index, worker_name2index,
+        {name: (convert_schedule_to_chromosome(work_id2index, worker_name2index,
                                                contractor2index, contractor_borders, schedule, chromosome_spec,
                                                landscape, order),
->>>>>>> 010391a4
                 importance, chromosome_spec)
          if schedule is not None else None
          for name, (schedule, order, chromosome_spec, importance) in init_schedules.items()}
