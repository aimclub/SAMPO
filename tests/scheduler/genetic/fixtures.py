from random import Random
from typing import List, Dict, Tuple

import numpy as np
from deap.base import Toolbox
from pytest import fixture

from sampo.scheduler.genetic.converter import ChromosomeType, convert_schedule_to_chromosome
from sampo.scheduler.genetic.operators import init_toolbox
from sampo.scheduler.genetic.schedule_builder import create_toolbox
from sampo.schemas.contractor import Contractor, WorkerContractorPool, get_worker_contractor_pool
from sampo.schemas.graph import WorkGraph, GraphNode
from sampo.schemas.landscape import LandscapeConfiguration
from sampo.schemas.schedule import Schedule
from sampo.schemas.schedule_spec import ScheduleSpec
from sampo.schemas.time import Time
from sampo.schemas.time_estimator import WorkTimeEstimator, DefaultWorkEstimator
from sampo.utilities.collections_util import reverse_dictionary


def get_params(works_count: int) -> Tuple[int, float, float, int]:
    if works_count < 300:
        size_selection = 20
    else:
        size_selection = works_count // 15

    if works_count < 300:
        mutate_order = 0.006
    else:
        mutate_order = 2 / works_count

    if works_count < 300:
        mutate_resources = 0.06
    else:
        mutate_resources = 18 / works_count

    if works_count < 300:
        size_of_population = 80
    elif 1500 > works_count >= 300:
        size_of_population = 50
    else:
        size_of_population = works_count // 50
    return size_selection, mutate_order, mutate_resources, size_of_population


<<<<<<< HEAD
=======
def create_toolbox(wg: WorkGraph,
                   contractors: List[Contractor],
                   worker_pool: WorkerContractorPool,
                   selection_size: int,
                   mutate_order: float,
                   mutate_resources: float,
                   init_schedules: Dict[str, Schedule],
                   rand: Random,
                   spec: ScheduleSpec = ScheduleSpec(),
                   work_estimator: WorkTimeEstimator = DefaultWorkEstimator(),
                   landscape: LandscapeConfiguration = LandscapeConfiguration()) -> Tuple[Toolbox, np.ndarray]:
    nodes = [node for node in wg.nodes if not node.is_inseparable_son()]

    index2node: Dict[int, GraphNode] = {index: node for index, node in enumerate(nodes)}
    work_id2index: Dict[str, int] = {node.id: index for index, node in index2node.items()}
    worker_name2index = {worker_name: index for index, worker_name in enumerate(worker_pool)}
    index2contractor = {ind: contractor.id for ind, contractor in enumerate(contractors)}
    index2contractor_obj = {ind: contractor for ind, contractor in enumerate(contractors)}
    contractor2index = reverse_dictionary(index2contractor)
    index2node_list = [(index, node) for index, node in enumerate(nodes)]
    worker_pool_indices = {worker_name2index[worker_name]: {
        contractor2index[contractor_id]: worker for contractor_id, worker in workers_of_type.items()
    } for worker_name, workers_of_type in worker_pool.items()}
    node_indices = list(range(len(nodes)))

    contractors_capacity = np.zeros((len(contractors), len(worker_pool)))
    for w_ind, cont2worker in worker_pool_indices.items():
        for c_ind, worker in cont2worker.items():
            contractors_capacity[c_ind][w_ind] = worker.count

    resources_border = np.zeros((2, len(worker_pool), len(index2node)))
    resources_min_border = np.zeros((len(worker_pool)))
    for work_index, node in index2node.items():
        for req in node.work_unit.worker_reqs:
            worker_index = worker_name2index[req.kind]
            resources_border[0, worker_index, work_index] = req.min_count
            resources_border[1, worker_index, work_index] = req.max_count
            resources_min_border[worker_index] = max(resources_min_border[worker_index], req.min_count)

    contractor_borders = np.zeros((len(contractor2index), len(worker_name2index)), dtype=int)
    for ind, contractor in enumerate(contractors):
        for ind_worker, worker in enumerate(contractor.workers.values()):
            contractor_borders[ind, ind_worker] = worker.count

    # construct inseparable_child -> inseparable_parent mapping
    inseparable_parents = {}
    for node in nodes:
        for child in node.get_inseparable_chain_with_self():
            inseparable_parents[child] = node

    # here we aggregate information about relationships from the whole inseparable chain
    children = {work_id2index[node.id]: [work_id2index[inseparable_parents[child].id]
                                         for inseparable in node.get_inseparable_chain_with_self()
                                         for child in inseparable.children]
                for node in nodes}

    parents = {work_id2index[node.id]: [] for node in nodes}
    for node, node_children in children.items():
        for child in node_children:
            parents[child].append(node)

    init_chromosomes: Dict[str, ChromosomeType] = \
        {name: convert_schedule_to_chromosome(wg, work_id2index, worker_name2index,
                                              contractor2index, contractor_borders, schedule)
         for name, schedule in init_schedules.items()}

    return init_toolbox(wg,
                        contractors,
                        worker_pool,
                        landscape,
                        index2node,
                        work_id2index,
                        worker_name2index,
                        index2contractor,
                        index2contractor_obj,
                        init_chromosomes,
                        mutate_order,
                        mutate_resources,
                        selection_size,
                        rand,
                        spec,
                        worker_pool_indices,
                        contractor2index,
                        contractor_borders,
                        node_indices,
                        parents,
                        Time(0),
                        work_estimator), resources_border


>>>>>>> 8e697c0d
@fixture
def setup_toolbox(setup_default_schedules) -> tuple:
    (setup_wg, setup_contractors, setup_landscape_many_holders), setup_default_schedules = setup_default_schedules
    setup_worker_pool = get_worker_contractor_pool(setup_contractors)

    selection_size, mutate_order, mutate_resources, size_of_population = get_params(setup_wg.vertex_count)
    rand = Random(123)
    work_estimator: WorkTimeEstimator = DefaultWorkEstimator()

    return create_toolbox(setup_wg,
                          setup_contractors,
                          setup_worker_pool,
                          selection_size,
                          mutate_order,
                          mutate_resources,
                          setup_default_schedules,
                          rand,
                          work_estimator=work_estimator,
                          landscape=setup_landscape_many_holders), setup_wg, setup_contractors, setup_default_schedules, \
           setup_landscape_many_holders<|MERGE_RESOLUTION|>--- conflicted
+++ resolved
@@ -43,99 +43,6 @@
     return size_selection, mutate_order, mutate_resources, size_of_population
 
 
-<<<<<<< HEAD
-=======
-def create_toolbox(wg: WorkGraph,
-                   contractors: List[Contractor],
-                   worker_pool: WorkerContractorPool,
-                   selection_size: int,
-                   mutate_order: float,
-                   mutate_resources: float,
-                   init_schedules: Dict[str, Schedule],
-                   rand: Random,
-                   spec: ScheduleSpec = ScheduleSpec(),
-                   work_estimator: WorkTimeEstimator = DefaultWorkEstimator(),
-                   landscape: LandscapeConfiguration = LandscapeConfiguration()) -> Tuple[Toolbox, np.ndarray]:
-    nodes = [node for node in wg.nodes if not node.is_inseparable_son()]
-
-    index2node: Dict[int, GraphNode] = {index: node for index, node in enumerate(nodes)}
-    work_id2index: Dict[str, int] = {node.id: index for index, node in index2node.items()}
-    worker_name2index = {worker_name: index for index, worker_name in enumerate(worker_pool)}
-    index2contractor = {ind: contractor.id for ind, contractor in enumerate(contractors)}
-    index2contractor_obj = {ind: contractor for ind, contractor in enumerate(contractors)}
-    contractor2index = reverse_dictionary(index2contractor)
-    index2node_list = [(index, node) for index, node in enumerate(nodes)]
-    worker_pool_indices = {worker_name2index[worker_name]: {
-        contractor2index[contractor_id]: worker for contractor_id, worker in workers_of_type.items()
-    } for worker_name, workers_of_type in worker_pool.items()}
-    node_indices = list(range(len(nodes)))
-
-    contractors_capacity = np.zeros((len(contractors), len(worker_pool)))
-    for w_ind, cont2worker in worker_pool_indices.items():
-        for c_ind, worker in cont2worker.items():
-            contractors_capacity[c_ind][w_ind] = worker.count
-
-    resources_border = np.zeros((2, len(worker_pool), len(index2node)))
-    resources_min_border = np.zeros((len(worker_pool)))
-    for work_index, node in index2node.items():
-        for req in node.work_unit.worker_reqs:
-            worker_index = worker_name2index[req.kind]
-            resources_border[0, worker_index, work_index] = req.min_count
-            resources_border[1, worker_index, work_index] = req.max_count
-            resources_min_border[worker_index] = max(resources_min_border[worker_index], req.min_count)
-
-    contractor_borders = np.zeros((len(contractor2index), len(worker_name2index)), dtype=int)
-    for ind, contractor in enumerate(contractors):
-        for ind_worker, worker in enumerate(contractor.workers.values()):
-            contractor_borders[ind, ind_worker] = worker.count
-
-    # construct inseparable_child -> inseparable_parent mapping
-    inseparable_parents = {}
-    for node in nodes:
-        for child in node.get_inseparable_chain_with_self():
-            inseparable_parents[child] = node
-
-    # here we aggregate information about relationships from the whole inseparable chain
-    children = {work_id2index[node.id]: [work_id2index[inseparable_parents[child].id]
-                                         for inseparable in node.get_inseparable_chain_with_self()
-                                         for child in inseparable.children]
-                for node in nodes}
-
-    parents = {work_id2index[node.id]: [] for node in nodes}
-    for node, node_children in children.items():
-        for child in node_children:
-            parents[child].append(node)
-
-    init_chromosomes: Dict[str, ChromosomeType] = \
-        {name: convert_schedule_to_chromosome(wg, work_id2index, worker_name2index,
-                                              contractor2index, contractor_borders, schedule)
-         for name, schedule in init_schedules.items()}
-
-    return init_toolbox(wg,
-                        contractors,
-                        worker_pool,
-                        landscape,
-                        index2node,
-                        work_id2index,
-                        worker_name2index,
-                        index2contractor,
-                        index2contractor_obj,
-                        init_chromosomes,
-                        mutate_order,
-                        mutate_resources,
-                        selection_size,
-                        rand,
-                        spec,
-                        worker_pool_indices,
-                        contractor2index,
-                        contractor_borders,
-                        node_indices,
-                        parents,
-                        Time(0),
-                        work_estimator), resources_border
-
-
->>>>>>> 8e697c0d
 @fixture
 def setup_toolbox(setup_default_schedules) -> tuple:
     (setup_wg, setup_contractors, setup_landscape_many_holders), setup_default_schedules = setup_default_schedules
