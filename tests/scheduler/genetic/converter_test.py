from uuid import uuid4

from fixtures import *
from sampo.scheduler.heft.base import HEFTScheduler
from sampo.schemas.resources import Worker
from sampo.utilities.validation import validate_schedule


def test_convert_schedule_to_chromosome(setup_toolbox):
    (tb, _), setup_wg, setup_contractors, _ = setup_toolbox

    schedule = HEFTScheduler().schedule(setup_wg, setup_contractors, validate=True)

    chromosome = tb.schedule_to_chromosome(schedule=schedule)
    assert tb.validate(chromosome)


def test_convert_chromosome_to_schedule(setup_toolbox):
    (tb, _), setup_wg, setup_contractors, _ = setup_toolbox

    chromosome = tb.generate_chromosome()
    schedule, _, _, _ = tb.chromosome_to_schedule(chromosome)
    schedule = Schedule.from_scheduled_works(schedule.values(), setup_wg)

    validate_schedule(schedule, setup_wg, setup_contractors)


<<<<<<< HEAD
def test_third_part_chromosome(setup_toolbox):
    (tb, _), setup_wg, setup_contractors, _ = setup_toolbox
=======
def test_converter_with_borders_contractor_accounting(setup_toolbox, setup_contractors, setup_wg):
    tb, _ = setup_toolbox
>>>>>>> 90aaf57e

    chromosome = tb.generate_chromosome()

    for contractor_index in range(len(chromosome[2])):
        for resource_index in range(len(chromosome[2][contractor_index])):
            chromosome[1][:, resource_index] = chromosome[1][:, resource_index] / 2
            chromosome[2][contractor_index, resource_index] = max(chromosome[1][:, resource_index])

    schedule, _, _, _ = tb.chromosome_to_schedule(chromosome)
    workers = list(setup_contractors[0].workers.keys())

    contractors = []
    for i in range(len(chromosome[2])):
        contractors.append(Contractor(id=setup_contractors[i].id,
                                      name=setup_contractors[i].name,
                                      workers={name: Worker(str(uuid4()), name, count, contractor_id=setup_contractors[i].id)
                                               for name, count in zip(workers, chromosome[2][i])},
                                      equipments={}))

    schedule = Schedule.from_scheduled_works(schedule.values(), setup_wg)

    validate_schedule(schedule, setup_wg, contractors)<|MERGE_RESOLUTION|>--- conflicted
+++ resolved
@@ -25,13 +25,8 @@
     validate_schedule(schedule, setup_wg, setup_contractors)
 
 
-<<<<<<< HEAD
-def test_third_part_chromosome(setup_toolbox):
+def test_converter_with_borders_contractor_accounting(setup_toolbox):
     (tb, _), setup_wg, setup_contractors, _ = setup_toolbox
-=======
-def test_converter_with_borders_contractor_accounting(setup_toolbox, setup_contractors, setup_wg):
-    tb, _ = setup_toolbox
->>>>>>> 90aaf57e
 
     chromosome = tb.generate_chromosome()
 
