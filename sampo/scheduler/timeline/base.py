--- conflicted
+++ resolved
@@ -75,12 +75,9 @@
                                    node2swork: dict[GraphNode, ScheduledWork],
                                    start_time: Time,
                                    exec_time: Time) -> bool:
-<<<<<<< HEAD
-=======
         """
         Returns the ability of scheduling given `node` at the `start_time` moment
         """
->>>>>>> 489756b1
         ...
 
     @abstractmethod
