from typing import Type, Callable, Iterable

from sampo.scheduler.base import Scheduler, SchedulerType
from sampo.scheduler.heft.time_computaion import calculate_working_time_cascade
from sampo.scheduler.resource.base import ResourceOptimizer
from sampo.scheduler.timeline.base import Timeline
from sampo.scheduler.utils.multi_contractor import run_contractor_search, get_worker_borders
from sampo.schemas.contractor import Contractor, get_worker_contractor_pool, WorkerContractorPool
from sampo.schemas.graph import WorkGraph, GraphNode
from sampo.schemas.landscape import LandscapeConfiguration
from sampo.schemas.resources import Worker
from sampo.schemas.schedule import Schedule
from sampo.schemas.schedule_spec import ScheduleSpec, WorkSpec
from sampo.schemas.scheduled_work import ScheduledWork
from sampo.schemas.time import Time
from sampo.schemas.time_estimator import WorkTimeEstimator
from sampo.utilities.validation import validate_schedule


# TODO Кажется, это не работает - лаги не учитываются
def get_finish_time_default(node, worker_team, node2swork, assigned_parent_time, timeline, work_estimator):
    return timeline.find_min_start_time(node, worker_team, node2swork,
                                        assigned_parent_time, work_estimator) \
<<<<<<< HEAD
        + calculate_working_time_cascade(node, worker_team, work_estimator)
=======
        + calculate_working_time_cascade(node, worker_team,
                                         work_estimator)  # TODO Кажется, это не работает - лаги не учитываются
>>>>>>> 8e3ed1fd


class GenericScheduler(Scheduler):
    """
    Implementation of a universal scheme of scheduler.
    It's parametrized by prioritization function and optimization resource function.
    It constructs the end schedulers.
    """

    def __init__(self,
                 scheduler_type: SchedulerType,
                 resource_optimizer: ResourceOptimizer,
                 timeline_type: Type,
                 prioritization_f: Callable[[WorkGraph, WorkTimeEstimator], list[GraphNode]],
                 optimize_resources_f: Callable[[GraphNode, list[Contractor], WorkSpec, WorkerContractorPool,
                                                 dict[GraphNode, ScheduledWork], Time, Timeline, WorkTimeEstimator],
                                                 tuple[Time, Time, Contractor, list[Worker]]],
                 work_estimator: WorkTimeEstimator | None = None):
        super().__init__(scheduler_type, resource_optimizer, work_estimator)
        self._timeline_type = timeline_type
        self.prioritization = prioritization_f
        self.optimize_resources = optimize_resources_f

    def get_default_res_opt_function(self, get_finish_time=get_finish_time_default) \
            -> Callable[[GraphNode, list[Contractor], WorkSpec, WorkerContractorPool,
                         dict[GraphNode, ScheduledWork], Time, Timeline, WorkTimeEstimator],
                         tuple[Time, Time, Contractor, list[Worker]]]:

        def optimize_resources_def(node: GraphNode, contractors: list[Contractor], work_spec: WorkSpec,
                                   worker_pool: WorkerContractorPool, node2swork: dict[GraphNode, ScheduledWork],
                                   assigned_parent_time: Time, timeline: Timeline, work_estimator: WorkTimeEstimator):
            def run_with_contractor(contractor: Contractor) -> tuple[Time, Time, list[Worker]]:
                min_count_worker_team, max_count_worker_team, workers \
                    = get_worker_borders(worker_pool, contractor, node.work_unit.worker_reqs)

                if len(workers) != len(node.work_unit.worker_reqs):
                    return Time(0), Time.inf(), []

                workers = [worker.copy() for worker in workers]

                def ft_getter(worker_team):
                    return get_finish_time(node, worker_team, node2swork, assigned_parent_time, timeline,
                                           work_estimator)

                # apply worker team spec
                self.optimize_resources_using_spec(node.work_unit, workers, work_spec,
                                                   lambda optimize_array: self.resource_optimizer.optimize_resources(
                                                       worker_pool, workers,
                                                       optimize_array,
                                                       min_count_worker_team, max_count_worker_team,
                                                       ft_getter))

                c_st, c_ft, _ = timeline.find_min_start_time_with_additional(node, workers, node2swork, None,
                                                                             assigned_parent_time, work_estimator)
                return c_st, c_ft, workers

            return run_contractor_search(contractors, run_with_contractor)

        return optimize_resources_def

    def schedule_with_cache(self,
                            wg: WorkGraph,
                            contractors: list[Contractor],
                            landscape: LandscapeConfiguration() = LandscapeConfiguration(),
                            spec: ScheduleSpec = ScheduleSpec(),
                            validate: bool = False,
                            assigned_parent_time: Time = Time(0),
                            timeline: Timeline | None = None) \
            -> tuple[Schedule, Time, Timeline, list[GraphNode]]:
        ordered_nodes = self.prioritization(wg, self.work_estimator)

        schedule, schedule_start_time, timeline = \
            self.build_scheduler(ordered_nodes, contractors, landscape, spec, self.work_estimator,
                                 assigned_parent_time, timeline)
        schedule = Schedule.from_scheduled_works(
            schedule,
            wg
        )

        if validate:
            validate_schedule(schedule, wg, contractors)

        return schedule, schedule_start_time, timeline, ordered_nodes

    def build_scheduler(self,
                        ordered_nodes: list[GraphNode],
                        contractors: list[Contractor],
                        landscape: LandscapeConfiguration = LandscapeConfiguration(),
                        spec: ScheduleSpec = ScheduleSpec(),
                        work_estimator: WorkTimeEstimator = None,
                        assigned_parent_time: Time = Time(0),
                        timeline: Timeline | None = None) \
            -> tuple[Iterable[ScheduledWork], Time, Timeline]:
        """
        Find optimal number of workers who ensure the nearest finish time.
        Finish time is combination of two dependencies: max finish time, max time of waiting of needed workers
        This is selected by iteration from minimum possible numbers of workers until then the finish time is decreasing

        :param landscape:
        :param contractors:
        :param spec: spec for current scheduling
        :param ordered_nodes:
        :param timeline: the previous used timeline can be specified to handle previously scheduled works
        :param assigned_parent_time: start time of the whole schedule(time shift)
        :param work_estimator:
        :return:
        """
        worker_pool = get_worker_contractor_pool(contractors)
        # dict for writing parameters of completed_jobs
        node2swork: dict[GraphNode, ScheduledWork] = {}
        # list for support the queue of workers
        if not isinstance(timeline, self._timeline_type):
            timeline = self._timeline_type(ordered_nodes, contractors, worker_pool, landscape)

        for index, node in enumerate(reversed(ordered_nodes)):  # the tasks with the highest rank will be done first
            work_unit = node.work_unit
            work_spec = spec.get_work_spec(work_unit.id)

            start_time, finish_time, contractor, best_worker_team = self.optimize_resources(node, contractors,
                                                                                            work_spec, worker_pool,
                                                                                            node2swork,
                                                                                            assigned_parent_time,
                                                                                            timeline, work_estimator)

            # we are scheduling the work `start of the project`
            if index == 0:
                # this work should always have start_time = 0, so we just re-assign it
                start_time = assigned_parent_time
                finish_time += start_time

            # apply work to scheduling
            timeline.schedule(node, node2swork, best_worker_team, contractor,
                              start_time, work_spec.assigned_time, assigned_parent_time, work_estimator)

        schedule_start_time = min((swork.start_time for swork in node2swork.values() if
                                   len(swork.work_unit.worker_reqs) != 0), default=assigned_parent_time)

        return node2swork.values(), schedule_start_time, timeline<|MERGE_RESOLUTION|>--- conflicted
+++ resolved
@@ -21,12 +21,8 @@
 def get_finish_time_default(node, worker_team, node2swork, assigned_parent_time, timeline, work_estimator):
     return timeline.find_min_start_time(node, worker_team, node2swork,
                                         assigned_parent_time, work_estimator) \
-<<<<<<< HEAD
-        + calculate_working_time_cascade(node, worker_team, work_estimator)
-=======
         + calculate_working_time_cascade(node, worker_team,
                                          work_estimator)  # TODO Кажется, это не работает - лаги не учитываются
->>>>>>> 8e3ed1fd
 
 
 class GenericScheduler(Scheduler):
