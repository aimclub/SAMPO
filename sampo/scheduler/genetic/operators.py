--- conflicted
+++ resolved
@@ -6,18 +6,11 @@
 from typing import Callable, Iterable
 
 import numpy as np
-<<<<<<< HEAD
-from deap import creator, base
-from deap.base import Toolbox
+from deap import base, tools
 
 from sampo.api.genetic_api import ChromosomeType, FitnessFunction, Individual
-from sampo.scheduler.genetic.converter import convert_schedule_to_chromosome, convert_chromosome_to_schedule
-=======
-from deap import base, tools
-
-from sampo.scheduler.genetic.converter import (convert_chromosome_to_schedule, convert_schedule_to_chromosome,
-                                               ChromosomeType, ScheduleGenerationScheme)
->>>>>>> 1ccc6408
+from sampo.scheduler.genetic.converter import (convert_schedule_to_chromosome, convert_chromosome_to_schedule,
+                                               ScheduleGenerationScheme)
 from sampo.scheduler.topological.base import RandomizedTopologicalScheduler
 from sampo.scheduler.lft.base import RandomizedLFTScheduler
 from sampo.scheduler.utils import WorkerContractorPool
@@ -32,44 +25,15 @@
 from sampo.utilities.resource_usage import resources_peaks_sum, resources_costs_sum, resources_sum
 
 
-<<<<<<< HEAD
-=======
-# logger = mp.log_to_stderr(logging.DEBUG)
-
-
-class FitnessFunction(ABC):
-    """
-    Base class for description of different fitness functions.
-    """
-
-    def __init__(self, evaluator: Callable[[list[ChromosomeType]], list[Schedule]]):
-        self._evaluator = evaluator
-
-    @abstractmethod
-    def evaluate(self, chromosomes: list[ChromosomeType]) -> list[tuple[int | float, ...]]:
-        """
-        Calculate the value of fitness function of the all chromosomes.
-        It is better when value is less.
-        """
-        ...
-
-
->>>>>>> 1ccc6408
 class TimeFitness(FitnessFunction):
     """
     Fitness function that relies on finish time.
     """
-<<<<<<< HEAD
     def evaluate(self, chromosome: ChromosomeType, evaluator: Callable[[ChromosomeType], Schedule]) -> float:
         schedule = evaluator(chromosome)
         if schedule is None:
             return Time.inf().value
         return schedule.execution_time.value
-=======
-
-    def evaluate(self, chromosomes: list[ChromosomeType]) -> list[tuple[int]]:
-        return [(schedule.execution_time.value,) for schedule in self._evaluator(chromosomes)]
->>>>>>> 1ccc6408
 
 
 class SumOfResourcesPeaksFitness(FitnessFunction):
@@ -88,17 +52,11 @@
         """
         return partial(SumOfResourcesPeaksFitness, resources_names=resources_names)
 
-<<<<<<< HEAD
     def evaluate(self, chromosome: ChromosomeType, evaluator: Callable[[ChromosomeType], Schedule]) -> float:
         schedule = evaluator(chromosome)
         if schedule is None:
             return Time.inf().value
         return resources_peaks_sum(schedule, self._resources_names)
-=======
-    def evaluate(self, chromosomes: list[ChromosomeType]) -> list[tuple[int]]:
-        evaluated = self._evaluator(chromosomes)
-        return [(resources_peaks_sum(schedule, self._resources_names),) for schedule in evaluated]
->>>>>>> 1ccc6408
 
 
 class SumOfResourcesFitness(FitnessFunction):
@@ -119,17 +77,11 @@
         """
         return partial(SumOfResourcesFitness, resources_names=resources_names)
 
-<<<<<<< HEAD
     def evaluate(self, chromosome: ChromosomeType, evaluator: Callable[[ChromosomeType], Schedule]) -> float:
         schedule = evaluator(chromosome)
         if schedule is None:
             return Time.inf().value
         return resources_sum(schedule, self._resources_names)
-=======
-    def evaluate(self, chromosomes: list[ChromosomeType]) -> list[tuple[int]]:
-        evaluated = self._evaluator(chromosomes)
-        return [(resources_sum(schedule, self._resources_names),) for schedule in evaluated]
->>>>>>> 1ccc6408
 
 
 class TimeWithResourcesFitness(FitnessFunction):
@@ -150,18 +102,11 @@
         """
         return partial(TimeWithResourcesFitness, resources_names=resources_names)
 
-<<<<<<< HEAD
     def evaluate(self, chromosome: ChromosomeType, evaluator: Callable[[ChromosomeType], Schedule]) -> float:
         schedule = evaluator(chromosome)
         if schedule is None:
             return Time.inf().value
         return schedule.execution_time.value + resources_peaks_sum(schedule, self._resources_names)
-=======
-    def evaluate(self, chromosomes: list[ChromosomeType]) -> list[tuple[int]]:
-        evaluated = self._evaluator(chromosomes)
-        return [(schedule.execution_time.value + resources_peaks_sum(schedule, self._resources_names),)
-                for schedule in evaluated]
->>>>>>> 1ccc6408
 
 
 class DeadlineResourcesFitness(FitnessFunction):
@@ -184,20 +129,12 @@
         """
         return partial(DeadlineResourcesFitness, deadline, resources_names=resources_names)
 
-<<<<<<< HEAD
     def evaluate(self, chromosome: ChromosomeType, evaluator: Callable[[ChromosomeType], Schedule]) -> float:
         schedule = evaluator(chromosome)
         if schedule is None:
             return Time.inf().value
         return resources_peaks_sum(schedule, self._resources_names) \
                     * max(1.0, schedule.execution_time.value / self._deadline.value)
-=======
-    def evaluate(self, chromosomes: list[ChromosomeType]) -> list[tuple[float]]:
-        evaluated = self._evaluator(chromosomes)
-        return [(resources_peaks_sum(schedule, self._resources_names)
-                * max(1.0, schedule.execution_time.value / self._deadline.value),)
-                for schedule in evaluated]
->>>>>>> 1ccc6408
 
 
 class DeadlineCostFitness(FitnessFunction):
@@ -220,20 +157,12 @@
         """
         return partial(DeadlineCostFitness, deadline, resources_names=resources_names)
 
-<<<<<<< HEAD
     def evaluate(self, chromosome: ChromosomeType, evaluator: Callable[[ChromosomeType], Schedule]) -> float:
         schedule = evaluator(chromosome)
         if schedule is None:
             return Time.inf().value
         return resources_costs_sum(schedule, self._resources_names) \
                 * max(1.0, schedule.execution_time.value / self._deadline.value)
-=======
-    def evaluate(self, chromosomes: list[ChromosomeType]) -> list[tuple[float]]:
-        evaluated = self._evaluator(chromosomes)
-        # TODO Integrate cost calculation to native module
-        return [(resources_costs_sum(schedule, self._resources_names)
-                * max(1.0, schedule.execution_time.value / self._deadline.value),)
-                for schedule in evaluated]
 
 
 class TimeAndResourcesFitness(FitnessFunction):
@@ -271,7 +200,6 @@
         Returns the constructor of Individual prepared to use in Genetic algorithm
         """
         return partial(Individual, individual_fitness_constructor)
->>>>>>> 1ccc6408
 
 
 def init_toolbox(wg: WorkGraph,
@@ -320,23 +248,14 @@
                      init_chromosomes=init_chromosomes, rand=rand, work_estimator=work_estimator, landscape=landscape)
 
     # create population
-<<<<<<< HEAD
-    toolbox.register('population', generate_population, wg=wg, contractors=contractors,
-=======
-    # toolbox.register('population', tools.initRepeat, list, lambda: toolbox.generate_chromosome())
     toolbox.register('population_chromosomes', generate_chromosomes, wg=wg, contractors=contractors,
->>>>>>> 1ccc6408
                      work_id2index=work_id2index, worker_name2index=worker_name2index,
                      contractor2index=contractor2index, contractor_borders=contractor_borders, spec=spec,
                      init_chromosomes=init_chromosomes, rand=rand, work_estimator=work_estimator, landscape=landscape,
                      only_lft_initialization=only_lft_initialization)
     # selection
-<<<<<<< HEAD
-    toolbox.register('select', select_new_population, pop_size=selection_size)
-=======
     selection = tools.selNSGA2 if is_multiobjective else select_new_population
-    toolbox.register('select', selection, k=population_size)
->>>>>>> 1ccc6408
+    toolbox.register('select', selection, k=selection_size)
     # combined crossover
     toolbox.register('mate', mate, rand=rand)
     # combined mutation
@@ -366,12 +285,8 @@
                      work_id2index=work_id2index, worker_name2index=worker_name2index,
                      contractor2index=contractor2index, contractor_borders=contractor_borders, spec=spec,
                      landscape=landscape)
-<<<<<<< HEAD
     toolbox.register('evaluate_chromosome', evaluate, wg=wg, toolbox=toolbox)
-    toolbox.register("chromosome_to_schedule", convert_chromosome_to_schedule, worker_pool=worker_pool,
-=======
     toolbox.register('chromosome_to_schedule', convert_chromosome_to_schedule, worker_pool=worker_pool,
->>>>>>> 1ccc6408
                      index2node=index2node, index2contractor=index2contractor_obj,
                      worker_pool_indices=worker_pool_indices, assigned_parent_time=assigned_parent_time,
                      work_estimator=work_estimator, worker_name2index=worker_name2index,
@@ -382,7 +297,6 @@
     return toolbox
 
 
-<<<<<<< HEAD
 def evaluate(chromosome: ChromosomeType, wg: WorkGraph, toolbox: Toolbox) -> Schedule | None:
     if toolbox.validate(chromosome):
         sworks = toolbox.chromosome_to_schedule(chromosome)[0]
@@ -391,14 +305,9 @@
         return None
 
 
-def copy_chromosome(chromosome: ChromosomeType) -> ChromosomeType:
-    return chromosome[0].copy(), chromosome[1].copy(), chromosome[2].copy(), \
-        deepcopy(chromosome[3]), chromosome[4].copy()
-=======
 def register_individual_constructor(fitness_weights: tuple[int | float, ...], toolbox: base.Toolbox):
     class IndividualFitness(base.Fitness):
         weights = fitness_weights
->>>>>>> 1ccc6408
 
     toolbox.register('Individual', Individual.prepare(IndividualFitness))
 
