from abc import ABC
from bisect import bisect_left, bisect_right

from sortedcontainers import SortedKeyList


# TODO: describe the class (description)
class ExtendedSortedList(SortedKeyList, ABC):
<<<<<<< HEAD
=======
    def __setitem__(self, idx, value):
        """
        This should just set the item by internal index WITHOUT modifying the key

        :param idx: the index
        :param value: value. Should have tha same key even the old value reverenced by `idx`
        """
        self.merge(self[idx], value, lambda x, y: y)

    # TODO: describe the function (parameters (old), return type)
>>>>>>> 8e3ed1fd
    def merge(self, old, value, merger):
        """
        Merges `value` and `old` and places the result to the place of `old` in sorted list.
        This should NOT modify key of object.

        Runtime complexity: `O(log(n))` -- approximate.

        :param merger: a function that takes old and new value and merges it into new one
        :param value: value to merge

        """
        _lists = self._lists
        _keys = self._keys
        _maxes = self._maxes

        key = self._key(old)

        increased = True

        if _maxes:
            pos = bisect_left(_maxes, key)

            # def insert_or_merge():
            #     idx = bisect_right(_keys[pos], key)
            #     old_key = _keys[pos][idx]
            #     if old_key == key:
            #         _lists[pos][idx] = merger(_lists[pos][idx], value)
            #     else:
            #         _lists[pos].insert(idx, value)
            #         _keys[pos].insert(idx, key)

            if pos == len(_maxes):
                pos -= 1

                old_key = _keys[pos][-1]
                if old_key == key:
                    new_value = merger(_lists[pos][-1], value)
                    _lists[pos][-1] = new_value
                    # _keys[pos][-1] = self._key(new_value)
                    increased = False
                else:
                    _lists[pos].append(value)
                    _keys[pos].append(key)
                _maxes[pos] = key
            else:
                idx = bisect_right(_keys[pos], key)
                old_key = _keys[pos][idx - 1]
                if idx != 0 and old_key == key:
                    new_value = merger(_lists[pos][idx - 1], value)
                    _lists[pos][idx - 1] = new_value
                    # _keys[pos][idx - 1] = self._key(new_value)
                    increased = False
                else:
                    _lists[pos].insert(idx, value)
                    _keys[pos].insert(idx, key)

            if increased:
                self._expand(pos)
        else:
            _lists.append([value])
            _keys.append([key])
            _maxes.append(key)

        if increased:
            self._len += 1<|MERGE_RESOLUTION|>--- conflicted
+++ resolved
@@ -6,8 +6,6 @@
 
 # TODO: describe the class (description)
 class ExtendedSortedList(SortedKeyList, ABC):
-<<<<<<< HEAD
-=======
     def __setitem__(self, idx, value):
         """
         This should just set the item by internal index WITHOUT modifying the key
@@ -17,8 +15,6 @@
         """
         self.merge(self[idx], value, lambda x, y: y)
 
-    # TODO: describe the function (parameters (old), return type)
->>>>>>> 8e3ed1fd
     def merge(self, old, value, merger):
         """
         Merges `value` and `old` and places the result to the place of `old` in sorted list.
