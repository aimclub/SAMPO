#ifndef NATIVE_CHROMOSOME_EVALUATOR_H
#define NATIVE_CHROMOSOME_EVALUATOR_H

//#pragma GCC optimize("Ofast")
//#pragma GCC optimize("no-stack-protector")
//#pragma GCC optimize("unroll-loops")
//#pragma GCC target("sse,sse2,sse3,ssse3,popcnt,abm,mmx,tune=native")
//#pragma GCC optimize("fast-math")

//#pragma optimize( "O2", on )

#define PY_SSIZE_T_CLEAN
#include "Python.h"
#include "numpy/arrayobject.h"
#include "pycodec.h"
#include "evaluator_types.h"

#include <vector>
#include <iostream>
#include <unordered_map>
#include <omp.h>
<<<<<<< HEAD

using namespace std;
=======
#include <set>
>>>>>>> c7c13d0d

// worker -> contractor -> vector<time, count> in descending order
typedef vector<vector<vector<pair<int, int>>>> Timeline;

#define TIME_INF 2000000000

class ChromosomeEvaluator {
private:
    const vector<vector<int>>& parents;      // vertices' parents
    const vector<vector<int>>& headParents;  // vertices' parents without inseparables
    const vector<vector<int>>& inseparables; // inseparable chains with self
    const vector<vector<int>>& workers;      // contractor -> worker -> count
    vector<double> volume;                   // work -> worker -> WorkUnit.min_req
    vector<vector<int>> minReqs;             // work -> worker -> WorkUnit.max_req
    vector<vector<int>> maxReqs;             // work -> WorkUnit.volume

    int totalWorksCount;
    PyObject* pythonWrapper;
    bool useExternalWorkEstimator;
<<<<<<< HEAD
    int numThreads;
=======
>>>>>>> c7c13d0d

    inline static float get_productivity(size_t workerType, int worker_count) {
        // TODO
        return 1.0F * (float) worker_count;
    }

    inline static float communication_coefficient(int workerCount, int maxWorkerCount) {
        int n = workerCount;
        int m = maxWorkerCount;
        return 1 / (float) (6 * m * m) * (float) (-2 * n * n * n + 3 * n * n + (6 * m * m - 1) * n);
    }

    int calculate_working_time(int chromosome_ind, int work, int team_target, const int* resources, size_t teamSize) {
        if (useExternalWorkEstimator) {
            auto res = PyObject_CallMethod(pythonWrapper, "calculate_working_time", "(iii)",
                                           chromosome_ind, team_target, work);
            if (res == nullptr) {
                cerr << "Result is NULL" << endl << flush;
                return 0;
            }
            Py_DECREF(res);
            return (int) PyLong_AsLong(res);
        } else {
            // the _abstract_estimate from WorkUnit
            int time = 0;

            for (size_t i = 0; i < teamSize; i++) {
                int minReq = this->minReqs[work][i];
                if (minReq == 0)
                    continue;
                if (resources[i] < minReq) {
//                    cout << "Not conforms to min_req: " << get_worker(resources, team_target, i) << " < " << minReq << " on work " << work
//                         << " and worker " << i << ", chromosome " << chromosome_ind << ", teamSize=" << teamSize << endl;
//                    cout << "Team: ";
//                    for (size_t j = 0; j < teamSize; j++) {
//                        cout << get_worker(resources, team_target, i) << " ";
//                    }
//                    cout << endl;
                    return TIME_INF;
                }
                int maxReq = this->maxReqs[work][i];

                float productivity = get_productivity(i, resources[i]);
                productivity *= communication_coefficient(resources[i], maxReq);

//                if (productivity < 0.000001) {
//                    return TIME_INF;
//                }
//                productivity = 0.1;
                int newTime = ceil((float) volume[work] / productivity);
                if (newTime > time) {
                    time = newTime;
                }
            }

            return time;
        }
    }

    int findMinStartTime(int nodeIndex, int contractor, const int* resources, size_t teamSize,
                         vector<int>& completed, Timeline& timeline) {
        int maxParentTime = 0;
        // find min start time
        for (int parent : parents[nodeIndex]) {
            maxParentTime = max(maxParentTime, completed[parent]);
        }

        int maxAgentTime = 0;

        for (int worker = 0; worker < teamSize; worker++) {
<<<<<<< HEAD
            int worker_count = 1;//resources[worker];
=======
            int worker_count = resources[worker];
>>>>>>> c7c13d0d
            int need_count = worker_count;
            if (need_count == 0) continue;

            // Traverse list while not enough resources and grab it
            auto &worker_timeline = timeline[contractor][worker];
            size_t ind = worker_timeline.size() - 1;
            while (need_count > 0) {
//                cout << "ind: " << ind << endl;
                int offer_count = worker_timeline[ind].second;
                maxAgentTime = max(maxAgentTime, worker_timeline[ind].first);

                if (need_count < offer_count) {
                    offer_count = need_count;
                }
                need_count -= offer_count;
                if (ind == 0 && need_count > 0) {
//                    cerr << "Not enough workers" << endl;
                    return TIME_INF;
                }
                ind--;
            }
        }

        return max(maxParentTime, maxAgentTime);
    }

    static void updateTimeline(int finishTime, int contractor, const int* resources, size_t teamSize, Timeline& timeline) {
        for (int worker = 0; worker < teamSize; worker++) {
            int worker_count = resources[worker];
            int need_count = worker_count;
            if (need_count == 0) continue;

            // Consume need workers
            auto& worker_timeline = timeline[contractor][worker];
            while (need_count > 0) {
                int next_count = worker_timeline[worker_timeline.size() - 1].second;
                if (next_count > need_count) {
                    worker_timeline[worker_timeline.size() - 1].second -= need_count;
                    break;
                }
                need_count -= next_count;
                if (worker_timeline.size() == 1 && need_count > 0) {
                    cerr << "---- Empty worker_timeline for worker " << worker << " and contractor " << contractor << endl << flush;
                    return;
                }
                worker_timeline.pop_back();
            }

            // Add to the right place using bubble-sort iterations
            worker_timeline.emplace_back(finishTime, worker_count);
            size_t ind = worker_timeline.size() - 1;
            while (ind > 0 && worker_timeline[ind].first > worker_timeline[ind - 1].first) {
                auto tmp = worker_timeline[ind];
                worker_timeline[ind] = worker_timeline[ind - 1];
                worker_timeline[ind - 1] = tmp;
                ind--;
            }
        }
    }

    int schedule(int chromosome_ind, int nodeIndex, int startTime, int contractor, const int* resources,
                 size_t teamSize, vector<int>& completed, Timeline& timeline) {
        int finishTime = startTime;

        for (int dep_node : inseparables[nodeIndex]) {
            int maxParentTime = 0;
            // find min start time
            for (int parent : parents[dep_node]) {
                maxParentTime = max(maxParentTime, completed[parent]);
            }
            startTime = max(startTime, maxParentTime);

            int workingTime = calculate_working_time(chromosome_ind, dep_node, nodeIndex, resources, teamSize);
            finishTime = startTime + workingTime;

            // cache finish time of scheduled work
            completed[dep_node] = finishTime;
        }

        updateTimeline(finishTime, contractor, resources, teamSize, timeline);

        return finishTime;
    }

    inline Timeline createTimeline() {
        Timeline timeline;

        timeline.resize(workers.size());
        for (int contractor = 0; contractor < workers.size(); contractor++) {
            timeline[contractor].resize(workers[0].size());
            for (int worker = 0; worker < workers[0].size(); worker++) {
                timeline[contractor][worker].emplace_back(0, workers[contractor][worker]);
            }
        }

        return timeline;
    }

public:
<<<<<<< HEAD
    explicit ChromosomeEvaluator(EvaluateInfo* info)
        : parents(info->parents), inseparables(info->inseparables), workers(info->workers) {
        this->totalWorksCount = info->totalWorksCount;
        this->pythonWrapper = info->pythonWrapper;
        this->useExternalWorkEstimator = info->useExternalWorkEstimator;
//         this->numThreads = this->useExternalWorkEstimator ? 1 : omp_get_num_procs();
        this->numThreads = 1;
=======
    int numThreads;

    explicit ChromosomeEvaluator(EvaluateInfo* info)
        : parents(info->parents), headParents(info->headParents), inseparables(info->inseparables), workers(info->workers) {
        this->totalWorksCount = info->totalWorksCount;
        this->pythonWrapper = info->pythonWrapper;
        this->useExternalWorkEstimator = info->useExternalWorkEstimator;
        this->numThreads = this->useExternalWorkEstimator ? 1 : omp_get_num_procs();
>>>>>>> c7c13d0d
        this->volume = info->volume;
        this->minReqs = info->minReq;
        this->maxReqs = info->maxReq;

<<<<<<< HEAD
//        cout << volume.size() << endl;
//        cout << minReqs[5].size() << " " << minReqs.size() << endl;
//        cout << maxReqs[5].size() << " " << maxReqs.size() << endl;

//         printf("Threads: %i\n", this->numThreads);
=======
//        for (int i = 0; i < headParents.size(); i++) {
//            cout << i << " | ";
//            for (int p : headParents[i]) {
//                cout << p << " ";
//            }
//            cout << endl;
//        }

         printf("Genetic running threads: %i\n", this->numThreads);
>>>>>>> c7c13d0d
    }

    ~ChromosomeEvaluator() = default;

<<<<<<< HEAD
    vector<int> evaluate(vector<Chromosome*>& chromosomes) {
        auto results = vector<int>();
        results.resize(chromosomes.size());

//        #pragma omp parallel for firstprivate(chromosomes) shared(results) default (none) num_threads(this->numThreads)
        for (int i = 0; i < chromosomes.size(); i++) {
            results[i] = evaluate(i, chromosomes[i]);
        }
        return results;
    }

=======
    bool isValid(Chromosome* chromosome) {
        bool* visited = new bool[chromosome->numWorks()] { false };

        // check edges
        for (int i = 0; i < chromosome->numWorks(); i++) {
            int node = *chromosome->getOrder()[i];
            visited[node] = true;
            for (int parent : headParents[node]) {
                if (!visited[parent]) {
                    return false;
                }
            }
        }

        delete[] visited;
        // check resources
        for (int node = 0; node < chromosome->numWorks(); node++) {
            int contractor = chromosome->getContractor(node);
            for (int res = 0; res < chromosome->numResources(); res++) {
                int count = chromosome->getResources()[node][res];
                if (count < minReqs[node][res] || count > chromosome->getContractors()[contractor][res]) {
                    return false;
                }
            }
        }

        return true;
    }

    void evaluate(vector<Chromosome*>& chromosomes) {
        #pragma omp parallel for shared(chromosomes) default (none) num_threads(this->numThreads)
        for (int i = 0; i < chromosomes.size(); i++) {
            if (isValid(chromosomes[i])) {
                chromosomes[i]->fitness = evaluate(i, chromosomes[i]);
            } else {
                chromosomes[i]->fitness = INT_MAX;
            }
        }
    }

>>>>>>> c7c13d0d
    int evaluate(int chromosome_ind, Chromosome* chromosome) {
        Timeline timeline = createTimeline();

        auto completed = vector<int>();
        completed.resize(totalWorksCount);

//        cout << "Evaluated" << endl;

        int finishTime = 0;

//        for (int w = 0; w < chromosome->numWorks(); w++) {
//            cout << *chromosome->getOrder()[w] << " ";
//        }
//        cout << endl;

        // scheduling works one-by-one
        for (int i = 0; i < chromosome->numWorks(); i++) {
            int workIndex = *chromosome->getOrder()[i];
            int* team = chromosome->getResources()[workIndex];
            int contractor = chromosome->getContractor(workIndex);

            int st = findMinStartTime(workIndex, contractor, team,
                                      chromosome->numResources(), completed, timeline);
            if (st == TIME_INF) {
                return TIME_INF;
            }
            int c_ft = schedule(chromosome_ind, workIndex, st, contractor, team,
                                chromosome->numResources(), completed, timeline);
            finishTime = max(finishTime, c_ft);
        }

        return finishTime;
    }
};


#endif //NATIVE_CHROMOSOME_EVALUATOR_H<|MERGE_RESOLUTION|>--- conflicted
+++ resolved
@@ -19,12 +19,7 @@
 #include <iostream>
 #include <unordered_map>
 #include <omp.h>
-<<<<<<< HEAD
-
-using namespace std;
-=======
 #include <set>
->>>>>>> c7c13d0d
 
 // worker -> contractor -> vector<time, count> in descending order
 typedef vector<vector<vector<pair<int, int>>>> Timeline;
@@ -44,10 +39,6 @@
     int totalWorksCount;
     PyObject* pythonWrapper;
     bool useExternalWorkEstimator;
-<<<<<<< HEAD
-    int numThreads;
-=======
->>>>>>> c7c13d0d
 
     inline static float get_productivity(size_t workerType, int worker_count) {
         // TODO
@@ -118,11 +109,7 @@
         int maxAgentTime = 0;
 
         for (int worker = 0; worker < teamSize; worker++) {
-<<<<<<< HEAD
-            int worker_count = 1;//resources[worker];
-=======
             int worker_count = resources[worker];
->>>>>>> c7c13d0d
             int need_count = worker_count;
             if (need_count == 0) continue;
 
@@ -222,15 +209,6 @@
     }
 
 public:
-<<<<<<< HEAD
-    explicit ChromosomeEvaluator(EvaluateInfo* info)
-        : parents(info->parents), inseparables(info->inseparables), workers(info->workers) {
-        this->totalWorksCount = info->totalWorksCount;
-        this->pythonWrapper = info->pythonWrapper;
-        this->useExternalWorkEstimator = info->useExternalWorkEstimator;
-//         this->numThreads = this->useExternalWorkEstimator ? 1 : omp_get_num_procs();
-        this->numThreads = 1;
-=======
     int numThreads;
 
     explicit ChromosomeEvaluator(EvaluateInfo* info)
@@ -239,18 +217,10 @@
         this->pythonWrapper = info->pythonWrapper;
         this->useExternalWorkEstimator = info->useExternalWorkEstimator;
         this->numThreads = this->useExternalWorkEstimator ? 1 : omp_get_num_procs();
->>>>>>> c7c13d0d
         this->volume = info->volume;
         this->minReqs = info->minReq;
         this->maxReqs = info->maxReq;
 
-<<<<<<< HEAD
-//        cout << volume.size() << endl;
-//        cout << minReqs[5].size() << " " << minReqs.size() << endl;
-//        cout << maxReqs[5].size() << " " << maxReqs.size() << endl;
-
-//         printf("Threads: %i\n", this->numThreads);
-=======
 //        for (int i = 0; i < headParents.size(); i++) {
 //            cout << i << " | ";
 //            for (int p : headParents[i]) {
@@ -260,24 +230,10 @@
 //        }
 
          printf("Genetic running threads: %i\n", this->numThreads);
->>>>>>> c7c13d0d
     }
 
     ~ChromosomeEvaluator() = default;
 
-<<<<<<< HEAD
-    vector<int> evaluate(vector<Chromosome*>& chromosomes) {
-        auto results = vector<int>();
-        results.resize(chromosomes.size());
-
-//        #pragma omp parallel for firstprivate(chromosomes) shared(results) default (none) num_threads(this->numThreads)
-        for (int i = 0; i < chromosomes.size(); i++) {
-            results[i] = evaluate(i, chromosomes[i]);
-        }
-        return results;
-    }
-
-=======
     bool isValid(Chromosome* chromosome) {
         bool* visited = new bool[chromosome->numWorks()] { false };
 
@@ -318,7 +274,6 @@
         }
     }
 
->>>>>>> c7c13d0d
     int evaluate(int chromosome_ind, Chromosome* chromosome) {
         Timeline timeline = createTimeline();
 
