import time

<<<<<<< HEAD
from sampo.api.genetic_api import ScheduleGenerationScheme
from sampo.backend.default import DefaultComputationalBackend
from sampo.backend.multiproc import MultiprocessingComputationalBackend
from sampo.backend.native import NativeComputationalBackend
=======
from sampo.backend.default import DefaultComputationalBackend
from sampo.backend.multiproc import MultiprocessingComputationalBackend
>>>>>>> 78debc1d
from sampo.base import SAMPO
from sampo.scheduler import GeneticScheduler
from sampo.scheduler.timeline import JustInTimeTimeline
from sampo.scheduler.utils import get_worker_contractor_pool
from sampo.schemas.schedule_spec import ScheduleSpec


def test_multiprocessing(setup_scheduler_parameters):
    wg, contractors, landscape = setup_scheduler_parameters

<<<<<<< HEAD
    SAMPO.backend = DefaultComputationalBackend()
=======
def test_multiprocessing(setup_scheduler_parameters):
    setup_wg, setup_contractors, setup_landscape = setup_scheduler_parameters
>>>>>>> 78debc1d

    SAMPO.backend = DefaultComputationalBackend()

    genetic = GeneticScheduler(number_of_generation=10,
                               mutate_order=0.05,
                               mutate_resources=0.05,
                               size_of_population=50,
                               sgs_type=ScheduleGenerationScheme.Parallel)

    start_default = time.time()
    schedule = genetic.schedule(wg, contractors, landscape=landscape)
    time_default = time.time() - start_default
    for work in schedule.works:
        print(f'{work.name} : {work.start_time} {work.finish_time}')

    n_cpus = 10
    SAMPO.backend = NativeComputationalBackend()

    start_multiproc = time.time()
    genetic.schedule(wg, contractors, landscape=landscape)
    time_multiproc = time.time() - start_multiproc

<<<<<<< HEAD
    print('\n------------------\n')
    print(f'Graph size: {wg.vertex_count}')
=======
    start_default = time.time()
    genetic.schedule(setup_wg, setup_contractors, validate=True, landscape=setup_landscape)
    time_default = time.time() - start_default

    n_cpus = 10
    SAMPO.backend = MultiprocessingComputationalBackend(n_cpus=n_cpus)

    start_multiproc = time.time()
    genetic.schedule(setup_wg, setup_contractors, landscape=setup_landscape)
    time_multiproc = time.time() - start_multiproc

    print('\n------------------\n')
    print(f'Graph size: {setup_wg.vertex_count}')
>>>>>>> 78debc1d
    print(f'Time default: {time_default} s')
    print(f'Time multiproc: {time_multiproc} s')
    print(f'CPUs used: {n_cpus}')
    print(f'Ratio: {time_default / time_multiproc}')<|MERGE_RESOLUTION|>--- conflicted
+++ resolved
@@ -1,30 +1,14 @@
 import time
 
-<<<<<<< HEAD
 from sampo.api.genetic_api import ScheduleGenerationScheme
 from sampo.backend.default import DefaultComputationalBackend
-from sampo.backend.multiproc import MultiprocessingComputationalBackend
 from sampo.backend.native import NativeComputationalBackend
-=======
-from sampo.backend.default import DefaultComputationalBackend
-from sampo.backend.multiproc import MultiprocessingComputationalBackend
->>>>>>> 78debc1d
 from sampo.base import SAMPO
 from sampo.scheduler import GeneticScheduler
-from sampo.scheduler.timeline import JustInTimeTimeline
-from sampo.scheduler.utils import get_worker_contractor_pool
-from sampo.schemas.schedule_spec import ScheduleSpec
 
 
 def test_multiprocessing(setup_scheduler_parameters):
     wg, contractors, landscape = setup_scheduler_parameters
-
-<<<<<<< HEAD
-    SAMPO.backend = DefaultComputationalBackend()
-=======
-def test_multiprocessing(setup_scheduler_parameters):
-    setup_wg, setup_contractors, setup_landscape = setup_scheduler_parameters
->>>>>>> 78debc1d
 
     SAMPO.backend = DefaultComputationalBackend()
 
@@ -47,24 +31,8 @@
     genetic.schedule(wg, contractors, landscape=landscape)
     time_multiproc = time.time() - start_multiproc
 
-<<<<<<< HEAD
     print('\n------------------\n')
     print(f'Graph size: {wg.vertex_count}')
-=======
-    start_default = time.time()
-    genetic.schedule(setup_wg, setup_contractors, validate=True, landscape=setup_landscape)
-    time_default = time.time() - start_default
-
-    n_cpus = 10
-    SAMPO.backend = MultiprocessingComputationalBackend(n_cpus=n_cpus)
-
-    start_multiproc = time.time()
-    genetic.schedule(setup_wg, setup_contractors, landscape=setup_landscape)
-    time_multiproc = time.time() - start_multiproc
-
-    print('\n------------------\n')
-    print(f'Graph size: {setup_wg.vertex_count}')
->>>>>>> 78debc1d
     print(f'Time default: {time_default} s')
     print(f'Time multiproc: {time_multiproc} s')
     print(f'CPUs used: {n_cpus}')
