import pytest
import math

from sampo.scheduler.genetic.base import GeneticScheduler
from sampo.scheduler.genetic.operators import DeadlineResourcesFitness, SumOfResourcesPeaksFitness
from sampo.scheduler.heft.base import HEFTScheduler
from sampo.scheduler.resources_in_time.average_binary_search import AverageBinarySearchResourceOptimizingScheduler
from sampo.utilities.resource_usage import resources_costs_sum, resources_peaks_sum
from sampo.schemas.time import Time


def test_deadline_planning(setup_scheduler_parameters):
<<<<<<< HEAD
    setup_wg, setup_contractors, landscape = setup_scheduler_parameters
=======
    setup_wg, setup_contractors, setup_landscape = setup_scheduler_parameters
>>>>>>> 8a8ab286

    scheduler = AverageBinarySearchResourceOptimizingScheduler(HEFTScheduler())

    deadline = Time(30)

<<<<<<< HEAD
    schedule, _, _, _ = scheduler.schedule_with_cache(setup_wg, setup_contractors, deadline, landscape=landscape)
=======
    schedule = scheduler.schedule_with_cache(setup_wg, setup_contractors, deadline, landscape=setup_landscape)[0][0]
>>>>>>> 8a8ab286

    if schedule is None:
        pytest.skip("Given contractors can't satisfy given work graph")

    print(f'Planning for deadline time: {schedule.execution_time}, cost: {resources_costs_sum(schedule)}')

    scheduler = HEFTScheduler()

<<<<<<< HEAD
    schedule, _, _, _ = scheduler.schedule_with_cache(setup_wg, setup_contractors, landscape=landscape)
=======
    schedule, _, _, _ = scheduler.schedule_with_cache(setup_wg, setup_contractors, landscape=setup_landscape)
>>>>>>> 8a8ab286

    print(f'Plain planning time: {schedule.execution_time}, cost: {resources_costs_sum(schedule)}')


def test_genetic_deadline_planning(setup_scheduler_parameters):
    setup_wg, setup_contractors, landscape = setup_scheduler_parameters

    deadline = Time.inf() // 2
    scheduler = GeneticScheduler(number_of_generation=10,
                                 mutate_order=0.05,
                                 mutate_resources=0.005,
                                 size_of_population=50,
                                 fitness_constructor=DeadlineResourcesFitness.prepare(deadline),
                                 optimize_resources=True,
                                 verbose=False)

    scheduler.set_deadline(deadline)

<<<<<<< HEAD
    try:
        schedule = scheduler.schedule(setup_wg, setup_contractors, landscape=landscape)
=======
    schedule = scheduler.schedule(setup_wg, setup_contractors, landscape=landscape)

    print(f'Planning for deadline time: {schedule.execution_time}, ' +
          f'peaks: {resources_peaks_sum(schedule)}, cost: {resources_costs_sum(schedule)}')


def test_true_deadline_planning(setup_scheduler_parameters):
    setup_wg, setup_contractors, setup_landscape = setup_scheduler_parameters

    scheduler = AverageBinarySearchResourceOptimizingScheduler(HEFTScheduler())

    deadline = Time(5000)
    (deadlined_schedule, _, _, _), _ = scheduler.schedule_with_cache(setup_wg, setup_contractors, deadline,
                                                                     landscape=setup_landscape)

    if deadlined_schedule is None:
        pytest.skip('1 Given contractors cannot satisfy given work graph')
    peak_deadlined = resources_peaks_sum(deadlined_schedule)

    deadline = Time.inf() // 2
    (not_deadlined_schedule, _, _, _), _ = scheduler.schedule_with_cache(setup_wg, setup_contractors, deadline,
                                                                         landscape=setup_landscape)
    if deadlined_schedule is None:
        pytest.skip('2 Given contractors cannot satisfy given work graph')
    peak_not_deadlined = resources_peaks_sum(not_deadlined_schedule)

    print(f'Peak with    deadline: {peak_deadlined}, time: {deadlined_schedule.execution_time}')
    print(f'Peak without deadline: {peak_not_deadlined}, time: {not_deadlined_schedule.execution_time}')


def test_lexicographic_genetic_deadline_planning(setup_scheduler_parameters):
    setup_wg, setup_contractors, setup_landscape = setup_scheduler_parameters

    scheduler = HEFTScheduler()
    schedule, _, _, _ = scheduler.schedule_with_cache(setup_wg, setup_contractors, landscape=setup_landscape)

    # assigning deadline to the time-10^(order_of_magnitude(time) - 1)
    # time - time of schedule from HEFT
    deadline = schedule.execution_time
    deadline -= 10 ** max(0, int(math.log10(deadline.value) - 1))

    print(f'Deadline time: {deadline}')

    scheduler_combined = GeneticScheduler(number_of_generation=10,
                                          mutate_order=0.05,
                                          mutate_resources=0.005,
                                          size_of_population=50,
                                          fitness_constructor=DeadlineResourcesFitness.prepare(deadline),
                                          optimize_resources=True,
                                          verbose=False)

    scheduler_combined.set_deadline(deadline)

    scheduler_lexicographic = GeneticScheduler(number_of_generation=10,
                                               mutate_order=0.05,
                                               mutate_resources=0.005,
                                               size_of_population=50,
                                               fitness_constructor=SumOfResourcesPeaksFitness,
                                               verbose=False)

    scheduler_lexicographic.set_deadline(deadline)

    schedule = scheduler_combined.schedule(setup_wg, setup_contractors, landscape=setup_landscape)
    time_combined = schedule.execution_time

    print(f'\tCombined genetic: time = {time_combined}, ' +
          f'peak = {resources_peaks_sum(schedule)}')

    schedule = scheduler_lexicographic.schedule(setup_wg, setup_contractors, landscape=setup_landscape)
    time_lexicographic = schedule.execution_time
>>>>>>> 8a8ab286

    print(f'\tLexicographic genetic: time = {time_lexicographic}, ' +
          f'peak = {resources_peaks_sum(schedule)}')
    print()<|MERGE_RESOLUTION|>--- conflicted
+++ resolved
@@ -10,21 +10,13 @@
 
 
 def test_deadline_planning(setup_scheduler_parameters):
-<<<<<<< HEAD
-    setup_wg, setup_contractors, landscape = setup_scheduler_parameters
-=======
     setup_wg, setup_contractors, setup_landscape = setup_scheduler_parameters
->>>>>>> 8a8ab286
 
     scheduler = AverageBinarySearchResourceOptimizingScheduler(HEFTScheduler())
 
     deadline = Time(30)
 
-<<<<<<< HEAD
-    schedule, _, _, _ = scheduler.schedule_with_cache(setup_wg, setup_contractors, deadline, landscape=landscape)
-=======
     schedule = scheduler.schedule_with_cache(setup_wg, setup_contractors, deadline, landscape=setup_landscape)[0][0]
->>>>>>> 8a8ab286
 
     if schedule is None:
         pytest.skip("Given contractors can't satisfy given work graph")
@@ -33,11 +25,7 @@
 
     scheduler = HEFTScheduler()
 
-<<<<<<< HEAD
-    schedule, _, _, _ = scheduler.schedule_with_cache(setup_wg, setup_contractors, landscape=landscape)
-=======
     schedule, _, _, _ = scheduler.schedule_with_cache(setup_wg, setup_contractors, landscape=setup_landscape)
->>>>>>> 8a8ab286
 
     print(f'Plain planning time: {schedule.execution_time}, cost: {resources_costs_sum(schedule)}')
 
@@ -56,10 +44,6 @@
 
     scheduler.set_deadline(deadline)
 
-<<<<<<< HEAD
-    try:
-        schedule = scheduler.schedule(setup_wg, setup_contractors, landscape=landscape)
-=======
     schedule = scheduler.schedule(setup_wg, setup_contractors, landscape=landscape)
 
     print(f'Planning for deadline time: {schedule.execution_time}, ' +
@@ -130,7 +114,6 @@
 
     schedule = scheduler_lexicographic.schedule(setup_wg, setup_contractors, landscape=setup_landscape)
     time_lexicographic = schedule.execution_time
->>>>>>> 8a8ab286
 
     print(f'\tLexicographic genetic: time = {time_lexicographic}, ' +
           f'peak = {resources_peaks_sum(schedule)}')
