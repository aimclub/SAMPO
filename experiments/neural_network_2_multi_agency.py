import os
import time
from multiprocessing import Pool
from random import Random

import numpy as np
import torch
import torchmetrics
from sklearn.preprocessing import StandardScaler

from sampo.generator.base import SimpleSynthetic
from sampo.scheduler.heft.base import HEFTScheduler, HEFTBetweenScheduler
from sampo.scheduler.multi_agency.block_generator import generate_block_graph, SyntheticBlockGraphType
from sampo.scheduler.multi_agency.multi_agency import Agent, Manager, NeuralManager
from sampo.scheduler.selection.metrics import encode_graph
from sampo.scheduler.selection.neural_net import NeuralNetTrainer, NeuralNet, NeuralNetType

r_seed = 231
p_rand = SimpleSynthetic(rand=r_seed)
rand = Random(r_seed)

ma_time = 0.0
net_time = 0.0


def obstruction_getter(i: int):
    return None


def run_interation(iter: int, blocks_num: int = 200, graph_size: int = 10) -> None:
    global ma_time, net_time
    print(f'Iteration: {iter}')

    scaler = StandardScaler()

    schedulers = [HEFTScheduler(),
                  HEFTBetweenScheduler()]

    contractors = [p_rand.contractor(10) for _ in range(len(schedulers))]

    agents = [Agent(f'Agent {i}', schedulers[i % len(schedulers)], [contractor])
              for i, contractor in enumerate(contractors)]
    agents2 = [Agent(f'Agent {i}', schedulers[i % len(schedulers)], [contractor])
               for i, contractor in enumerate(contractors)]
    manager = Manager(agents)

    # Build block graph
    # --------------------------------------------------------------------------------------------------------------

    bg = generate_block_graph(SyntheticBlockGraphType.RANDOM, blocks_num, [0, 1, 1], lambda x: (None, graph_size), 0.5,
                              rand, obstruction_getter, 2, [3, 4], [3, 4])
    bg1 = bg.__copy__()
    blocks = []
    encoding_blocks = []
    for i, block in enumerate(bg1.toposort()):
        blocks.append(block)
        encode = encode_graph(block.wg)
        encode = [np.double(x) for x in encode]
        encoding_blocks.append(encode)

    encoding_blocks = scaler.fit_transform(encoding_blocks)
    encoding_blocks_tensor = []
    for block in encoding_blocks:
        encoding_blocks_tensor.append(torch.Tensor(block))
    # Multi-agency
    # --------------------------------------------------------------------------------------------------------------

    start = time.time()
    scheduled_blocks = manager.manage_blocks(bg)
    finish = time.time()
    # print(f'Multi-agency res: {max(sblock.end_time for sblock in scheduled_blocks.values())}')
    ma_time += (finish - start)

    # Neural Network
    # ---------------------------------------------------------------------------------------------------------------

    net = NeuralNet(13, 15, 7, 2, NeuralNetType.CLASSIFICATION)
    scorer = torchmetrics.classification.BinaryAccuracy()
    best_trainer = NeuralNetTrainer(net, torch.nn.CrossEntropyLoss(),
                                    torch.optim.Adam(net.parameters(), lr=0.0001687954784838078),
                                    scorer, 1)
    best_trainer.load_checkpoint(os.path.join(
        os.getcwd(), 'neural_network/checkpoints/best_model_10k_algo.pth'))

    net_contractor = NeuralNet(13, 13, 24, 6, NeuralNetType.REGRESSION)
    scorer = torchmetrics.regression.MeanSquaredError()
    best_trainer_contractor = NeuralNetTrainer(net_contractor, torch.nn.MSELoss(),
                                               torch.optim.Adam(net_contractor.parameters(), lr=0.0003584150994379109),
                                               scorer, 1)
    best_trainer_contractor.load_checkpoint(os.path.join(
        os.getcwd(), 'neural_network/checkpoints/best_model_wg_and_contractor.pth'))

    neural_manager = NeuralManager(agents2,
                                   best_trainer,
                                   best_trainer_contractor,
                                   [HEFTScheduler(), HEFTBetweenScheduler()],
                                   scaler,
                                   blocks=blocks,
                                   encoding_blocks=encoding_blocks_tensor)

    start = time.time()

    scheduled_blocks = neural_manager.manage_blocks()
    # encoded_wg = np.asarray(metrics.encode_graph(conjuncted)).reshape(1, -1)
    # scaled_metrics = scaler.transform(encoded_wg)
    #
    # scaled_metrics = torch.Tensor(torch.from_numpy(scaled_metrics.reshape(1, -1)))
    #
    # result = best_trainer.predict(scaled_metrics)
    # best_schedule = schedulers[int(result[0])]
    # scheduler = best_schedule.schedule(conjuncted, contractors[int(result[0])])
    finish = time.time()
    #
    # print(f'Neural network results: {scheduler.execution_time}')
    net_time += (finish - start)
    # print(f'Neural Multi-agency res: {max(sblock.end_time for sblock in scheduled_blocks.values())}')
    # print(f'Times of systems:')
    # print(f'Multi-agency time is {ma_time} and neural network is {net_time}')


if __name__ == '__main__':

<<<<<<< HEAD
    iterations = 100
    iters = []
    for i in range(0, iterations, iterations // 4):
        task = []
        if i % (iterations // 4) == 0:
            task.append(i)
        iters.append(task)

    result = []
    with Pool() as pool:
        for task in iters:
            result.extend(pool.map(run_interation, task))
=======
    iterations = 10
    iters = []
    for i in range(iterations):
        iters.append(i)

    result = []
    with Pool() as pool:
        result.extend(pool.map(run_interation, iters))
>>>>>>> a8fe281b

    avg_ma_time = ma_time / iterations
    avg_net_time = net_time / iterations

    print(f'The average execution time of multi-agency (MA) is: {avg_ma_time}')
    print(f'The average execution time of neural network (NN) is: {avg_net_time}')
    print(f'The ratio of MA time to NN time is: {avg_ma_time / avg_net_time}')<|MERGE_RESOLUTION|>--- conflicted
+++ resolved
@@ -120,20 +120,6 @@
 
 if __name__ == '__main__':
 
-<<<<<<< HEAD
-    iterations = 100
-    iters = []
-    for i in range(0, iterations, iterations // 4):
-        task = []
-        if i % (iterations // 4) == 0:
-            task.append(i)
-        iters.append(task)
-
-    result = []
-    with Pool() as pool:
-        for task in iters:
-            result.extend(pool.map(run_interation, task))
-=======
     iterations = 10
     iters = []
     for i in range(iterations):
@@ -142,7 +128,6 @@
     result = []
     with Pool() as pool:
         result.extend(pool.map(run_interation, iters))
->>>>>>> a8fe281b
 
     avg_ma_time = ma_time / iterations
     avg_net_time = net_time / iterations
