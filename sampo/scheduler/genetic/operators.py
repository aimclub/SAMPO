import random
from abc import ABC, abstractmethod
from functools import partial
from typing import Iterable, Callable

import numpy as np
from deap import creator, base, tools

from sampo.scheduler.genetic.converter import convert_chromosome_to_schedule
from sampo.scheduler.genetic.converter import convert_schedule_to_chromosome, ChromosomeType
from sampo.scheduler.topological.base import RandomizedTopologicalScheduler
from sampo.schemas.contractor import Contractor, WorkerContractorPool
from sampo.schemas.graph import GraphNode, WorkGraph
from sampo.schemas.landscape import LandscapeConfiguration
from sampo.schemas.resources import Worker
from sampo.schemas.schedule_spec import ScheduleSpec
from sampo.schemas.time import Time
from sampo.schemas.time_estimator import WorkTimeEstimator


# logger = mp.log_to_stderr(logging.DEBUG)


class FitnessFunction(ABC):
    """
    Base class for description of different fitness functions.
    """

    def __init__(self, evaluator: Callable[[list[ChromosomeType]], list[int]]):
        self._evaluator = evaluator

    @abstractmethod
    def evaluate(self, chromosomes: list[ChromosomeType]) -> list[int]:
        """
        Calculate the value of fitness function of the all chromosomes.
        It is better when value is less.
        """
        ...


class TimeFitness(FitnessFunction):
    """
    Fitness function that relies on finish time.
    """

    def __init__(self, evaluator: Callable[[list[ChromosomeType]], list[int]]):
        super().__init__(evaluator)

    def evaluate(self, chromosomes: list[ChromosomeType]) -> list[int]:
        return self._evaluator(chromosomes)


class TimeAndResourcesFitness(FitnessFunction):
    """
    Fitness function that relies on finish time and the set of resources.
    """

    def __init__(self, evaluator: Callable[[list[ChromosomeType]], list[int]]):
        super().__init__(evaluator)

    def evaluate(self, chromosomes: list[ChromosomeType]) -> list[int]:
        evaluated = self._evaluator(chromosomes)
        return [finish_time + int(np.sum(chromosome[2])) for finish_time, chromosome in zip(evaluated, chromosomes)]


class DeadlineResourcesFitness(FitnessFunction):
    """
    The fitness function is dependent on the set of resources and requires the end time to meet the deadline.
    """

    def __init__(self, deadline: Time, evaluator: Callable[[list[ChromosomeType]], list[int]]):
        super().__init__(evaluator)
        self._deadline = deadline

    @staticmethod
    def prepare(deadline: Time):
        """
        Returns the constructor of that fitness function prepared to use in Genetic
        """
        return partial(DeadlineResourcesFitness, deadline)

    def evaluate(self, chromosomes: list[ChromosomeType]) -> list[int]:
        evaluated = self._evaluator(chromosomes)
        return [int(int(np.sum(chromosome[2])) * max(1.0, finish_time / self._deadline.value))
                for finish_time, chromosome in zip(evaluated, chromosomes)]


class DeadlineCostFitness(FitnessFunction):
    """
    The fitness function is dependent on the cost of resources and requires the end time to meet the deadline.
    """

    def __init__(self, deadline: Time, evaluator: Callable[[list[ChromosomeType]], list[int]]):
        super().__init__(evaluator)
        self._deadline = deadline

    @staticmethod
    def prepare(deadline: Time):
        """
        Returns the constructor of that fitness function prepared to use in Genetic
        """
        return partial(DeadlineCostFitness, deadline)

    def evaluate(self, chromosomes: list[ChromosomeType]) -> list[int]:
        evaluated = self._evaluator(chromosomes)
        # TODO Integrate cost calculation to native module
        # here we know that all resources costs `10` coins
        return [int(int(np.sum(chromosome[2]) * 10) * max(1.0, finish_time / self._deadline.value))
                for finish_time, chromosome in zip(evaluated, chromosomes)]


# create class FitnessMin, the weights = -1 means that fitness - is function for minimum

creator.create("FitnessMin", base.Fitness, weights=(-1.0,))
creator.create("Individual", list, fitness=creator.FitnessMin)
Individual = creator.Individual


def init_toolbox(wg: WorkGraph,
                 contractors: list[Contractor],
                 worker_pool: WorkerContractorPool,
                 landscape: LandscapeConfiguration,
                 index2node: dict[int, GraphNode],
                 work_id2index: dict[str, int],
                 worker_name2index: dict[str, int],
                 index2contractor: dict[int, str],
                 index2contractor_obj: dict[int, Contractor],
                 init_chromosomes: dict[str, ChromosomeType],
                 mutate_order: float,
                 mutate_resources: float,
                 selection_size: int,
                 rand: random.Random,
                 spec: ScheduleSpec,
                 worker_pool_indices: dict[int, dict[int, Worker]],
                 contractor2index: dict[str, int],
                 contractor_borders: np.ndarray,
                 node_indices: list[int],
                 index2node_list: list[tuple[int, GraphNode]],
                 parents: dict[int, list[int]],
                 assigned_parent_time: Time = Time(0),
                 work_estimator: WorkTimeEstimator = None) -> base.Toolbox:
    """
    Object, that include set of functions (tools) for genetic model and other functions related to it.
    list of parameters that received this function is sufficient and complete to manipulate with genetic

    :return: Object, included tools for genetic
    """
    toolbox = base.Toolbox()
    # generate initial population
    toolbox.register("generate_chromosome", generate_chromosome, wg=wg, contractors=contractors,
                     index2node_list=index2node_list, work_id2index=work_id2index, worker_name2index=worker_name2index,
                     contractor2index=contractor2index, contractor_borders=contractor_borders,
                     init_chromosomes=init_chromosomes, rand=rand, work_estimator=work_estimator, landscape=landscape)

    # create from generate_chromosome function one individual
    toolbox.register("individual", tools.initRepeat, Individual, toolbox.generate_chromosome, n=1)
    # create population from individuals
    toolbox.register("population", tools.initRepeat, list, toolbox.individual)
    # crossover for order
    toolbox.register("mate", mate_scheduling_order, rand=rand)
    # mutation for order. Coefficient luke one or two mutation in individual
    toolbox.register("mutate", tools.mutShuffleIndexes, indpb=mutate_order)
    # selection. Some random individuals and arranges a battle between them as a result in a continuing genus,
    # this is the best among these it
    toolbox.register("select", tools.selTournament, tournsize=selection_size)

    # mutation for resources
    toolbox.register("mutate_resources", mut_uniform_int, probability_mutate_resources=mutate_resources,
                     contractor_count=len(index2contractor), rand=rand)
    # mutation for resource borders
    toolbox.register("mutate_resource_borders", mutate_resource_borders,
                     probability_mutate_contractors=mutate_resources, rand=rand)
    # crossover for resources
    toolbox.register("mate_resources", mate_for_resources, rand=rand)
    # crossover for resource borders
    toolbox.register("mate_resource_borders", mate_for_resource_borders, rand=rand)

    toolbox.register("validate", is_chromosome_correct, node_indices=node_indices, parents=parents)
    toolbox.register("schedule_to_chromosome", convert_schedule_to_chromosome, wg=wg,
                     work_id2index=work_id2index, worker_name2index=worker_name2index,
                     contractor2index=contractor2index, contractor_borders=contractor_borders)
    toolbox.register("chromosome_to_schedule", convert_chromosome_to_schedule, worker_pool=worker_pool,
                     index2node=index2node, index2contractor=index2contractor_obj,
                     worker_pool_indices=worker_pool_indices, spec=spec, assigned_parent_time=assigned_parent_time,
                     work_estimator=work_estimator, worker_name2index=worker_name2index,
<<<<<<< HEAD
                     contractor2index=contractor2index)
=======
                     contractor2index=contractor2index,
                     landscape=landscape)
>>>>>>> 8e3ed1fd
    return toolbox


def copy_chromosome(chromosome: ChromosomeType) -> ChromosomeType:
    return chromosome[0].copy(), chromosome[1].copy(), chromosome[2].copy()


def generate_chromosome(wg: WorkGraph,
                        contractors: list[Contractor],
                        index2node_list: list[tuple[int, GraphNode]],
                        work_id2index: dict[str, int],
                        worker_name2index: dict[str, int],
                        contractor2index: dict[str, int],
                        contractor_borders: np.ndarray,
                        init_chromosomes: dict[str, ChromosomeType],
                        rand: random.Random,
                        work_estimator: WorkTimeEstimator = None,
                        landscape: LandscapeConfiguration = LandscapeConfiguration()) -> ChromosomeType:
    """
    It is necessary to generate valid scheduling, which are satisfied to current dependencies
    That's why will be used the approved order of works (HEFT order and Topological sorting)
    Topological sorts are generating always different
    HEFT is always the same(now not)
    HEFT we will choose in 30% of attempts
    Topological in others
<<<<<<< HEAD
=======

    :param landscape:
    :param work_estimator:
    :param contractors:
    :param wg:
    :param work_id2index:
    :param index2node_list:
    :param worker_name2index:
    :param contractor2index:
    :param contractor_borders:
    :param rand:
    :param init_chromosomes:
    :return: chromosome
>>>>>>> 8e3ed1fd
    """

    def randomized_init() -> ChromosomeType:
        schedule = RandomizedTopologicalScheduler(work_estimator,
                                                  int(rand.random() * 1000000)) \
            .schedule(wg, contractors, landscape=landscape)
        return convert_schedule_to_chromosome(wg, work_id2index, worker_name2index,
                                              contractor2index, contractor_borders, schedule)

    chance = rand.random()
    if chance < 0.2:
        chromosome = init_chromosomes["heft_end"]
    elif chance < 0.4:
        chromosome = init_chromosomes["heft_between"]
    elif chance < 0.5:
        chromosome = init_chromosomes["12.5%"]
    elif chance < 0.6:
        chromosome = init_chromosomes["25%"]
    elif chance < 0.7:
        chromosome = init_chromosomes["75%"]
    elif chance < 0.8:
        chromosome = init_chromosomes["87.5%"]
    else:
        chromosome = randomized_init()

    if chromosome is None:
        chromosome = randomized_init()

    return chromosome


def is_chromosome_correct(chromosome: ChromosomeType,
                          node_indices: list[int],
                          parents: dict[int, list[int]]) -> bool:
    """
    Check order of works and contractors.
    """
    return is_chromosome_order_correct(chromosome, parents) and \
           is_chromosome_contractors_correct(chromosome, node_indices)


def is_chromosome_order_correct(chromosome: ChromosomeType, parents: dict[int, list[int]]) -> bool:
    """
    Checks that assigned order of works are topologically correct.
    """
    work_order = chromosome[0]
    used = set()
    for work_index in work_order:
        used.add(work_index)
        for parent in parents[work_index]:
            if parent not in used:
                # logger.error(f'Order validation failed: {work_order}')
                return False
    return True


def is_chromosome_contractors_correct(chromosome: ChromosomeType,
                                      work_indices: Iterable[int]) -> bool:
    """
    Checks that assigned contractors can supply assigned workers.
    """
    for work_ind in work_indices:
        resources_count = chromosome[1][work_ind, :-1]
        contractor_ind = chromosome[1][work_ind, -1]
        contractor_border = chromosome[2][contractor_ind]
        for ind, count in enumerate(resources_count):
            if contractor_border[ind] < count:
                # logger.error(f'Contractor border validation failed: {contractor_border[ind]} < {count}')
                return False
    return True


def get_order_tail(head_set: np.ndarray, other: np.ndarray) -> np.ndarray:
    """
    Get a new tail in topologic order for chromosome.
    This function is needed to make crossover for order.
    """
    head_set = set(head_set)
    return np.array([node for node in other if node not in head_set])


def mate_scheduling_order(ind1: ChromosomeType, ind2: ChromosomeType, rand: random.Random) \
        -> (ChromosomeType, ChromosomeType):
    """
    Crossover for order.
    Basis crossover is cxOnePoint.
    But we checked not repeated works in individual order.

    :return: two cross individuals
    """
    ind1 = copy_chromosome(ind1)
    ind2 = copy_chromosome(ind2)

    order1 = ind1[0]
    order2 = ind2[0]

    # randomly select the point where the crossover will take place
    crossover_point = rand.randint(1, len(ind1))

    ind1_new_tail = get_order_tail(order1[:crossover_point], order2)
    ind2_new_tail = get_order_tail(order2[:crossover_point], order1)

    order1[crossover_point:] = ind1_new_tail
    order2[crossover_point:] = ind2_new_tail

    return ind1, ind2


def mut_uniform_int(ind: ChromosomeType, low: np.ndarray, up: np.ndarray, type_of_worker: int,
                    probability_mutate_resources: float, contractor_count: int, rand: random.Random) -> ChromosomeType:
    """
    Mutation function for resources.
    It changes selected numbers of workers in random work in a certain interval for this work.

    :param low: lower bound specified by `WorkUnit`
    :param up: upper bound specified by `WorkUnit`
    :return: mutate individual
    """
    ind = copy_chromosome(ind)

    # select random number from interval from min to max from uniform distribution
    size = len(ind[1])
    workers_count = len(ind[1][0])

    if type_of_worker == workers_count - 1:
        # print('Contractor mutation!')
        for i in range(size):
            if rand.random() < probability_mutate_resources:
                ind[1][i][type_of_worker] = rand.randint(0, contractor_count - 1)
        return ind

    # change in this interval in random number from interval
    for i, xl, xu in zip(range(size), low, up):
        if rand.random() < probability_mutate_resources:
            # borders
            contractor = ind[1][i][-1]
            border = ind[2][contractor][type_of_worker]
            # TODO Debug why min(xu, border) can be lower than xl
            ind[1][i][type_of_worker] = rand.randint(xl, max(xl, min(xu, border)))

    return ind


def mutate_resource_borders(ind: ChromosomeType, contractors_capacity: np.ndarray, resources_min_border: np.ndarray,
                            type_of_worker: int, probability_mutate_contractors: float, rand: random.Random) \
        -> ChromosomeType:
    """
    Mutation for contractors' resource borders.
    """
    ind = copy_chromosome(ind)

    num_resources = len(resources_min_border)
    num_contractors = len(ind[2])
    for contractor in range(num_contractors):
        if rand.random() < probability_mutate_contractors:
            ind[2][contractor][type_of_worker] -= rand.randint(resources_min_border[type_of_worker] + 1,
                                                               max(resources_min_border[type_of_worker] + 1,
                                                                   ind[2][contractor][type_of_worker] // 10))
            if ind[2][contractor][type_of_worker] <= 0:
                ind[2][contractor][type_of_worker] = 1

            # find and correct all invalidated resource assignments
            for work in range(len(ind[0])):
                if ind[1][work][num_resources] == contractor:
                    ind[1][work][type_of_worker] = min(ind[1][work][type_of_worker],
                                                       ind[2][contractor][type_of_worker])

    return ind


def mate_for_resources(ind1: ChromosomeType, ind2: ChromosomeType, mate_positions: np.ndarray,
                       rand: random.Random) -> (ChromosomeType, ChromosomeType):
    """
    CxOnePoint for resources.

    :param ind1: first individual
    :param ind2: second individual
    :param mate_positions: an array of positions that should be mate
    :param rand: the rand object used for exchange point selection
    :return: first and second individual
    """
    ind1 = copy_chromosome(ind1)
    ind2 = copy_chromosome(ind2)

    # exchange work resources
    res1 = ind1[1][:, mate_positions]
    res2 = ind2[1][:, mate_positions]
    cxpoint = rand.randint(1, len(res1))

    mate_positions = rand.sample(list(range(len(res1))), cxpoint)

    res1[mate_positions], res2[mate_positions] = res2[mate_positions], res1[mate_positions]
    return ind1, ind2


def mate_for_resource_borders(ind1: ChromosomeType, ind2: ChromosomeType,
                              mate_positions: np.ndarray, rand: random.Random) -> (ChromosomeType, ChromosomeType):
    """
    Crossover for contractors' resource borders.
    """
    ind1 = copy_chromosome(ind1)
    ind2 = copy_chromosome(ind2)

    num_contractors = len(ind1[2])
    contractors_to_mate = rand.sample(list(range(num_contractors)), rand.randint(1, num_contractors))

    if rand.randint(0, 2) == 0:
        # trying to mate whole contractors
        border1 = ind1[2][contractors_to_mate]
        border2 = ind2[2][contractors_to_mate]
        border1[:], border2[:] = border2[:], border1[:]
    else:
        # trying to mate part of selected contractors
        border1 = ind1[2][contractors_to_mate]
        border2 = ind2[2][contractors_to_mate]
        for c_border1, c_border2 in zip(border1, border2):
            # mate_positions = rand.sample(list(range(len(c_border1))), rand.randint(1, len(c_border1)))
            c_border1[mate_positions], c_border2[mate_positions] = c_border2[mate_positions], c_border1[mate_positions]

    return ind1, ind2<|MERGE_RESOLUTION|>--- conflicted
+++ resolved
@@ -183,12 +183,8 @@
                      index2node=index2node, index2contractor=index2contractor_obj,
                      worker_pool_indices=worker_pool_indices, spec=spec, assigned_parent_time=assigned_parent_time,
                      work_estimator=work_estimator, worker_name2index=worker_name2index,
-<<<<<<< HEAD
-                     contractor2index=contractor2index)
-=======
                      contractor2index=contractor2index,
                      landscape=landscape)
->>>>>>> 8e3ed1fd
     return toolbox
 
 
@@ -214,22 +210,6 @@
     HEFT is always the same(now not)
     HEFT we will choose in 30% of attempts
     Topological in others
-<<<<<<< HEAD
-=======
-
-    :param landscape:
-    :param work_estimator:
-    :param contractors:
-    :param wg:
-    :param work_id2index:
-    :param index2node_list:
-    :param worker_name2index:
-    :param contractor2index:
-    :param contractor_borders:
-    :param rand:
-    :param init_chromosomes:
-    :return: chromosome
->>>>>>> 8e3ed1fd
     """
 
     def randomized_init() -> ChromosomeType:
