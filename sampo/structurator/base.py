--- conflicted
+++ resolved
@@ -162,91 +162,6 @@
             if use_lag_edge_optimization:
                 edges_to_match_with_stage_nodes.append((edge, is_edge_to_node))
             continue
-<<<<<<< HEAD
-        proportions.append((accum - accum_pred, lag, is_reversed))
-
-    for ind in range(len(proportions)):
-        piece_div_main, lag, is_reversed = proportions[ind]
-        reqs = [WorkerReq(wr.kind, wr.volume * piece_div_main, wr.min_count, wr.max_count)
-                for wr in wu.worker_reqs]
-
-        volume = wu.volume * piece_div_main
-
-        new_id = make_start_id(wu.id, ind) if ind < len(proportions) - 1 else wu.id
-        new_wu = WorkUnit(new_id, f'{wu.name}{STAGE_SEP}{ind}', reqs, group=wu.group,
-                          volume=volume, volume_type=wu.volume_type, display_name=wu.display_name,
-                          workground_size=wu.workground_size)
-        parents = [(id2new_nodes[make_start_id(wu.id, ind - 1)], 0, EdgeType.InseparableFinishStart)] if ind > 0 else []
-        id2new_nodes[new_id] = GraphNode(new_wu, parents)
-        old_id_lag2new_id[(wu.id, lag, is_reversed)] = new_id
-    return
-
-
-def fill_parents(origin_work_graph: WorkGraph, id2new_nodes: GraphNodeDict,
-                 old_id_lag2new_id: dict[tuple[str, float, bool], str],
-                 use_ffs_separately: bool = False):
-    """
-    Restores edges in the transformed graph
-
-    :param origin_work_graph: WorkGraph - The original unconverted graph
-    :param id2new_nodes: GraphNodeDict -dictionary with transformed vertices,
-        if some vertices from the original graph are missing,
-        the function converts their copy and writes it into the dictionary
-    :param old_id_lag2new_id: dict[tuple[str, float, bool], str]
-    :param use_ffs_separately:
-        If false, then FFS edges are considered equivalent to FS,
-        otherwise they are converted as a separate type of edges
-    :return: Nothing
-    """
-
-    # from the first element since the zero node is the starting node that has no parents
-    for node in origin_work_graph.nodes[1:]:
-        zero_stage_id = make_start_id(node.id, 0) if make_start_id(node.id, 0) in id2new_nodes else node.id
-        last_stage_id = node.id
-
-        parents_zero_stage: list[tuple[GraphNode, float, EdgeType]] = []
-        parents_last_stage: list[tuple[GraphNode, float, EdgeType]] = []
-        for edge in node.edges_to:
-            if edge.type in [EdgeType.FinishStart, EdgeType.InseparableFinishStart] or \
-                    not use_ffs_separately and edge.type is EdgeType.LagFinishStart:
-                parents_zero_stage.append((id2new_nodes[edge.start.id], edge.lag, edge.type))
-            elif edge.type is EdgeType.StartStart:
-                work_id = make_start_id(edge.start.id, 0)
-                work_id = work_id if work_id in id2new_nodes else edge.start.id
-                parents_zero_stage.append((id2new_nodes[work_id], edge.lag, EdgeType.FinishStart))
-            elif edge.type is EdgeType.FinishFinish:
-                parents_last_stage.append((id2new_nodes[edge.start.id], edge.lag, EdgeType.FinishStart))
-            elif use_ffs_separately and edge.type is EdgeType.LagFinishStart:
-                parents_zero_stage.append(
-                    (id2new_nodes[old_id_lag2new_id[edge.start.id, edge.lag, False]], 0, EdgeType.FinishStart))
-                id2new_nodes[last_stage_id].add_parents([(id2new_nodes[edge.start.id], 0, EdgeType.FinishStart)])
-        id2new_nodes[zero_stage_id].add_parents(parents_zero_stage)
-        id2new_nodes[last_stage_id].add_parents(parents_last_stage)
-
-        # add SF connections from origin graph
-        parents = [(id2new_nodes[edge.finish.id], edge.lag, EdgeType.FinishStart)
-                   for edge in node.edges_from if edge.type is EdgeType.StartFinish]
-        # after reversing the start-finish node could remain without a parent, if so, suspend it in the start node
-        # parents = parents or [id2new_nodes[origin_work_graph.start.id]]
-        id2new_nodes[zero_stage_id].add_parents(parents)
-
-    start_id = origin_work_graph.start.id
-    finish_id = origin_work_graph.finish.id
-    has_child: set[str] = {start_id, finish_id}
-    has_parent: set[str] = {start_id, finish_id}
-    for node in id2new_nodes.values():
-        for edge in node.edges_to:
-            has_child.add(edge.start.id)
-            has_parent.add(edge.finish.id)
-
-    has_no_child = set(id2new_nodes.keys()) - has_child
-    id2new_nodes[origin_work_graph.finish.id].add_parents([id2new_nodes[node_id] for node_id in has_no_child])
-
-    start_id = origin_work_graph.start.id
-    has_no_parent = set(id2new_nodes.keys()) - has_parent
-    for work_id in has_no_parent:
-        id2new_nodes[work_id].add_parents([id2new_nodes[start_id]])
-=======
         stage_i += 1
         pred_stage_node_id = stage_node_id
         stage_node_id = make_new_node_id(wu.id, stage_i)
@@ -273,7 +188,6 @@
                                                       )
     if use_lag_edge_optimization:
         match_pred_restructuring_edges_with_stage_nodes_id(restructuring_edges2new_nodes_id)
->>>>>>> 8a8ab286
 
 
 def graph_restructuring(wg: WorkGraph, use_lag_edge_optimization: Optional[bool] = False) -> WorkGraph:
