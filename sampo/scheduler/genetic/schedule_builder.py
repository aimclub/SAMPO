import math
import random
import time
from typing import Callable

import numpy as np
import seaborn as sns
from deap import tools
from deap.tools import initRepeat
from matplotlib import pyplot as plt
from pandas import DataFrame

from sampo.scheduler.genetic.converter import convert_schedule_to_chromosome
from sampo.scheduler.genetic.operators import init_toolbox, ChromosomeType, Individual, copy_chromosome, \
    FitnessFunction, TimeFitness
from sampo.scheduler.native_wrapper import NativeWrapper
from sampo.scheduler.timeline.base import Timeline
from sampo.schemas.contractor import Contractor, WorkerContractorPool
from sampo.schemas.graph import GraphNode, WorkGraph
from sampo.schemas.landscape import LandscapeConfiguration
from sampo.schemas.schedule import ScheduleWorkDict, Schedule
from sampo.schemas.schedule_spec import ScheduleSpec
from sampo.schemas.time import Time
from sampo.schemas.time_estimator import WorkTimeEstimator
from sampo.utilities.collections_util import reverse_dictionary


def build_schedule(wg: WorkGraph,
                   contractors: list[Contractor],
                   worker_pool: WorkerContractorPool,
                   population_size: int,
                   generation_number: int,
                   selection_size: int,
                   mutate_order: float,
                   mutate_resources: float,
                   init_schedules: dict[str, tuple[Schedule, list[GraphNode] | None]],
                   rand: random.Random,
                   spec: ScheduleSpec,
                   landscape: LandscapeConfiguration = LandscapeConfiguration(),
                   fitness_constructor: Callable[[Callable[[list[ChromosomeType]], list[int]]],
                                                 FitnessFunction] = TimeFitness,
                   work_estimator: WorkTimeEstimator = None,
                   show_fitness_graph: bool = False,
                   n_cpu: int = 1,
                   assigned_parent_time: Time = Time(0),
                   timeline: Timeline | None = None,
                   time_border: int = None) \
        -> tuple[ScheduleWorkDict, Time, Timeline, list[GraphNode]]:
    """
    Genetic algorithm
    Structure of chromosome:
    [[order of job], [numbers of workers types 1 for each job], [numbers of workers types 2], ... ]
    Different mate and mutation for order and for workers
    Generate order of job by prioritization from HEFTs and from Topological
    Generate resources from min to max
    Overall initial population is valid

    :param fitness_constructor:
    :param show_fitness_graph:
    :param worker_pool:
    :param contractors:
    :param wg:
    :param population_size:
    :param generation_number:
    :param selection_size:
    :param mutate_order:
    :param mutate_resources:
    :param rand:
    :param spec: spec for current scheduling
    :param init_schedules:
    :param timeline:
    :param n_cpu: number or parallel workers to use in computational process
    :param assigned_parent_time: start time of the whole schedule(time shift)
    :param work_estimator:
    :param time_border:
    :return: scheduler
    """

    if show_fitness_graph:
        fitness_history = list()

    global_start = time.time()

    start = time.time()
    # preparing access-optimized data structures
    nodes = [node for node in wg.nodes if not node.is_inseparable_son()]

    index2node: dict[int, GraphNode] = {index: node for index, node in enumerate(nodes)}
    work_id2index: dict[str, int] = {node.id: index for index, node in index2node.items()}
    worker_name2index = {worker_name: index for index, worker_name in enumerate(worker_pool)}
    index2contractor = {ind: contractor.id for ind, contractor in enumerate(contractors)}
    index2contractor_obj = {ind: contractor for ind, contractor in enumerate(contractors)}
    contractor2index = reverse_dictionary(index2contractor)
    index2node_list = [(index, node) for index, node in enumerate(nodes)]
    worker_pool_indices = {worker_name2index[worker_name]: {
        contractor2index[contractor_id]: worker for contractor_id, worker in workers_of_type.items()
    } for worker_name, workers_of_type in worker_pool.items()}
    node_indices = list(range(len(nodes)))

    contractors_capacity = np.zeros((len(contractors), len(worker_pool)))
    for w_ind, cont2worker in worker_pool_indices.items():
        for c_ind, worker in cont2worker.items():
            contractors_capacity[c_ind][w_ind] = worker.count

    resources_border = np.zeros((2, len(worker_pool), len(index2node)))
    resources_min_border = np.zeros((len(worker_pool)))
    for work_index, node in index2node.items():
        for req in node.work_unit.worker_reqs:
            worker_index = worker_name2index[req.kind]
            resources_border[0, worker_index, work_index] = req.min_count
            resources_border[1, worker_index, work_index] = req.max_count
            resources_min_border[worker_index] = max(resources_min_border[worker_index], req.min_count)

    contractor_borders = np.zeros((len(contractor2index), len(worker_name2index)), dtype=int)
    for ind, contractor in enumerate(contractors):
        for ind_worker, worker in enumerate(contractor.workers.values()):
            contractor_borders[ind, ind_worker] = worker.count

    # construct inseparable_child -> inseparable_parent mapping
    inseparable_parents = {}
    for node in nodes:
        for child in node.get_inseparable_chain_with_self():
            inseparable_parents[child] = node

    # here we aggregate information about relationships from the whole inseparable chain
    children = {work_id2index[node.id]: list(set([work_id2index[inseparable_parents[child].id]
                                                  for inseparable in node.get_inseparable_chain_with_self()
                                                  for child in inseparable.children]))
                for node in nodes}

    parents = {work_id2index[node.id]: [] for node in nodes}
    for node, node_children in children.items():
        for child in node_children:
            parents[child].append(node)

    print(f'Genetic optimizing took {(time.time() - start) * 1000} ms')

    start = time.time()

    # initial chromosomes construction
    init_chromosomes: dict[str, ChromosomeType] = \
        {name: convert_schedule_to_chromosome(wg, work_id2index, worker_name2index,
                                              contractor2index, contractor_borders, schedule, order)
            if schedule is not None else None
         for name, (schedule, order) in init_schedules.items()}

    toolbox = init_toolbox(wg, contractors, worker_pool, index2node,
                           work_id2index, worker_name2index, index2contractor,
                           index2contractor_obj, init_chromosomes, mutate_order,
                           mutate_resources, selection_size, rand, spec, worker_pool_indices,
                           contractor2index, contractor_borders, node_indices, index2node_list, parents,
                           assigned_parent_time, work_estimator)

    # for name, chromosome in init_chromosomes.items():
    #     if not is_chromosome_correct(chromosome, node_indices, parents):
    #         raise NoSufficientContractorError('HEFTs are deploying wrong chromosomes')

    native = NativeWrapper(toolbox, wg, contractors, worker_name2index, worker_pool_indices,
                           parents, work_estimator)
    # create population of a given size
    pop = toolbox.population(n=population_size)

    print(f'Toolbox initialization & first population took {(time.time() - start) * 1000} ms')

    if not native.native:
        # save best individuals
        hof = tools.HallOfFame(1, similar=compare_individuals)

        # probability to participate in mutation and crossover for each individual
        cxpb, mutpb = mutate_order, mutate_order
        mutpb_res, cxpb_res = mutate_resources, mutate_resources

        # def evaluate_chromosomes(chromosomes: list[ChromosomeType]):
        #     return native.evaluate([chromo for chromo in chromosomes if toolbox.validate(chromo)])

        fitness_f = fitness_constructor(native.evaluate)

        start = time.time()

        # map to each individual fitness function
        pop = [ind for ind in pop if toolbox.validate(ind[0])]
        fitness = fitness_f.evaluate([ind[0] for ind in pop])

        evaluation_time = time.time() - start

        for ind, fit in zip(pop, fitness):
            ind.fitness.values = [fit]

        hof.update(pop)
        best_fitness = hof[0].fitness.values[0]

        if show_fitness_graph:
            fitness_history.append(sum(fitness) / len(fitness))

        g = 0
        # the best fitness, track to increase performance by stopping evaluation when not decreasing
        prev_best_fitness = Time.inf()

        print(f'First population evaluation took {(time.time() - start) * 1000} ms')
        start = time.time()

        plateau_steps = 0
        max_plateau_steps = generation_number  # 8

        while g < generation_number and plateau_steps < max_plateau_steps \
                and (time_border is None or time.time() - global_start < time_border):
            print(f"-- Generation {g}, population={len(pop)}, best time={best_fitness} --")
            if best_fitness == prev_best_fitness:
                plateau_steps += 1
            else:
                plateau_steps = 0
            prev_best_fitness = best_fitness

            # select individuals of next generation
            offspring = toolbox.select(pop, int(math.sqrt(len(pop))))
            # clone selected individuals
            # offspring = [toolbox.clone(ind) for ind in offspring]

            # operations for ORDER
            # crossover
            # take 2 individuals as input 1 modified individuals
            # take after 1: (1,3,5) and (2,4,6) and get pairs 1,2; 3,4; 5,6

            cur_generation = []

            for child1, child2 in zip(offspring[::2], offspring[1::2]):
                if rand.random() < cxpb:
                    ind1, ind2 = toolbox.mate(child1[0], child2[0])
                    # add to population
                    cur_generation.append(wrap(ind1))
                    cur_generation.append(wrap(ind2))

            # mutation
            # take 1 individuals as input and return 1 individuals as output
            for mutant in offspring:
                if rand.random() < mutpb:
                    ind_order = toolbox.mutate(mutant[0][0])
                    ind = copy_chromosome(mutant[0])
                    ind = (ind_order[0], ind[1], ind[2])
                    # add to population
                    cur_generation.append(wrap(ind))

            # operations for RESOURCES
            # mutation
            # select types for mutation
            # numbers of changing types
            number_of_type_for_changing = rand.randint(1, len(worker_name2index) - 1)
            # workers type for changing(+1 means contractor 'resource')
            workers = rand.sample(range(len(worker_name2index) + 1), number_of_type_for_changing)

            # resources mutation
            for worker in workers:
                low = resources_border[0, worker] if worker != len(worker_name2index) else 0
                up = resources_border[1, worker] if worker != len(worker_name2index) else 0
                for mutant in offspring:
                    if rand.random() < mutpb_res:
                        ind = toolbox.mutate_resources(mutant[0], low=low, up=up, type_of_worker=worker)
                        # add to population
                        cur_generation.append(wrap(ind))

            # resource borders mutation
            for worker in workers:
                if worker == len(worker_name2index):
                    continue
                for mutant in offspring:
                    if rand.random() < mutpb_res:
                        ind = toolbox.mutate_resource_borders(mutant[0],
                                                              contractors_capacity=contractors_capacity,
                                                              resources_min_border=resources_min_border,
                                                              type_of_worker=worker)
                        # add to population
                        cur_generation.append(wrap(ind))

            # for the crossover, we use those types that did not participate in the mutation(+1 means contractor 'resource')
            # workers_for_mate = list(set(list(range(len(worker_name2index) + 1))) - set(workers))
            # crossover
            # take 2 individuals as input 1 modified individuals

            workers = rand.sample(range(len(worker_name2index) + 1), number_of_type_for_changing)

            for child1, child2 in zip(offspring[::2], offspring[1::2]):
                for ind_worker in workers:
                    # mate resources
                    if rand.random() < cxpb_res:
                        ind1, ind2 = toolbox.mate_resources(child1[0], child2[0], ind_worker)
                        # add to population
                        cur_generation.append(wrap(ind1))
                        cur_generation.append(wrap(ind2))

                    # mate resource borders
                    if rand.random() < cxpb_res:
                        if ind_worker == len(worker_name2index):
                            continue
                        ind1, ind2 = toolbox.mate_resource_borders(child1[0], child2[0], ind_worker)

                        # add to population
                        cur_generation.append(wrap(ind1))
                        cur_generation.append(wrap(ind2))

            evaluation_start = time.time()

            # Gather all the fitness in one list and print the stats
            invalid_ind = [ind for ind in cur_generation if toolbox.validate(ind[0])]
            # for each individual - evaluation
            # print(pool.map(lambda x: x + 2, range(10)))

            invalid_fit = fitness_f.evaluate([ind[0] for ind in invalid_ind])
            for fit, ind in zip(invalid_fit, invalid_ind):
                ind.fitness.values = [fit]
            evaluation_time += time.time() - evaluation_start

            # add mutant part of generation to offspring
            offspring.extend(invalid_ind)
            cur_generation.clear()

            if show_fitness_graph:
                _ftn = [f for f in fitness if not math.isinf(f)]
                if len(_ftn) > 0:
                    fitness_history.append(sum(_ftn) / len(_ftn))

            # pop_size = len(pop)
            # pop = [ind for ind in pop if valid(ind)]
            # print(f'----| Filtered out {pop_size - len(pop)} invalid individuals')

            # renewing population
            pop[:] = offspring
            hof.update(pop)

            best_fitness = hof[0].fitness.values[0]

            # best = hof[0]
            # fits = [ind.fitness.values[0] for ind in pop]
            # evaluation = chromosome_evaluation(best, index2node, resources_border, work_id2index, worker_name2index,
            #                                   parent2inseparable_son, agents)
            # print("fits: ", fits)
            # print(evaluation)
            g += 1

        native.close()

        chromosome = hof[0][0]

        # assert that we have valid chromosome
        assert hof[0].fitness.values[0] != Time.inf()

        print(f'Final time: {hof[0].fitness.values[0]}')
        print(f'Generations processing took {(time.time() - start) * 1000} ms')
        print(f'Evaluation time: {evaluation_time * 1000}')
    else:
        native_start = time.time()
        chromosome = native.run_genetic(list([ind[0] for ind in pop]),
                                        mutate_order, mutate_order, mutate_resources, mutate_resources,
                                        mutate_resources, mutate_resources, selection_size)
        print(f'Native evaluated in {(time.time() - native_start) * 1000} ms')

<<<<<<< HEAD
    scheduled_works, schedule_start_time, timeline, order_nodes \
        = convert_chromosome_to_schedule(chromosome, worker_pool, index2node,
                                         index2contractor_obj,
                                         worker_pool_indices,
                                         spec, landscape, timeline,
                                         assigned_parent_time,
                                         work_estimator)
=======
    scheduled_works, schedule_start_time, timeline, order_nodes = toolbox.chromosome_to_schedule(chromosome)
>>>>>>> 904b6674

    if show_fitness_graph:
        sns.lineplot(
            data=DataFrame.from_records([(g * 4, v) for g, v in enumerate(fitness_history)],
                                        columns=["Поколение", "Функция качества"]),
            x="Поколение",
            y="Функция качества",
            palette='r')
        plt.show()

    return {node.id: work for node, work in scheduled_works.items()}, schedule_start_time, timeline, order_nodes


def compare_individuals(a: tuple[ChromosomeType], b: tuple[ChromosomeType]):
    return (a[0][0] == b[0][0]).all() and (a[0][1] == b[0][1]).all()


def wrap(chromosome: ChromosomeType) -> Individual:
    """
    Created an individual from chromosome

    :param chromosome:
    :return:
    """

    def ind_getter():
        return chromosome

    ind = initRepeat(Individual, ind_getter, n=1)
    ind.fitness.invalid_steps = 0
    return ind<|MERGE_RESOLUTION|>--- conflicted
+++ resolved
@@ -353,17 +353,7 @@
                                         mutate_resources, mutate_resources, selection_size)
         print(f'Native evaluated in {(time.time() - native_start) * 1000} ms')
 
-<<<<<<< HEAD
-    scheduled_works, schedule_start_time, timeline, order_nodes \
-        = convert_chromosome_to_schedule(chromosome, worker_pool, index2node,
-                                         index2contractor_obj,
-                                         worker_pool_indices,
-                                         spec, landscape, timeline,
-                                         assigned_parent_time,
-                                         work_estimator)
-=======
     scheduled_works, schedule_start_time, timeline, order_nodes = toolbox.chromosome_to_schedule(chromosome)
->>>>>>> 904b6674
 
     if show_fitness_graph:
         sns.lineplot(
