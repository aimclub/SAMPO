--- conflicted
+++ resolved
@@ -46,7 +46,6 @@
             resources_border[0, worker_index, work_index] = req.min_count
             resources_border[1, worker_index, work_index] = req.max_count
 
-<<<<<<< HEAD
     return (create_toolbox(setup_wg,
                            setup_contractors,
                            setup_worker_pool,
@@ -57,18 +56,6 @@
                            setup_default_schedules,
                            rand,
                            work_estimator=work_estimator,
-                           landscape=setup_landscape_many_holders), resources_border,
-=======
-    return (create_toolbox_and_mapping_objects(setup_wg,
-                                               setup_contractors,
-                                               setup_worker_pool,
-                                               size_of_population,
-                                               mutate_order,
-                                               mutate_resources,
-                                               setup_default_schedules,
-                                               rand,
-                                               work_estimator=work_estimator,
-                                               landscape=setup_landscape_many_holders,
-                                               verbose=False)[0], resources_border,
->>>>>>> ec9a358c
+                           landscape=setup_landscape_many_holders,
+                           verbose=False)[0], resources_border,
             setup_wg, setup_contractors, setup_default_schedules, setup_landscape_many_holders)