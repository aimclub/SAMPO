from copy import deepcopy
from dataclasses import dataclass
from typing import Any

from sampo.schemas.contractor import Contractor
from sampo.schemas.landscape import MaterialDelivery
from sampo.schemas.resources import Equipment, ConstructionObject, Worker
from sampo.schemas.serializable import AutoJSONSerializable
from sampo.schemas.time import Time
from sampo.schemas.time_estimator import WorkTimeEstimator
from sampo.schemas.works import WorkUnit
from sampo.schemas.zones import ZoneTransition
from sampo.utilities.serializers import custom_serializer


@dataclass
class ScheduledWork(AutoJSONSerializable['ScheduledWork']):
    """
    Contains all necessary info to represent WorkUnit in schedule:

    * WorkUnit
    * list of workers, that are required to complete task
    * start and end time
    * contractor, that complete task
    * list of equipment, that is needed to complete the task
    * list of materials - set of non-renewable resources
    * object - variable, that is used in landscape
    """

    ignored_fields = ['equipments', 'materials', 'object', 'work_unit']

    def __init__(self,
                 work_unit: WorkUnit,
                 start_end_time: tuple[Time, Time],
                 workers: list[Worker],
                 contractor: Contractor | str,
                 equipments: list[Equipment] | None = None,
<<<<<<< HEAD
                 materials: list[MaterialDelivery] | None = None,
                 object: ConstructionObject | None = None):
        self.work_unit = work_unit
        self.start_end_time = start_end_time
        self.workers = workers
        self.equipments = equipments
        self.materials = materials
        self.object = object
=======
                 zones_pre: list[ZoneTransition] | None = None,
                 zones_post: list[ZoneTransition] | None = None,
                 materials: list[MaterialDelivery] | None = None,
                 c_object: ConstructionObject | None = None):
        self.id = work_unit.id
        self.name = work_unit.name
        self.display_name = work_unit.display_name
        self.is_service_unit = work_unit.is_service_unit
        self.volume = work_unit.volume
        self.volume_type = work_unit.volume_type
        self.start_end_time = start_end_time
        self.workers = workers if workers is not None else []
        self.equipments = equipments if equipments is not None else []
        self.zones_pre = zones_pre if zones_pre is not None else []
        self.zones_post = zones_post if zones_post is not None else []
        self.materials = materials if materials is not None else []
        self.object = c_object if c_object is not None else []
>>>>>>> 8a8ab286

        if contractor is not None:
            if isinstance(contractor, str):
                self.contractor = contractor
            else:
                self.contractor = contractor.name if contractor.name else contractor.id
        else:
            self.contractor = ""

        self.cost = sum([worker.get_cost() * self.duration.value for worker in self.workers])

    def __str__(self):
        return f'ScheduledWork[work_unit={self.id}, start_end_time={self.start_end_time}, ' \
               f'workers={self.workers}, contractor={self.contractor}]'

    def __repr__(self):
        return self.__str__()

    @custom_serializer('workers')
    @custom_serializer('zones_pre')
    @custom_serializer('zones_post')
    @custom_serializer('start_end_time')
    def serialize_serializable_list(self, value):
        return [t._serialize() for t in value]

    @classmethod
    @custom_serializer('start_end_time', deserializer=True)
    def deserialize_time(cls, value):
        return [Time._deserialize(t) for t in value]

    @classmethod
    @custom_serializer('workers', deserializer=True)
    @custom_serializer('zones_pre', deserializer=True)
    @custom_serializer('zones_post', deserializer=True)
    def deserialize_workers(cls, value):
        return [Worker._deserialize(t) for t in value]

    @property
    def start_time(self) -> Time:
        return self.start_end_time[0]

    @start_time.setter
    def start_time(self, val: Time):
        self.start_end_time = (val, self.start_end_time[1])

    @property
    def finish_time(self) -> Time:
        return self.start_end_time[1]

    @finish_time.setter
    def finish_time(self, val: Time):
        self.start_end_time = (self.start_end_time[0], val)

    @property
    def min_child_start_time(self) -> Time:
        return self.finish_time if self.is_service_unit else self.finish_time + 1

    @staticmethod
    def start_time_getter():
        return lambda x: x.start_end_time[0]

    @staticmethod
    def finish_time_getter():
        return lambda x: x.start_end_time[1]

    @property
    def duration(self) -> Time:
        start, end = self.start_end_time
        return end - start

    def is_overlapped(self, time: int) -> bool:
        start, end = self.start_end_time
        return start <= time < end

    def to_dict(self) -> dict[str, Any]:
        return {
            'task_id': self.id,
            'task_name': self.name,
            'start': self.start_time.value,
            'finish': self.finish_time.value,
            'contractor_id': self.contractor,
            'workers': {worker.name: worker.count for worker in self.workers},
        }<|MERGE_RESOLUTION|>--- conflicted
+++ resolved
@@ -35,16 +35,6 @@
                  workers: list[Worker],
                  contractor: Contractor | str,
                  equipments: list[Equipment] | None = None,
-<<<<<<< HEAD
-                 materials: list[MaterialDelivery] | None = None,
-                 object: ConstructionObject | None = None):
-        self.work_unit = work_unit
-        self.start_end_time = start_end_time
-        self.workers = workers
-        self.equipments = equipments
-        self.materials = materials
-        self.object = object
-=======
                  zones_pre: list[ZoneTransition] | None = None,
                  zones_post: list[ZoneTransition] | None = None,
                  materials: list[MaterialDelivery] | None = None,
@@ -62,7 +52,6 @@
         self.zones_post = zones_post if zones_post is not None else []
         self.materials = materials if materials is not None else []
         self.object = c_object if c_object is not None else []
->>>>>>> 8a8ab286
 
         if contractor is not None:
             if isinstance(contractor, str):
