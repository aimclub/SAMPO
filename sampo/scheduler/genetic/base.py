--- conflicted
+++ resolved
@@ -125,7 +125,6 @@
         self._deadline = deadline
 
     def generate_first_population(self, wg: WorkGraph, contractors: list[Contractor]):
-<<<<<<< HEAD
         """
         Heuristic algorithm, that generate first population
 
@@ -133,7 +132,7 @@
         :param contractors:
         :return:
         """
-=======
+
         def init_k_schedule(scheduler_class, k):
             try:
                 return (scheduler_class(work_estimator=self.work_estimator,
@@ -142,7 +141,6 @@
             except NoSufficientContractorError:
                 return None, None
 
->>>>>>> cdc05e90
         if self._deadline is None:
             def init_schedule(scheduler_class):
                 try:
