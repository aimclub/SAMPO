import numpy as np

import copy

from sampo.scheduler.base import Scheduler
from sampo.scheduler.timeline.base import Timeline
from sampo.scheduler.timeline.just_in_time_timeline import JustInTimeTimeline
from sampo.schemas.contractor import WorkerContractorPool, Contractor
from sampo.schemas.graph import GraphNode, WorkGraph
from sampo.schemas.landscape import LandscapeConfiguration
from sampo.schemas.resources import Worker
from sampo.schemas.schedule import ScheduledWork, Schedule
from sampo.schemas.schedule_spec import ScheduleSpec
from sampo.schemas.time import Time
from sampo.schemas.time_estimator import WorkTimeEstimator

ChromosomeType = tuple[np.ndarray, np.ndarray, np.ndarray]


def convert_schedule_to_chromosome(wg: WorkGraph,
                                   work_id2index: dict[str, int], worker_name2index: dict[str, int],
                                   contractor2index: dict[str, int], contractor_borders: np.ndarray,
                                   schedule: Schedule, order: list[GraphNode] | None = None) -> ChromosomeType:
    """
    Receive result of scheduling algorithm and transform it to chromosome

    :param wg:
    :param work_id2index:
    :param worker_name2index:
    :param contractor2index:
    :param contractor_borders:
    :param schedule:
    :param order: if passed, specifies the node order that should appear in the chromosome
    :return:
    """

    order: list[GraphNode] = order if order is not None else [work for work in schedule.works
                                                              if not wg[work.work_unit.id].is_inseparable_son()]

    # order works part of chromosome
    order_chromosome: np.ndarray = np.array([work_id2index[work.work_unit.id] for work in order])

    # convert to convenient form
    schedule = schedule.to_schedule_work_dict

    # resources for works part of chromosome
    # +1 stores contractors line
    resource_chromosome = np.zeros((len(order_chromosome), len(worker_name2index) + 1), dtype=np.int32)

    for node in order:
        node_id = node.work_unit.id
        index = work_id2index[node_id]
        for resource in schedule[node_id].workers:
            res_count = resource.count
            res_index = worker_name2index[resource.name]
            res_contractor = resource.contractor_id
            resource_chromosome[index, res_index] = res_count
            resource_chromosome[index, -1] = contractor2index[res_contractor]

    resource_border_chromosome = np.copy(contractor_borders)

    return order_chromosome, resource_chromosome, resource_border_chromosome


def convert_chromosome_to_schedule(chromosome: ChromosomeType,
                                   worker_pool: WorkerContractorPool,
                                   index2node: dict[int, GraphNode],
                                   index2contractor: dict[int, Contractor],
                                   worker_pool_indices: dict[int, dict[int, Worker]],
                                   spec: ScheduleSpec,
<<<<<<< HEAD
                                   landscape: LandscapeConfiguration = LandscapeConfiguration(),
=======
                                   worker_name2index: dict[str, int],
                                   contractor2index: dict[str, int],
>>>>>>> 904b6674
                                   timeline: Timeline | None = None,
                                   assigned_parent_time: Time = Time(0),
                                   work_estimator: WorkTimeEstimator = None,) \
        -> tuple[dict[GraphNode, ScheduledWork], Time, Timeline, list[GraphNode]]:
    """
    Build schedule from received chromosome
    It can be used in visualization of final solving of genetic algorithm

    :param chromosome:
    :param worker_pool:
    :param index2node:
    :param index2contractor:
    :param worker_pool_indices:
    :param spec:
    :param timeline:
    :param assigned_parent_time:
    :param work_estimator:
    :return:
    """
    node2swork: dict[GraphNode, ScheduledWork] = {}

<<<<<<< HEAD
    if not isinstance(timeline, JustInTimeTimeline):
        timeline = JustInTimeTimeline(index2node.values(), index2contractor.values(), worker_pool, landscape=landscape)
=======
>>>>>>> 904b6674
    works_order = chromosome[0]
    works_resources = chromosome[1]
    border = chromosome[2]
    worker_pool = copy.deepcopy(worker_pool)

    # use 3rd part of chromosome in schedule generator
    for worker_index in worker_pool:
        for contractor_index in worker_pool[worker_index]:
            worker_pool[worker_index][contractor_index].with_count(border[contractor2index[contractor_index], worker_name2index[worker_index]])

    if not isinstance(timeline, JustInTimeTimeline):
        timeline = JustInTimeTimeline(index2node.values(), index2contractor.values(), worker_pool)

    order_nodes = []

    for order_index, work_index in enumerate(works_order):
        node = index2node[work_index]
        order_nodes.append(node)
        # if node.id in node2swork and not node.is_inseparable_son():
        #     continue

        work_spec = spec.get_work_spec(node.id)

        resources = works_resources[work_index, :-1]
        contractor_index = works_resources[work_index, -1]
        contractor = index2contractor[contractor_index]
        worker_team: list[Worker] = [worker_pool_indices[worker_index][contractor_index]
                                     .copy().with_count(worker_count)
                                     for worker_index, worker_count in enumerate(resources)
                                     if worker_count > 0]

        # apply worker spec
        Scheduler.optimize_resources_using_spec(node.work_unit, worker_team, work_spec)

        st = timeline.find_min_start_time(node, worker_team, node2swork, assigned_parent_time, work_estimator)

        if order_index == 0:  # we are scheduling the work `start of the project`
            st = assigned_parent_time  # this work should always have st = 0, so we just re-assign it

        # finish using time spec
        timeline.schedule(node, node2swork, worker_team, contractor,
                          st, work_spec.assigned_time, assigned_parent_time, work_estimator)

    schedule_start_time = min([swork.start_time for swork in node2swork.values() if
                               len(swork.work_unit.worker_reqs) != 0], default=assigned_parent_time)

    return node2swork, schedule_start_time, timeline, order_nodes<|MERGE_RESOLUTION|>--- conflicted
+++ resolved
@@ -1,6 +1,6 @@
+import copy
+
 import numpy as np
-
-import copy
 
 from sampo.scheduler.base import Scheduler
 from sampo.scheduler.timeline.base import Timeline
@@ -68,12 +68,9 @@
                                    index2contractor: dict[int, Contractor],
                                    worker_pool_indices: dict[int, dict[int, Worker]],
                                    spec: ScheduleSpec,
-<<<<<<< HEAD
-                                   landscape: LandscapeConfiguration = LandscapeConfiguration(),
-=======
                                    worker_name2index: dict[str, int],
                                    contractor2index: dict[str, int],
->>>>>>> 904b6674
+                                   landscape: LandscapeConfiguration = LandscapeConfiguration(),
                                    timeline: Timeline | None = None,
                                    assigned_parent_time: Time = Time(0),
                                    work_estimator: WorkTimeEstimator = None,) \
@@ -95,11 +92,6 @@
     """
     node2swork: dict[GraphNode, ScheduledWork] = {}
 
-<<<<<<< HEAD
-    if not isinstance(timeline, JustInTimeTimeline):
-        timeline = JustInTimeTimeline(index2node.values(), index2contractor.values(), worker_pool, landscape=landscape)
-=======
->>>>>>> 904b6674
     works_order = chromosome[0]
     works_resources = chromosome[1]
     border = chromosome[2]
