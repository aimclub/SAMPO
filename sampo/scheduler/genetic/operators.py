import math
import random
from copy import deepcopy
from operator import attrgetter
from typing import Callable, Iterable

import numpy as np
from deap import base, tools
from deap.base import Toolbox

from sampo.api.genetic_api import ChromosomeType, FitnessFunction, Individual
from sampo.scheduler.genetic.converter import (convert_schedule_to_chromosome, convert_chromosome_to_schedule,
                                               ScheduleGenerationScheme)
from sampo.scheduler.topological.base import RandomizedTopologicalScheduler
from sampo.scheduler.lft.base import RandomizedLFTScheduler
from sampo.scheduler.utils import WorkerContractorPool
from sampo.schemas.contractor import Contractor
from sampo.schemas.graph import GraphNode, WorkGraph
from sampo.schemas.landscape import LandscapeConfiguration
from sampo.schemas.resources import Worker
from sampo.schemas.schedule import Schedule
from sampo.schemas.schedule_spec import ScheduleSpec
from sampo.schemas.time import Time
from sampo.schemas.time_estimator import WorkTimeEstimator, DefaultWorkEstimator
from sampo.utilities.resource_usage import resources_peaks_sum, resources_costs_sum, resources_sum


class TimeFitness(FitnessFunction):
    """
    Fitness function that relies on finish time.
    """
    def evaluate(self, chromosome: ChromosomeType, evaluator: Callable[[ChromosomeType], Schedule]) \
            -> tuple[int | float]:
        schedule = evaluator(chromosome)
        if schedule is None:
            return (Time.inf().value, )
        return (schedule.execution_time.value, )


class SumOfResourcesPeaksFitness(FitnessFunction):
    """
    Fitness function that relies on sum of resources peaks usage.
    """

    def __init__(self, resources_names: Iterable[str] | None = None):
        self._resources_names = list(resources_names) if resources_names is not None else None

    def evaluate(self, chromosome: ChromosomeType, evaluator: Callable[[ChromosomeType], Schedule]) -> tuple[float]:
        schedule = evaluator(chromosome)
        if schedule is None:
            return (Time.inf().value, )
        return (resources_peaks_sum(schedule, self._resources_names), )


class SumOfResourcesFitness(FitnessFunction):
    """
    Fitness function that relies on sum of resources usage.
    """

    def __init__(self, resources_names: Iterable[str] | None = None):
        self._resources_names = list(resources_names) if resources_names is not None else None

    def evaluate(self, chromosome: ChromosomeType, evaluator: Callable[[ChromosomeType], Schedule]) -> float:
        schedule = evaluator(chromosome)
        if schedule is None:
            return Time.inf().value
        return resources_sum(schedule, self._resources_names)


class TimeWithResourcesFitness(FitnessFunction):
    """
    Fitness function that relies on finish time and the set of resources.
    """

    def __init__(self, resources_names: Iterable[str] | None = None):
        self._resources_names = list(resources_names) if resources_names is not None else None

    def evaluate(self, chromosome: ChromosomeType, evaluator: Callable[[ChromosomeType], Schedule]) -> float:
        schedule = evaluator(chromosome)
        if schedule is None:
            return Time.inf().value
        return schedule.execution_time.value + resources_peaks_sum(schedule, self._resources_names)


class DeadlineResourcesFitness(FitnessFunction):
    """
    The fitness function is dependent on the set of resources and requires the end time to meet the deadline.
    """

    def __init__(self,
                 deadline: Time,
                 resources_names: Iterable[str] | None = None):
        self._deadline = deadline
        self._resources_names = list(resources_names) if resources_names is not None else None

    def evaluate(self, chromosome: ChromosomeType, evaluator: Callable[[ChromosomeType], Schedule]) \
            -> tuple[int | float]:
        schedule = evaluator(chromosome)
        if schedule is None:
            return (Time.inf().value, )
        return (resources_peaks_sum(schedule, self._resources_names) \
                    * max(1.0, schedule.execution_time.value / self._deadline.value), )


class DeadlineCostFitness(FitnessFunction):
    """
    The fitness function is dependent on the cost of resources and requires the end time to meet the deadline.
    """

    def __init__(self,
                 deadline: Time,
                 resources_names: Iterable[str] | None = None):
        self._deadline = deadline
        self._resources_names = list(resources_names) if resources_names is not None else None

    def evaluate(self, chromosome: ChromosomeType, evaluator: Callable[[ChromosomeType], Schedule]) \
            -> tuple[int | float]:
        schedule = evaluator(chromosome)
        if schedule is None:
            return (Time.inf().value, )
        return (resources_costs_sum(schedule, self._resources_names) \
                * max(1.0, schedule.execution_time.value / self._deadline.value), )


class TimeAndResourcesFitness(FitnessFunction):
    """
    Bi-objective fitness function of finish time and sum of resources peaks.
    """

    def __init__(self, resources_names: Iterable[str] | None = None):
        self._resources_names = list(resources_names) if resources_names is not None else None

    def evaluate(self, chromosome: ChromosomeType, evaluator: Callable[[ChromosomeType], Schedule]) \
            -> tuple[int, int]:
        schedule = evaluator(chromosome)
        if schedule is None:
            return Time.inf().value, Time.inf().value
        return schedule.execution_time.value, resources_peaks_sum(schedule, self._resources_names)


def init_toolbox(wg: WorkGraph,
                 contractors: list[Contractor],
                 worker_pool: WorkerContractorPool,
                 landscape: LandscapeConfiguration,
                 index2node: dict[int, GraphNode],
                 work_id2index: dict[str, int],
                 worker_name2index: dict[str, int],
                 index2contractor_obj: dict[int, Contractor],
                 index2zone: dict[int, str],
                 init_chromosomes: dict[str, tuple[ChromosomeType, float, ScheduleSpec]],
                 mut_order_pb: float,
                 mut_res_pb: float,
                 mut_zone_pb: float,
                 statuses_available: int,
                 selection_size: int,
                 rand: random.Random,
                 spec: ScheduleSpec,
                 worker_pool_indices: dict[int, dict[int, Worker]],
                 contractor2index: dict[str, int],
                 contractor_borders: np.ndarray,
                 node_indices: list[int],
                 parents: dict[int, set[int]],
                 children: dict[int, set[int]],
                 resources_border: np.ndarray,
                 assigned_parent_time: Time = Time(0),
                 fitness_weights: tuple[int | float, ...] = (-1,),
                 work_estimator: WorkTimeEstimator = DefaultWorkEstimator(),
                 sgs_type: ScheduleGenerationScheme = ScheduleGenerationScheme.Parallel,
                 only_lft_initialization: bool = False,
                 is_multiobjective: bool = False) -> base.Toolbox:
    """
    Object, that include set of functions (tools) for genetic model and other functions related to it.
    list of parameters that received this function is sufficient and complete to manipulate with genetic algorithm

    :return: Object, included tools for genetic algorithm
    """
    toolbox = base.Toolbox()
    toolbox.register('register_individual_constructor', register_individual_constructor, toolbox=toolbox)
    toolbox.register_individual_constructor(fitness_weights)
    # generate chromosome
    toolbox.register('generate_chromosome', generate_chromosome, wg=wg, contractors=contractors,
                     work_id2index=work_id2index, worker_name2index=worker_name2index,
                     contractor2index=contractor2index, contractor_borders=contractor_borders, spec=spec,
                     init_chromosomes=init_chromosomes, rand=rand, work_estimator=work_estimator, landscape=landscape)

    # create population
    toolbox.register('population', generate_chromosomes, wg=wg, contractors=contractors,
                     work_id2index=work_id2index, worker_name2index=worker_name2index,
                     contractor2index=contractor2index, contractor_borders=contractor_borders, spec=spec,
                     init_chromosomes=init_chromosomes, rand=rand, work_estimator=work_estimator, landscape=landscape,
                     only_lft_initialization=only_lft_initialization, toolbox=toolbox)
    # selection
    selection = tools.selNSGA2 if is_multiobjective else select_new_population
    toolbox.register('select', selection, k=selection_size)
    # combined crossover
    toolbox.register('mate', mate, rand=rand, toolbox=toolbox)
    # combined mutation
    toolbox.register('mutate', mutate, order_mutpb=mut_order_pb, res_mutpb=mut_res_pb, zone_mutpb=mut_zone_pb,
                     rand=rand, parents=parents, children=children, resources_border=resources_border,
                     statuses_available=statuses_available)
    # crossover for order
    toolbox.register('mate_order', mate_scheduling_order, rand=rand, toolbox=toolbox)
    # mutation for order
    toolbox.register('mutate_order', mutate_scheduling_order, mutpb=mut_order_pb, rand=rand, parents=parents,
                     children=children)
    # crossover for resources
    toolbox.register('mate_resources', mate_resources, rand=rand, toolbox=toolbox)
    # mutation for resources
    toolbox.register('mutate_resources', mutate_resources, resources_border=resources_border,
                     mutpb=mut_res_pb, rand=rand)
    # mutation for resource borders
    toolbox.register('mutate_resource_borders', mutate_resource_borders, contractor_borders=contractor_borders,
                     mutpb=mut_res_pb, rand=rand)
    toolbox.register('mate_post_zones', mate_for_zones, rand=rand, toolbox=toolbox)
    toolbox.register('mutate_post_zones', mutate_for_zones, rand=rand, mutpb=mut_zone_pb,
                     statuses_available=landscape.zone_config.statuses.statuses_available())

    toolbox.register('validate', is_chromosome_correct, node_indices=node_indices, parents=parents,
                     contractor_borders=contractor_borders)
    toolbox.register('schedule_to_chromosome', convert_schedule_to_chromosome,
                     work_id2index=work_id2index, worker_name2index=worker_name2index,
                     contractor2index=contractor2index, contractor_borders=contractor_borders, spec=spec,
                     landscape=landscape)
    toolbox.register('evaluate_chromosome', evaluate, wg=wg, toolbox=toolbox)
    toolbox.register('chromosome_to_schedule', convert_chromosome_to_schedule, worker_pool=worker_pool,
                     index2node=index2node, index2contractor=index2contractor_obj,
                     worker_pool_indices=worker_pool_indices, assigned_parent_time=assigned_parent_time,
                     work_estimator=work_estimator, worker_name2index=worker_name2index,
                     contractor2index=contractor2index, index2zone=index2zone,
                     landscape=landscape, sgs_type=sgs_type)
    toolbox.register('copy_individual', copy_individual, toolbox=toolbox)

    return toolbox


def evaluate(chromosome: ChromosomeType, wg: WorkGraph, toolbox: Toolbox) -> Schedule | None:
    if toolbox.validate(chromosome):
        sworks = toolbox.chromosome_to_schedule(chromosome)[0]
        return Schedule.from_scheduled_works(sworks.values(), wg)
    else:
        return None


def register_individual_constructor(fitness_weights: tuple[int | float, ...], toolbox: base.Toolbox):
    class IndividualFitness(base.Fitness):
        weights = fitness_weights

    toolbox.register('Individual', Individual.prepare(IndividualFitness))


def copy_individual(ind: Individual, toolbox: Toolbox) -> Individual:
    return toolbox.Individual(
        (ind[0].copy(), ind[1].copy(), ind[2].copy(), deepcopy(ind[3]), ind[4].copy())
    )


def generate_chromosomes(n: int,
                         wg: WorkGraph,
                         contractors: list[Contractor],
                         spec: ScheduleSpec,
                         work_id2index: dict[str, int],
                         worker_name2index: dict[str, int],
                         contractor2index: dict[str, int],
                         contractor_borders: np.ndarray,
                         init_chromosomes: dict[str, tuple[ChromosomeType, float, ScheduleSpec]],
                         rand: random.Random,
                         toolbox: Toolbox,
                         work_estimator: WorkTimeEstimator = None,
                         landscape: LandscapeConfiguration = LandscapeConfiguration(),
                         only_lft_initialization: bool = False) -> list[ChromosomeType]:
    """
    Generates n chromosomes.
    Do not use `generate_chromosome` function.
    """

    def randomized_init(is_topological: bool = False) -> ChromosomeType:
        if is_topological:
            schedule = RandomizedTopologicalScheduler(work_estimator, int(rand.random() * 1000000)) \
                .schedule(wg, contractors, spec, landscape=landscape)[0]
        else:
<<<<<<< HEAD
            schedule = RandomizedLFTScheduler(work_estimator=work_estimator, rand=rand).schedule(wg, contractors,
                                                                                                 spec=spec,
                                                                                                 landscape=landscape)
=======
            schedule = RandomizedLFTScheduler(work_estimator=work_estimator, rand=rand).schedule(wg, contractors, spec,
                                                                                                 landscape=landscape)[0]
>>>>>>> 0f3c1981
        return convert_schedule_to_chromosome(work_id2index, worker_name2index,
                                              contractor2index, contractor_borders, schedule, spec, landscape)

    if only_lft_initialization:
        chromosomes = [randomized_init(is_topological=False) for _ in range(n - 1)]
        chromosomes.append(init_chromosomes['lft'][0])
        return chromosomes

    count_for_specified_types = (n // 3) // len(init_chromosomes)
    count_for_specified_types = count_for_specified_types if count_for_specified_types > 0 else 1
    weights = [importance for _, importance, _ in init_chromosomes.values()]
    sum_of_weights = sum(weights)
    weights = [weight / sum_of_weights for weight in weights]

    counts = [math.ceil(count_for_specified_types * weight) for weight in weights]
    sum_counts_for_specified_types = sum(counts)

    count_for_topological = n // 2 - sum_counts_for_specified_types
    count_for_topological = count_for_topological if count_for_topological > 0 else 1
    counts.append(count_for_topological)

    count_for_rand_lft = n - count_for_topological - sum_counts_for_specified_types
    count_for_rand_lft = count_for_rand_lft if count_for_rand_lft > 0 else 1
    counts.append(count_for_rand_lft)

    chromosome_types = rand.sample(list(init_chromosomes.keys()) + ['topological', 'rand_lft'], k=n, counts=counts)

    chromosomes = []

    for generated_type in chromosome_types:
        match generated_type:
            case 'topological':
                ind = randomized_init(is_topological=True)
            case 'rand_lft':
                ind = randomized_init(is_topological=False)
            case _:
                ind = init_chromosomes[generated_type][0]

        ind = toolbox.Individual(ind)
        chromosomes.append(ind)

    return chromosomes[:n]


def generate_chromosome(wg: WorkGraph,
                        contractors: list[Contractor],
                        work_id2index: dict[str, int],
                        worker_name2index: dict[str, int],
                        contractor2index: dict[str, int],
                        contractor_borders: np.ndarray,
                        init_chromosomes: dict[str, tuple[ChromosomeType, float, ScheduleSpec]],
                        spec: ScheduleSpec,
                        rand: random.Random,
                        work_estimator: WorkTimeEstimator = DefaultWorkEstimator(),
                        landscape: LandscapeConfiguration = LandscapeConfiguration()) -> ChromosomeType:
    """
    It is necessary to generate valid scheduling, which are satisfied to current dependencies
    That's why will be used the approved order of works (HEFT order and Topological sorting)
    Topological sorts are generating always different
    HEFT is always the same(now not)
    HEFT we will choose in 30% of attempts
    Topological in others
    """

    def randomized_init() -> ChromosomeType:
        schedule = RandomizedTopologicalScheduler(work_estimator,
                                                  int(rand.random() * 1000000)) \
<<<<<<< HEAD
            .schedule(wg, contractors, landscape, spec)
=======
            .schedule(wg, contractors, spec, landscape=landscape)[0]
>>>>>>> 0f3c1981
        return convert_schedule_to_chromosome(work_id2index, worker_name2index,
                                              contractor2index, contractor_borders, schedule, spec, landscape)

    chance = rand.random()
    if chance < 0.2:
        chromosome = init_chromosomes['heft_end'][0]
    elif chance < 0.4:
        chromosome = init_chromosomes['heft_between'][0]
    elif chance < 0.5:
        chromosome = init_chromosomes['12.5%'][0]
    elif chance < 0.6:
        chromosome = init_chromosomes['25%'][0]
    elif chance < 0.7:
        chromosome = init_chromosomes['75%'][0]
    elif chance < 0.8:
        chromosome = init_chromosomes['87.5%'][0]
    else:
        chromosome = randomized_init()

    return chromosome


def select_new_population(population: list[Individual], k: int) -> list[Individual]:
    """
    Selection operator for genetic algorithm.
    Select top k individuals in population.
    """
    population = sorted(population, key=attrgetter('fitness'), reverse=True)
    return population[:k]


def is_chromosome_correct(ind: Individual, node_indices: list[int], parents: dict[int, set[int]],
                          contractor_borders: np.ndarray) -> bool:
    """
    Check correctness of works order and contractors borders.
    """
    return is_chromosome_order_correct(ind, parents) and \
        is_chromosome_contractors_correct(ind, node_indices, contractor_borders)


def is_chromosome_order_correct(ind: Individual, parents: dict[int, set[int]]) -> bool:
    """
    Checks that assigned order of works are topologically correct.
    """
    work_order = ind[0]
    used = set()
    for work_index in work_order:
        used.add(work_index)
        if not parents[work_index].issubset(used):
            # logger.error(f'Order validation failed: {work_order}')
            return False
    return True


def is_chromosome_contractors_correct(ind: Individual, work_indices: Iterable[int],
                                      contractor_borders: np.ndarray) -> bool:
    """
    Checks that assigned contractors can supply assigned workers.
    """
    if not work_indices:
        return True
    resources = ind[1][work_indices]
    # sort resource part of chromosome by contractor ids
    resources = resources[resources[:, -1].argsort()]
    # get unique contractors and indexes where they start
    contractors, indexes = np.unique(resources[:, -1], return_index=True)
    # get borders of received contractors from chromosome
    chromosome_borders = ind[2][contractors]
    # split resources to get parts grouped by contractor parts
    res_grouped_by_contractor = np.split(resources[:, :-1], indexes[1:])
    # for each grouped parts take maximum for each resource
    max_of_res_by_contractor = np.array([r.max(axis=0) for r in res_grouped_by_contractor])
    return (max_of_res_by_contractor <= chromosome_borders).all() and \
        (chromosome_borders <= contractor_borders[contractors]).all()


def get_order_part(order: np.ndarray, other_order: np.ndarray) -> np.ndarray:
    """
    Get a new part in topologic order for chromosome.
    This function is needed to make crossover for order.
    """
    order = set(order)
    return np.array([node for node in other_order if node not in order])


def mate_scheduling_order(ind1: Individual, ind2: Individual, rand: random.Random,
                          toolbox: Toolbox, copy: bool = True) -> tuple[Individual, Individual]:
    """
    Two-Point crossover for order.

    :param ind1: first individual
    :param ind2: second individual
    :param rand: the rand object used for randomized operations
    :param toolbox: toolbox
    :param copy: if True individuals will be copied before mating so as not to change them

    :return: two mated individuals
    """
    child1, child2 = (toolbox.copy_individual(ind1), toolbox.copy_individual(ind2)) if copy else (ind1, ind2)

    order1, order2 = child1[0], child2[0]
    parent1 = ind1[0].copy()

    min_mating_amount = len(order1) // 4

    two_point_order_crossover(order1, order2, min_mating_amount, rand)
    two_point_order_crossover(order2, parent1, min_mating_amount, rand)

    return toolbox.Individual(child1), toolbox.Individual(child2)


def two_point_order_crossover(child: np.ndarray, other_parent: np.ndarray, min_mating_amount: int, rand: random.Random):
    """
    This faction realizes Two-Point crossover for order.

    :param child: order to which implements crossover, it is equal to order of first parent.
    :param other_parent: order of second parent from which mating part will be taken.
    :param min_mating_amount: minimum amount of mating part
    :param rand: the rand object used for randomized operations

    :return: child mated with other parent
    """
    # randomly select mating amount for child
    mating_amount = rand.randint(min_mating_amount, 3 * min_mating_amount)
    if mating_amount > 1:
        # based on received mating amount randomly select the points between which the crossover will take place
        crossover_head_point = rand.randint(1, mating_amount - 1)
        crossover_tail_point = mating_amount - crossover_head_point

        # get mating order part from parent
        ind_new_part = get_order_part(np.concatenate((child[:crossover_head_point], child[-crossover_tail_point:])),
                                      other_parent)
        # update mating part to received values
        child[crossover_head_point:-crossover_tail_point] = ind_new_part

    return child


def mutate_scheduling_order(ind: Individual, mutpb: float, rand: random.Random,
                            parents: dict[int, set[int]], children: dict[int, set[int]]) -> Individual:
    """
    Mutation operator for works scheduling order.

    :param ind: the individual to be mutated
    :param mutpb: probability of gene mutation
    :param rand: the rand object used for randomized operations
    :param parents: mapping object of works and their parent-works to create valid order
    :param children: mapping object of works and their children-works to create valid order

    :return: mutated individual
    """
    order = ind[0]
    # number of possible mutations = number of works except start and finish works
    num_possible_muts = len(order) - 2
    # generate mask of works to mutate based on mutation probability
    mask = np.array([rand.random() < mutpb for _ in range(num_possible_muts)])
    if mask.any():
        # get indexes of works to mutate based on generated mask
        # +1 because start work was not taken into account in mask generation
        indexes_of_works_to_mutate = np.where(mask)[0] + 1
        # shuffle order of mutations
        rand.shuffle(indexes_of_works_to_mutate)
        # get works to mutate based on shuffled indexes
        works_to_mutate = order[indexes_of_works_to_mutate]
        for work in works_to_mutate:
            # pop index of the current work
            i, indexes_of_works_to_mutate = indexes_of_works_to_mutate[0], indexes_of_works_to_mutate[1:]
            # find max index of parent of the current work
            # +1 because insertion should be righter
            i_parent = np.max(np.where(np.isin(order[:i], list(parents[work]), assume_unique=True))[0],
                              initial=i - 1) + 1
            # find min index of child of the current work
            # +i because the slice [i + 1:] was taken, and +1 is not needed because these indexes will be shifted left
            # after current work deletion
            i_children = np.min(np.where(np.isin(order[i + 1:], list(children[work]), assume_unique=True))[0],
                                initial=0) + i
            if i_parent == i_children:
                # if child and parent indexes are equal then no mutation can be done
                continue
            else:
                # shift work indexes (which are to the right of the current index) to the left
                # after the current work deletion
                indexes_of_works_to_mutate[indexes_of_works_to_mutate > i] -= 1
                # range potential indexes to insert the current work
                choices = np.concatenate((np.arange(i_parent, i), np.arange(i + 1, i_children + 1)))
                # set weights to potential indexes based on their distance from the current one
                weights = 1 / np.abs(choices - i)
                # generate new index for the current work
                new_i = rand.choices(choices, weights=weights)[0]
                # delete current work from current index, insert in new generated index and update scheduling order
                # in chromosome
                order[:] = np.insert(np.delete(order, i), new_i, work)
                # shift work indexes (which are to the right or equal to the new index) to the right
                # after the current work insertion in new generated index
                indexes_of_works_to_mutate[indexes_of_works_to_mutate >= new_i] += 1

    return ind


def mate_resources(ind1: Individual, ind2: Individual, rand: random.Random,
                   optimize_resources: bool, toolbox: Toolbox, copy: bool = True) -> tuple[Individual, Individual]:
    """
    One-Point crossover for resources.

    :param ind1: first individual
    :param ind2: second individual
    :param optimize_resources: if True resource borders should be changed after mating
    :param rand: the rand object used for randomized operations
    :param copy: if True individuals will be copied before mating so as not to change them
    :param toolbox: toolbox

    :return: two mated individuals
    """
    child1, child2 = (toolbox.copy_individual(ind1), toolbox.copy_individual(ind2)) if copy else (ind1, ind2)

    res1, res2 = child1[1], child2[1]
    num_works = len(res1)
    min_mating_amount = num_works // 4
    cxpoint = rand.randint(min_mating_amount, num_works - min_mating_amount)
    mate_positions = rand.sample(range(num_works), cxpoint)

    res1[mate_positions], res2[mate_positions] = res2[mate_positions], res1[mate_positions]

    if optimize_resources:
        for res, child in zip([res1, res2], [child1, child2]):
            mated_resources = res[mate_positions]
            # take contractors from mated positions
            contractors = np.unique(mated_resources[:, -1])
            # take maximum from borders of these contractors in two chromosomes to maintain validity
            # and update current child borders on received maximum
            child[2][contractors] = np.stack((child1[2][contractors], child2[2][contractors]), axis=0).max(axis=0)

    return toolbox.Individual(child1), toolbox.Individual(child2)


def mutate_resources(ind: Individual, mutpb: float, rand: random.Random,
                     resources_border: np.ndarray) -> Individual:
    """
    Mutation function for resources.
    It changes selected numbers of workers in random work in a certain interval for this work.

    :param ind: the individual to be mutated
    :param resources_border: low and up borders of resources amounts
    :param mutpb: probability of gene mutation
    :param rand: the rand object used for randomized operations

    :return: mutated individual
    """
    res = ind[1]
    num_works = len(res)

    num_contractors = len(ind[2])
    if num_contractors > 1:
        mask = np.array([rand.random() < mutpb for _ in range(num_works)])
        if mask.any():
            # generate new contractors in the number of received True values of mask
            new_contractors = np.array([rand.randint(0, num_contractors - 1) for _ in range(mask.sum())])
            # obtain a new mask of correspondence
            # between the borders of the received contractors and the assigned resources
            contractor_mask = (res[mask, :-1] <= ind[2][new_contractors]).all(axis=1)
            # update contractors by received mask
            new_contractors = new_contractors[contractor_mask]
            # update mask by new mask
            mask[mask] &= contractor_mask
            # mutate contractors
            res[mask, -1] = new_contractors

    num_res = len(res[0, :-1])
    res_indexes = np.arange(0, num_res)
    works_indexes = np.arange(0, num_works)
    masks = np.array([[rand.random() < mutpb for _ in range(num_res)] for _ in range(num_works)])
    # mask of works where at least one resource should be mutated
    mask = masks.any(axis=1)

    if not mask.any():
        # if no True value in mask then no mutation can be done
        return ind

    # get works indexes where mutation should be done and their masks of resources to be mutated
    works_indexes, masks = works_indexes[mask], masks[mask]
    # get up borders of resources of works where mutation should be done
    # by taking minimum (borders of the contractors assigned to them) and (maximum values of resources for these works)
    res_up_borders = np.stack((resources_border[1].T[mask], ind[2][res[mask, -1]]), axis=0).min(axis=0)
    # get minimum values of resources for these works
    res_low_borders = resources_border[0].T[mask]
    # if low border and up border are equal then no mutation can be done
    # update masks by checking this condition
    masks &= res_up_borders != res_low_borders
    # update mask of works where mutation should be done
    mask = masks.any(axis=1)

    # make mutation of resources
    mutate_values(res, works_indexes[mask], res_indexes, res_low_borders[mask],
                  res_up_borders[mask], masks[mask], -1, rand)

    return ind


def mate(ind1: Individual, ind2: Individual, optimize_resources: bool, rand: random.Random, toolbox: Toolbox) \
        -> tuple[Individual, Individual]:
    """
    Combined crossover function of Two-Point crossover for order, One-Point crossover for resources
    and One-Point crossover for zones.

    :param ind1: first individual
    :param ind2: second individual
    :param optimize_resources: if True resource borders should be changed after mating
    :param rand: the rand object used for randomized operations
    :param toolbox: toolbox

    :return: two mated individuals
    """
    child1, child2 = mate_scheduling_order(ind1, ind2, rand, toolbox, copy=True)
    child1, child2 = mate_resources(child1, child2, rand, optimize_resources, toolbox, copy=False)
    # TODO Make better crossover for zones and uncomment this
    # child1, child2 = mate_for_zones(child1, child2, rand, copy=False)

    return toolbox.Individual(child1), toolbox.Individual(child2)


def mutate(ind: Individual, resources_border: np.ndarray, parents: dict[int, set[int]],
           children: dict[int, set[int]], statuses_available: int,
           order_mutpb: float, res_mutpb: float, zone_mutpb: float,
           rand: random.Random) -> Individual:
    """
    Combined mutation function of mutation for order, mutation for resources and mutation for zones.

    :param ind: the individual to be mutated
    :param resources_border: low and up borders of resources amounts
    :param parents: mapping object of works and their parent-works to create valid order
    :param children: mapping object of works and their children-works to create valid order
    :param statuses_available: number of statuses available
    :param order_mutpb: probability of order's gene mutation
    :param res_mutpb: probability of resources' gene mutation
    :param zone_mutpb: probability of zones' gene mutation
    :param rand: the rand object used for randomized operations

    :return: mutated individual
    """
    mutant = mutate_scheduling_order(ind, order_mutpb, rand, parents, children)
    mutant = mutate_resources(mutant, res_mutpb, rand, resources_border)
    # TODO Make better mutation for zones and uncomment this
    # mutant = mutate_for_zones(mutant, statuses_available, zone_mutpb, rand)

    return mutant


def mutate_resource_borders(ind: Individual, mutpb: float, rand: random.Random,
                            contractor_borders: np.ndarray) -> Individual:
    """
    Mutation function for contractors' resource borders.

    :param ind: the individual to be mutated
    :param contractor_borders: up borders of contractors capacity
    :param mutpb: probability of gene mutation
    :param rand: the rand object used for randomized operations

    :return: mutated individual
    """
    borders = ind[2]
    res = ind[1]
    num_res = len(res[0, :-1])
    res_indexes = np.arange(0, num_res)
    # sort resource part of chromosome by contractor ids
    resources = res[res[:, -1].argsort()]
    # get unique contractors and indexes where they start
    contractors, indexes = np.unique(resources[:, -1], return_index=True)
    # split resources to get parts grouped by contractor parts
    res_grouped_by_contractor = np.split(resources[:, :-1], indexes[1:])
    masks = np.array([[rand.random() < mutpb for _ in range(num_res)] for _ in contractors])
    # mask of contractors where at least one resource border should be mutated
    mask = masks.any(axis=1)

    if not mask.any():
        # if no True value in mask then no mutation can be done
        return ind

    # get contractors where mutation should be done and their masks of resource borders to be mutated
    contractors, masks = contractors[mask], masks[mask]
    # get maximum values of resource borders for received contractors
    contractor_up_borders = contractor_borders[contractors]
    # get minimum values of resource borders of contractors where mutation should be done
    # by taking maximum of assigned resources for works which have contractor that should be mutated
    contractor_low_borders = np.array([r.max(axis=0) for r, is_mut in zip(res_grouped_by_contractor, mask) if is_mut])
    # if minimum and maximum values are equal then no mutation can be done
    # update masks by checking this condition
    masks &= contractor_up_borders != contractor_low_borders
    # update mask of contractors where mutation should be done
    mask = masks.any(axis=1)

    # make mutation of resource borders
    mutate_values(borders, contractors[mask], res_indexes,
                  contractor_low_borders[mask], contractor_up_borders[mask],
                  masks[mask], len(res_indexes), rand)

    return ind


def mutate_values(chromosome_part: np.ndarray, row_indexes: np.ndarray, col_indexes: np.ndarray,
                  low_borders: np.ndarray, up_borders: np.ndarray, masks: np.ndarray, mut_part: int,
                  rand: random.Random) -> None:
    """
    Changes numeric values in m x n part of chromosome.
    This function is needed to make mutation for resources and resource borders.
    """
    for row_index, l_borders, u_borders, row_mask in zip(row_indexes, low_borders, up_borders, masks):
        cur_row = chromosome_part[row_index]
        for col_index, current_amount, l_border, u_border in zip(col_indexes[row_mask], cur_row[:mut_part][row_mask],
                                                                 l_borders[row_mask], u_borders[row_mask]):
            # range new potential amount except current amount
            choices = np.concatenate((np.arange(l_border, current_amount),
                                      np.arange(current_amount + 1, u_border + 1)))
            # set weights to potential amounts based on their distance from the current one
            weights = 1 / np.abs(choices - current_amount)
            cur_row[col_index] = rand.choices(choices, weights=weights)[0]


def mate_for_zones(ind1: Individual, ind2: Individual, rand: random.Random,
                   toolbox: Toolbox, copy: bool = True) -> tuple[Individual, Individual]:
    """
    CxOnePoint for zones

    :param ind1: first individual
    :param ind2: second individual
    :param rand: the rand object used for randomized operations
    :param copy: if True individuals will be copied before mating so as not to change them
    :param toolbox: toolbox

    :return: two mated individuals
    """
    child1, child2 = (toolbox.copy_individual(ind1), toolbox.copy_individual(ind2)) if copy else (ind1, ind2)

    zones1 = child1[4]
    zones2 = child2[4]

    if zones1.size:
        num_works = len(zones1)
        border = num_works // 4
        cxpoint = rand.randint(border, num_works - border)

        mate_positions = rand.sample(range(num_works), cxpoint)

        zones1[mate_positions], zones2[mate_positions] = zones2[mate_positions], zones1[mate_positions]

    return toolbox.Individual(child1), toolbox.Individual(child2)


def mutate_for_zones(ind: Individual, mutpb: float, rand: random.Random, statuses_available: int) -> Individual:
    """
    Mutation function for zones.
    It changes selected numbers of zones in random work in a certain interval from available statuses.

    :param ind: the individual to be mutated
    :param mutpb: probability of gene mutation
    :param rand: the rand object used for randomized operations
    :param statuses_available: number of statuses available

    :return: mutated individual
    """
    # select random number from interval from min to max from uniform distribution
    zones = ind[4]
    if zones.size:
        mask = np.array([[rand.random() < mutpb for _ in range(zones.shape[1])] for _ in range(zones.shape[0])])
        new_zones = np.array([rand.randint(0, statuses_available - 1) for _ in range(mask.sum())])
        zones[mask] = new_zones

    return ind<|MERGE_RESOLUTION|>--- conflicted
+++ resolved
@@ -278,14 +278,8 @@
             schedule = RandomizedTopologicalScheduler(work_estimator, int(rand.random() * 1000000)) \
                 .schedule(wg, contractors, spec, landscape=landscape)[0]
         else:
-<<<<<<< HEAD
-            schedule = RandomizedLFTScheduler(work_estimator=work_estimator, rand=rand).schedule(wg, contractors,
-                                                                                                 spec=spec,
-                                                                                                 landscape=landscape)
-=======
             schedule = RandomizedLFTScheduler(work_estimator=work_estimator, rand=rand).schedule(wg, contractors, spec,
                                                                                                  landscape=landscape)[0]
->>>>>>> 0f3c1981
         return convert_schedule_to_chromosome(work_id2index, worker_name2index,
                                               contractor2index, contractor_borders, schedule, spec, landscape)
 
@@ -353,11 +347,7 @@
     def randomized_init() -> ChromosomeType:
         schedule = RandomizedTopologicalScheduler(work_estimator,
                                                   int(rand.random() * 1000000)) \
-<<<<<<< HEAD
-            .schedule(wg, contractors, landscape, spec)
-=======
             .schedule(wg, contractors, spec, landscape=landscape)[0]
->>>>>>> 0f3c1981
         return convert_schedule_to_chromosome(work_id2index, worker_name2index,
                                               contractor2index, contractor_borders, schedule, spec, landscape)
 
