--- conflicted
+++ resolved
@@ -46,20 +46,13 @@
     parents_zero_stage: list[tuple[GraphNode, float, EdgeType]] = []
     parents_last_stage: list[tuple[GraphNode, float, EdgeType]] = []
     for edge in origin_node.edges_to:
-<<<<<<< HEAD
-        # indent = 1 if not (edge.start.work_unit.is_service_unit or edge.finish.work_unit.is_service_unit) else 0
-        indent = 0
-        if edge.type in [EdgeType.FinishStart, EdgeType.InseparableFinishStart]:
-            lag = edge.lag if not edge.lag % 1 else ceil(edge.lag)
-            # lag = lag if lag > 0 else indent
-=======
+        # TODO Check indent application
         if edge.type in [EdgeType.FinishStart, EdgeType.InseparableFinishStart]:
             if edge.type is EdgeType.InseparableFinishStart:
                 lag = indent
             else:
                 lag = edge.lag if not edge.lag % 1 else ceil(edge.lag)
                 # lag = lag if lag > 0 else indent
->>>>>>> 5228b4b9
             parents_zero_stage.append((id2new_nodes[edge.start.id], lag, edge.type))
         elif not use_lag_edge_optimization:
             match edge.type:
