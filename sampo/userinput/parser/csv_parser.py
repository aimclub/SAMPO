import math
from itertools import chain
from uuid import uuid4

import pandas as pd

from sampo.generator.environment import ContractorGenerationMethod, get_contractor_by_wg
from sampo.schemas.contractor import Contractor
from sampo.schemas.graph import WorkGraph
from sampo.schemas.resources import Worker
from sampo.schemas.time_estimator import DefaultWorkEstimator, WorkTimeEstimator
from sampo.userinput.parser.exception import InputDataException
from sampo.userinput.parser.general_build import add_graph_info, topsort_graph_df, build_work_graph, \
    preprocess_graph_df, break_loops_in_input_graph
from sampo.userinput.parser.history import set_connections_info
from sampo.utilities.name_mapper import NameMapper


class CSVParser:

    @staticmethod
    def read_graph_info(project_info: str | pd.DataFrame,
                        history_data: str | pd.DataFrame,
                        sep_wg: str = ';',
                        sep_history: str = ';',
                        name_mapper: NameMapper | None = None,
                        all_connections: bool = False,
                        change_connections_info: bool = False) -> pd.DataFrame:
        """
        Read the input data about work graph and preprocess it.

        Schema of WorkGraph .csv file:
            mandatory fields:
                activity_id: str - Id of the current task,
                activity_name: str - Name of the current task,
                measurement: str - Measure of the size of the current task (e.g., km, pcs, lit),
                volume: float - Volume of the current task
            optional fields:
                granular_name: str - Task name as in the document,
                predecessor_ids: list[str] - Ids of predecessors of the current task,
                connection_types: list[str] - Types of links between the current task and its predecessors,
                lags: float - Time lags,
                min_req: dict[str, float] - A dictionary containing the minimum amount of each resource
                                            that is required to perform the current task
                max_req: dict[str, float] - A dictionary containing the maximum amount of each resource
                                            that is required to perform the current task
                description: str - A task description
                required_statuses: dict[str, int] - A dictionary containing the zone statuses required
                                                    to perform the current task

        !NOTE! that length of predecessor_ids, connection_types and lags in each cell should be equal
        for the correct predecessor resolution

        Schema of history .csv file (optional data):
            mandatory fields:
                granular_name: str - Task name as in the document,
                first_day: str - Date of commencement of the work,
                last_day: str - Date of completion
                upper_works: list[str] - Names of predecessors of the current task

        ATTENTION!
            1) If you send WorkGraph .csv file without data about connections between tasks, you need to provide .csv
            history file - the SAMPO will be able to reconstruct the connections between tasks based on historical data.
            2) If you send WorkGraph .csv file with column 'predecessor_ids', 'lags' etc. and there is no info in these
            columns, so framework repair the info from history data
            3) If you don't put 'granular_name' and don't receive name_mapper to WorkGraph .csv file, thus you need to
            be sure that activity_name is correct and correlate to 'granular_name' in history .csv file

        :param name_mapper: name mapper that translates 'activity_name' to the name, as from a document
        :param project_info: path to the works' info file
        :param history_data: path to the history data of connection file
        :param all_connections: whether it is necessary to change connections
        :param change_connections_info: whether it is necessary to change connections' information based on history data?
        :param sep_wg: separating character. It's mandatory if you send the WorkGraph .csv
        :param sep_history: separating character. It's mandatory if you send the HistoryData .csv file path
        :return: preprocessed info about works
        """
        graph_df = pd.read_csv(project_info, sep=sep_wg, header=0) if isinstance(project_info,
                                                                                 str) else project_info.copy()
        history_df = pd.read_csv(history_data, sep=sep_history) if isinstance(history_data,
                                                                              str) else history_data.copy()

        if 'predecessor_ids' not in graph_df.columns and history_df.shape[0] == 0:
            raise InputDataException(
                "you have neither history data about tasks nor tasks' connection info in received .csv file.")

<<<<<<< HEAD
        if 'predecessor_ids' not in graph_df.columns:
            # if we ought to restore predecessor info from history data
            temp_lst = [math.nan] * graph_df.shape[0]
            for col in ['predecessor_ids', 'connection_types', 'lags']:
                graph_df[col] = temp_lst
            graph_df = preprocess_graph_df(graph_df)
            works_info = set_connections_info(graph_df, history_df)
        else:
            graph_df = preprocess_graph_df(graph_df)
            if full_connections == change_base_on_history:
                works_info = set_connections_info(graph_df, history_df, expert_connections_info=True)
            elif not full_connections:
                works_info = set_connections_info(graph_df, history_df, change_connections_info=True)
            else:
                return graph_df
=======
        graph_df = preprocess_graph_df(graph_df, name_mapper)
        id2ind = {graph_df.loc[i, 'activity_id']: i for i in range(len(graph_df.index))}
        works_info = set_connections_info(graph_df, history_df, mapper=name_mapper,
                                          all_connections=all_connections,
                                          change_connections_info=change_connections_info, id2ind=id2ind)
>>>>>>> 45bb0840

        return break_loops_in_input_graph(works_info)

    @staticmethod
    def work_graph(works_info: pd.DataFrame,
                   name_mapper: NameMapper | None = None,
                   work_resource_estimator: WorkTimeEstimator = DefaultWorkEstimator()) -> WorkGraph:
        """
        Gets a info about WorkGraph and Contractors from file .csv.

        Schema of Contractors .csv file (optional data):
            mandatory fields:
                contractor_id: str - Id of the current contractor,
                name: str - Contractor name as in the document
            optional fields:
                {names of resources}: float - each resource is a separate column

        ATTENTION!
            1) If you do not provide work resource estimator, framework uses built-in estimator


        :param works_info: dataFrame that contains preprocessed info about work graph structure
        :param contractor_types:
        :param contractors_number: if we do not receive contractors, we need to know how many contractors the user wants,
        for a generation
        :param contractor_info: path to contractor info .csv file or list of Contractors
        :param work_resource_estimator: work estimator that finds necessary resources, based on the history data
        :return: WorkGraph and list of Contractors
        """

        works_info['activity_name_original'] = works_info.activity_name
        if name_mapper:
            works_info.activity_name = works_info.activity_name.apply(lambda name: name_mapper[name])

        resources = [dict((worker_req.kind, int(worker_req.volume))
                          for worker_req in work_resource_estimator.find_work_resources(w[0], float(w[1])))
                     for w in works_info.loc[:, ['granular_name', 'volume']].to_numpy()]

        unique_res = list(set(chain(*[r.keys() for r in resources])))
        # works_info.loc[:, unique_res] = DataFrame(resources).fillna(0)

        works_resources = add_graph_info(works_info)
        works_resources = topsort_graph_df(works_resources)
        work_graph = build_work_graph(works_resources, unique_res, work_resource_estimator)

        return work_graph

    @staticmethod
    def work_graph_and_contractors(works_info: pd.DataFrame,
                                   contractor_info: str | list[Contractor] | tuple[ContractorGenerationMethod, int]
                                   = (ContractorGenerationMethod.AVG, 1),
                                   contractor_types: list[int] | None = None,
                                   name_mapper: NameMapper | None = None,
                                   work_resource_estimator: WorkTimeEstimator = DefaultWorkEstimator()) \
            -> tuple[WorkGraph, list[Contractor]]:
        """
        Gets a info about WorkGraph and Contractors from file .csv.

        Schema of Contractors .csv file (optional data):
            mandatory fields:
                contractor_id: str - Id of the current contractor,
                name: str - Contractor name as in the document
            optional fields:
                {names of resources}: float - each resource is a separate column

        ATTENTION!
            1) If you do not provide work resource estimator, framework uses built-in estimator


        :param works_info: dataFrame that contains preprocessed info about work graph structure
        :param contractor_types:
        :param contractors_number: if we do not receive contractors, we need to know how many contractors the user wants,
        for a generation
        :param contractor_info: path to contractor info .csv file or list of Contractors
        :param work_resource_estimator: work estimator that finds necessary resources, based on the history data
        :return: WorkGraph and list of Contractors
        """

        if contractor_types is None:
            contractor_types = [25]

        # gather resources and contractors based on work resource estimator or contractor info .csv file
        contractors = []

        if isinstance(contractor_info, list):
            contractors = contractor_info
        elif isinstance(contractor_info, str):
            # if contractor info is given or contractor info and work resource estimator are received simultaneously
            contractor_df = pd.read_csv(contractor_info, sep=';', header=0) if isinstance(contractor_info,
                                                                                          str) else contractor_info
            for index, row in contractor_df.iterrows():
                specified_id = 'contractor_id' in contractor_df.columns
                column_lag = 2 if specified_id else 1
                contractor_id = row['contractor_id'] if specified_id else str(uuid4())
                contractors.append(
                    Contractor(id=contractor_id,
                               name=row['name'],
                               workers={item[0]: Worker(str(ind), str(item[0]), int(item[1])) for ind, item in
                                        enumerate(row[column_lag:].items())},
                               equipments=dict())
                )

        work_graph = CSVParser.work_graph(works_info, name_mapper, work_resource_estimator)

        # if we have no info about contractors or the user send an empty .csv file
        if len(contractors) == 0:
            generation_method, contractors_number = contractor_info
            contractors = [get_contractor_by_wg(work_graph,
                                                method=generation_method,
                                                contractor_id=str(i),
                                                contractor_name='Contractor' + ' ' + str(i + 1))
                           for i in range(contractors_number)]

        return work_graph, contractors<|MERGE_RESOLUTION|>--- conflicted
+++ resolved
@@ -82,31 +82,13 @@
 
         if 'predecessor_ids' not in graph_df.columns and history_df.shape[0] == 0:
             raise InputDataException(
-                "you have neither history data about tasks nor tasks' connection info in received .csv file.")
-
-<<<<<<< HEAD
-        if 'predecessor_ids' not in graph_df.columns:
-            # if we ought to restore predecessor info from history data
-            temp_lst = [math.nan] * graph_df.shape[0]
-            for col in ['predecessor_ids', 'connection_types', 'lags']:
-                graph_df[col] = temp_lst
-            graph_df = preprocess_graph_df(graph_df)
-            works_info = set_connections_info(graph_df, history_df)
-        else:
-            graph_df = preprocess_graph_df(graph_df)
-            if full_connections == change_base_on_history:
-                works_info = set_connections_info(graph_df, history_df, expert_connections_info=True)
-            elif not full_connections:
-                works_info = set_connections_info(graph_df, history_df, change_connections_info=True)
-            else:
-                return graph_df
-=======
+                'you have neither history data about tasks nor tasks\' connection info in received .csv file.')
+
         graph_df = preprocess_graph_df(graph_df, name_mapper)
         id2ind = {graph_df.loc[i, 'activity_id']: i for i in range(len(graph_df.index))}
         works_info = set_connections_info(graph_df, history_df, mapper=name_mapper,
                                           all_connections=all_connections,
                                           change_connections_info=change_connections_info, id2ind=id2ind)
->>>>>>> 45bb0840
 
         return break_loops_in_input_graph(works_info)
 
