import time
from typing import Union, Callable

from sampo.scheduler.base import SchedulerType, Scheduler
from sampo.scheduler.genetic.base import GeneticScheduler
from sampo.scheduler.heft.base import HEFTBetweenScheduler
from sampo.scheduler.heft.base import HEFTScheduler
from sampo.scheduler.resource.base import ResourceOptimizer
from sampo.scheduler.topological.base import TopologicalScheduler
from sampo.schemas.contractor import Contractor
from sampo.schemas.graph import WorkGraph
from sampo.schemas.landscape import LandscapeConfiguration
from sampo.schemas.schedule import Schedule
from sampo.schemas.time_estimator import WorkTimeEstimator
from sampo.utilities.resource_cost import schedule_cost


def get_scheduler_ctor(scheduling_algorithm_type: SchedulerType) \
        -> Callable[[SchedulerType, ResourceOptimizer, WorkTimeEstimator], Scheduler]:
    if scheduling_algorithm_type is SchedulerType.HEFTAddBetween:
        return HEFTBetweenScheduler
    if scheduling_algorithm_type is SchedulerType.HEFTAddEnd:
        return HEFTScheduler
    if scheduling_algorithm_type is SchedulerType.Topological:
        return TopologicalScheduler
    return GeneticScheduler


def generate_schedule(scheduling_algorithm_type: SchedulerType,
                      work_time_estimator: WorkTimeEstimator,
                      work_graph: WorkGraph,
<<<<<<< HEAD
                      contractors: Union[Contractor, List[Contractor]],
                      validate_schedule: bool,
                      landscape: LandscapeConfiguration = LandscapeConfiguration()) -> Schedule:
=======
                      contractors: Union[Contractor, list[Contractor]],
                      validate_schedule: bool) -> Schedule:
>>>>>>> 904b6674
    scheduler = get_scheduler_ctor(scheduling_algorithm_type)(work_estimator=work_time_estimator)
    start_time = time.time()
    if isinstance(scheduler, GeneticScheduler):
        scheduler.set_use_multiprocessing(n_cpu=4)

    schedule = scheduler.schedule(work_graph,
                                  [contractors] if isinstance(contractors, Contractor) else contractors,
                                  validate=validate_schedule, landscape=landscape)

    print(f'Time: {(time.time() - start_time) * 1000} ms')
    print(f'Cost: {schedule_cost(schedule)}')
    return schedule<|MERGE_RESOLUTION|>--- conflicted
+++ resolved
@@ -29,14 +29,9 @@
 def generate_schedule(scheduling_algorithm_type: SchedulerType,
                       work_time_estimator: WorkTimeEstimator,
                       work_graph: WorkGraph,
-<<<<<<< HEAD
-                      contractors: Union[Contractor, List[Contractor]],
+                      contractors: Union[Contractor, list[Contractor]],
                       validate_schedule: bool,
                       landscape: LandscapeConfiguration = LandscapeConfiguration()) -> Schedule:
-=======
-                      contractors: Union[Contractor, list[Contractor]],
-                      validate_schedule: bool) -> Schedule:
->>>>>>> 904b6674
     scheduler = get_scheduler_ctor(scheduling_algorithm_type)(work_estimator=work_time_estimator)
     start_time = time.time()
     if isinstance(scheduler, GeneticScheduler):
