--- conflicted
+++ resolved
@@ -6,7 +6,7 @@
 from sampo.schemas.contractor import WorkerContractorPool, Contractor
 from sampo.schemas.graph import GraphNode
 from sampo.schemas.landscape import LandscapeConfiguration
-from sampo.schemas.resources import Worker, Resource, Material
+from sampo.schemas.resources import Worker
 from sampo.schemas.scheduled_work import ScheduledWork
 from sampo.schemas.time import Time
 from sampo.schemas.time_estimator import WorkTimeEstimator
@@ -27,18 +27,12 @@
             for worker_offer in worker_offers.values():
                 self._timeline[worker_offer.get_agent_id()] = [(Time(0), worker_offer.count)]
 
-<<<<<<< HEAD
         self._material_timeline = SupplyTimeline(landscape)
 
-    def find_min_start_time_with_additional(self, node: GraphNode, worker_team: List[Worker],
-                                            node2swork: Dict[GraphNode, ScheduledWork],
-                                            assigned_start_time: Optional[Time] = None,
-=======
     def find_min_start_time_with_additional(self, node: GraphNode,
                                             worker_team: list[Worker],
                                             node2swork: dict[GraphNode, ScheduledWork],
                                             assigned_start_time: Time | None = None,
->>>>>>> 904b6674
                                             assigned_parent_time: Time = Time(0),
                                             work_estimator: WorkTimeEstimator | None = None) \
             -> tuple[Time, Time, dict[GraphNode, tuple[Time, Time]]]:
@@ -100,10 +94,7 @@
         """
         Adds given `worker_team` to the timeline at the moment `finish`
 
-<<<<<<< HEAD
-=======
         :param task_index:
->>>>>>> 904b6674
         :param finish_time:
         :param node:
         :param node2swork:
