--- conflicted
+++ resolved
@@ -110,7 +110,7 @@
 
         # neighbour_edges = [(neighbour, rnd.uniform(1.0, 10.0), rnd.randint(wg.vertex_count, wg.vertex_count * 2))
         #                    for neighbour in neighbour_platforms]
-        lengths = [i * 50 for i in range(1, len(neighbour_platforms) + 1)]
+        lengths = [i for i in range(1, len(neighbour_platforms) + 1)]
         neighbour_edges = [(neighbour, lengths[i], wg.vertex_count)
                            for i, neighbour in enumerate(neighbour_platforms)]
         platform.add_neighbours(neighbour_edges)
@@ -156,15 +156,11 @@
 
         # neighbour_edges = [(neighbour, rnd.uniform(1.0, 10.0), rnd.randint(wg.vertex_count, wg.vertex_count * 2))
         #                    for neighbour in neighbour_platforms]
-        lengths = [i * 50 for i in range(1, len(neighbour_platforms) + 1)]
+        lengths = [i for i in range(1, len(neighbour_platforms) + 1)]
         neighbour_edges = [(neighbour, lengths[i], wg.vertex_count * 2)
                            for i, neighbour in enumerate(neighbour_platforms)]
         holders_node[-1].add_neighbours(neighbour_edges)
 
-<<<<<<< HEAD
-        # vehicles_number = rnd.randint(7, 20)
-=======
->>>>>>> 91377402
         vehicles_number = 20
         holders.append(ResourceHolder(str(uuid.uuid4()), holders_node[-1].name,
                                       vehicles=[
