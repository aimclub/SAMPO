--- conflicted
+++ resolved
@@ -4,11 +4,7 @@
 from sampo.api.genetic_api import ChromosomeType
 from sampo.scheduler.base import Scheduler, SchedulerType
 from sampo.scheduler.genetic.operators import FitnessFunction, TimeFitness
-<<<<<<< HEAD
-from sampo.scheduler.genetic.schedule_builder import build_schedules
-=======
 from sampo.scheduler.genetic.schedule_builder import build_schedules, build_schedules_with_cache
->>>>>>> 78debc1d
 from sampo.scheduler.genetic.converter import ScheduleGenerationScheme
 from sampo.scheduler.heft.base import HEFTScheduler, HEFTBetweenScheduler
 from sampo.scheduler.lft.base import LFTScheduler
@@ -50,10 +46,7 @@
                  work_estimator: WorkTimeEstimator = DefaultWorkEstimator(),
                  sgs_type: ScheduleGenerationScheme = ScheduleGenerationScheme.Parallel,
                  optimize_resources: bool = False,
-<<<<<<< HEAD
-=======
                  is_multiobjective: bool = False,
->>>>>>> 78debc1d
                  only_lft_initialization: bool = False):
         super().__init__(scheduler_type=scheduler_type,
                          resource_optimizer=resource_optimizer,
@@ -70,10 +63,7 @@
         self.sgs_type = sgs_type
 
         self._optimize_resources = optimize_resources
-<<<<<<< HEAD
-=======
         self._is_multiobjective = is_multiobjective
->>>>>>> 78debc1d
         self._weights = weights
         self._only_lft_initialization = only_lft_initialization
 
@@ -138,12 +128,9 @@
     def set_optimize_resources(self, optimize_resources: bool):
         self._optimize_resources = optimize_resources
 
-<<<<<<< HEAD
-=======
     def set_is_multiobjective(self, is_multiobjective: bool):
         self._is_multiobjective = is_multiobjective
 
->>>>>>> 78debc1d
     def set_only_lft_initialization(self, only_lft_initialization: bool):
         self._only_lft_initialization = only_lft_initialization
 
@@ -291,10 +278,6 @@
                                     self.rand,
                                     spec,
                                     self._weights,
-<<<<<<< HEAD
-=======
-                                    None,
->>>>>>> 78debc1d
                                     landscape,
                                     self.fitness_constructor,
                                     self.fitness_weights,
@@ -307,11 +290,7 @@
                                     self._optimize_resources,
                                     deadline,
                                     self._only_lft_initialization,
-<<<<<<< HEAD
-                                    is_multiobjective)
-=======
                                     self._is_multiobjective)
->>>>>>> 78debc1d
         schedules = [
             (Schedule.from_scheduled_works(scheduled_works.values(), wg), schedule_start_time, timeline, order_nodes)
             for scheduled_works, schedule_start_time, timeline, order_nodes in schedules]
