from typing import Type, Callable, Iterable

from sampo.scheduler.base import Scheduler, SchedulerType
from sampo.scheduler.heft.time_computaion import calculate_working_time_cascade
from sampo.scheduler.resource.base import ResourceOptimizer
from sampo.scheduler.timeline.base import Timeline
from sampo.scheduler.utils.multi_contractor import run_contractor_search, get_worker_borders
from sampo.schemas.contractor import Contractor, get_worker_contractor_pool, WorkerContractorPool
from sampo.schemas.graph import WorkGraph, GraphNode
from sampo.schemas.landscape import LandscapeConfiguration
from sampo.schemas.resources import Worker
from sampo.schemas.schedule import Schedule
from sampo.schemas.schedule_spec import ScheduleSpec, WorkSpec
from sampo.schemas.scheduled_work import ScheduledWork
from sampo.schemas.time import Time
from sampo.schemas.time_estimator import WorkTimeEstimator
from sampo.utilities.validation import validate_schedule


def get_finish_time_default(node, worker_team, node2swork, assigned_parent_time, timeline, work_estimator):
    return timeline.find_min_start_time(node, worker_team, node2swork,
                                        assigned_parent_time, work_estimator) \
        + calculate_working_time_cascade(node, worker_team, work_estimator)  # TODO Кажется, это не работает - лаги не учитываются


class GenericScheduler(Scheduler):

    def __init__(self,
                 scheduler_type: SchedulerType,
                 resource_optimizer: ResourceOptimizer,
                 timeline_type: Type,
                 prioritization_f: Callable[[WorkGraph, WorkTimeEstimator], list[GraphNode]],
                 optimize_resources_f: Callable[[GraphNode, list[Contractor], WorkSpec, WorkerContractorPool,
                                                 dict[GraphNode, ScheduledWork], Time, Timeline, WorkTimeEstimator],
                                                tuple[Time, Time, Contractor, list[Worker]]],
                 work_estimator: WorkTimeEstimator | None = None):
        super().__init__(scheduler_type, resource_optimizer, work_estimator)
        self._timeline_type = timeline_type
        self.prioritization = prioritization_f
        self.optimize_resources = optimize_resources_f

    def get_default_res_opt_function(self, get_finish_time = get_finish_time_default) \
            -> Callable[[GraphNode, list[Contractor], WorkSpec, WorkerContractorPool,
                         dict[GraphNode, ScheduledWork], Time, Timeline, WorkTimeEstimator],
                         tuple[Time, Time, Contractor, list[Worker]]]:

        def optimize_resources_def(node: GraphNode, contractors: list[Contractor], work_spec: WorkSpec,
                                   worker_pool: WorkerContractorPool, node2swork: dict[GraphNode, ScheduledWork],
                                   assigned_parent_time: Time, timeline: Timeline, work_estimator: WorkTimeEstimator):
            def run_with_contractor(contractor: Contractor) -> tuple[Time, Time, list[Worker]]:
                min_count_worker_team, max_count_worker_team, workers \
                    = get_worker_borders(worker_pool, contractor, node.work_unit.worker_reqs)

                if len(workers) != len(node.work_unit.worker_reqs):
                    return Time(0), Time.inf(), []

                workers = [worker.copy() for worker in workers]

                def ft_getter(worker_team):
                    return get_finish_time(node, worker_team, node2swork, assigned_parent_time, timeline, work_estimator)

                # apply worker team spec
                self.optimize_resources_using_spec(node.work_unit, workers, work_spec,
                                                   lambda optimize_array: self.resource_optimizer.optimize_resources(
                                                       worker_pool, workers,
                                                       optimize_array,
                                                       min_count_worker_team, max_count_worker_team,
                                                       ft_getter))

                c_st, c_ft, _ = timeline.find_min_start_time_with_additional(node, workers, node2swork, None,
                                                                             assigned_parent_time, work_estimator)
                return c_st, c_ft, workers

            return run_contractor_search(contractors, run_with_contractor)

        return optimize_resources_def

<<<<<<< HEAD
    def schedule_with_cache(self,
                            wg: WorkGraph,
                            contractors: List[Contractor],
                            landscape: LandscapeConfiguration() = LandscapeConfiguration(),
=======
    def schedule_with_cache(self, wg: WorkGraph,
                            contractors: list[Contractor],
>>>>>>> 904b6674
                            spec: ScheduleSpec = ScheduleSpec(),
                            validate: bool = False,
                            assigned_parent_time: Time = Time(0),
                            timeline: Timeline | None = None) \
            -> tuple[Schedule, Time, Timeline, list[GraphNode]]:
        ordered_nodes = self.prioritization(wg, self.work_estimator)

        schedule, schedule_start_time, timeline = \
            self.build_scheduler(ordered_nodes, contractors, landscape, spec, self.work_estimator, assigned_parent_time, timeline)
        schedule = Schedule.from_scheduled_works(
            schedule,
            wg
        )

        if validate:
            validate_schedule(schedule, wg, contractors)

        return schedule, schedule_start_time, timeline, ordered_nodes

    def build_scheduler(self,
<<<<<<< HEAD
                        ordered_nodes: List[GraphNode],
                        contractors: List[Contractor],
                        landscape: LandscapeConfiguration(),
=======
                        ordered_nodes: list[GraphNode],
                        contractors: list[Contractor],
>>>>>>> 904b6674
                        spec: ScheduleSpec,
                        work_estimator: WorkTimeEstimator = None,
                        assigned_parent_time: Time = Time(0),
                        timeline: Timeline | None = None) \
            -> tuple[Iterable[ScheduledWork], Time, Timeline]:
        """
        Find optimal number of workers who ensure the nearest finish time.
        Finish time is combination of two dependencies: max finish time, max time of waiting of needed workers
        This is selected by iteration from minimum possible numbers of workers until then the finish time is decreasing

        :param landscape:
        :param contractors:
        :param spec: spec for current scheduling
        :param ordered_nodes:
        :param timeline: the previous used timeline can be specified to handle previously scheduled works
        :param assigned_parent_time: start time of the whole schedule(time shift)
        :param work_estimator:
        :return:
        """
        worker_pool = get_worker_contractor_pool(contractors)
        # dict for writing parameters of completed_jobs
        node2swork: dict[GraphNode, ScheduledWork] = {}
        # list for support the queue of workers
        if not isinstance(timeline, self._timeline_type):
            timeline = self._timeline_type(ordered_nodes, contractors, worker_pool, landscape)

        for index, node in enumerate(reversed(ordered_nodes)):  # the tasks with the highest rank will be done first
            work_unit = node.work_unit
            work_spec = spec.get_work_spec(work_unit.id)

            st, ft, contractor, best_worker_team = self.optimize_resources(node, contractors, work_spec, worker_pool,
                                                                           node2swork, assigned_parent_time,
                                                                           timeline, work_estimator)

            if index == 0:  # we are scheduling the work `start of the project`
                st = assigned_parent_time  # this work should always have st = 0, so we just re-assign it
                ft += st

            # apply work to scheduling
            timeline.schedule(node, node2swork, best_worker_team, contractor,
                              st, work_spec.assigned_time, assigned_parent_time, work_estimator)

        schedule_start_time = min([swork.start_time for swork in node2swork.values() if
                                   len(swork.work_unit.worker_reqs) != 0], default=assigned_parent_time)

        return node2swork.values(), schedule_start_time, timeline<|MERGE_RESOLUTION|>--- conflicted
+++ resolved
@@ -20,7 +20,8 @@
 def get_finish_time_default(node, worker_team, node2swork, assigned_parent_time, timeline, work_estimator):
     return timeline.find_min_start_time(node, worker_team, node2swork,
                                         assigned_parent_time, work_estimator) \
-        + calculate_working_time_cascade(node, worker_team, work_estimator)  # TODO Кажется, это не работает - лаги не учитываются
+        + calculate_working_time_cascade(node, worker_team,
+                                         work_estimator)  # TODO Кажется, это не работает - лаги не учитываются
 
 
 class GenericScheduler(Scheduler):
@@ -32,17 +33,19 @@
                  prioritization_f: Callable[[WorkGraph, WorkTimeEstimator], list[GraphNode]],
                  optimize_resources_f: Callable[[GraphNode, list[Contractor], WorkSpec, WorkerContractorPool,
                                                  dict[GraphNode, ScheduledWork], Time, Timeline, WorkTimeEstimator],
-                                                tuple[Time, Time, Contractor, list[Worker]]],
-                 work_estimator: WorkTimeEstimator | None = None):
+                 tuple[Time, Time, Contractor, list[Worker]]],
+                 work_estimator: WorkTimeEstimator | None = None,
+                 landscape: LandscapeConfiguration = LandscapeConfiguration()):
         super().__init__(scheduler_type, resource_optimizer, work_estimator)
         self._timeline_type = timeline_type
         self.prioritization = prioritization_f
         self.optimize_resources = optimize_resources_f
+        self.landscape = landscape
 
-    def get_default_res_opt_function(self, get_finish_time = get_finish_time_default) \
+    def get_default_res_opt_function(self, get_finish_time=get_finish_time_default) \
             -> Callable[[GraphNode, list[Contractor], WorkSpec, WorkerContractorPool,
                          dict[GraphNode, ScheduledWork], Time, Timeline, WorkTimeEstimator],
-                         tuple[Time, Time, Contractor, list[Worker]]]:
+            tuple[Time, Time, Contractor, list[Worker]]]:
 
         def optimize_resources_def(node: GraphNode, contractors: list[Contractor], work_spec: WorkSpec,
                                    worker_pool: WorkerContractorPool, node2swork: dict[GraphNode, ScheduledWork],
@@ -57,7 +60,8 @@
                 workers = [worker.copy() for worker in workers]
 
                 def ft_getter(worker_team):
-                    return get_finish_time(node, worker_team, node2swork, assigned_parent_time, timeline, work_estimator)
+                    return get_finish_time(node, worker_team, node2swork, assigned_parent_time, timeline,
+                                           work_estimator)
 
                 # apply worker team spec
                 self.optimize_resources_using_spec(node.work_unit, workers, work_spec,
@@ -75,15 +79,10 @@
 
         return optimize_resources_def
 
-<<<<<<< HEAD
     def schedule_with_cache(self,
                             wg: WorkGraph,
-                            contractors: List[Contractor],
+                            contractors: list[Contractor],
                             landscape: LandscapeConfiguration() = LandscapeConfiguration(),
-=======
-    def schedule_with_cache(self, wg: WorkGraph,
-                            contractors: list[Contractor],
->>>>>>> 904b6674
                             spec: ScheduleSpec = ScheduleSpec(),
                             validate: bool = False,
                             assigned_parent_time: Time = Time(0),
@@ -92,7 +91,8 @@
         ordered_nodes = self.prioritization(wg, self.work_estimator)
 
         schedule, schedule_start_time, timeline = \
-            self.build_scheduler(ordered_nodes, contractors, landscape, spec, self.work_estimator, assigned_parent_time, timeline)
+            self.build_scheduler(ordered_nodes, contractors, self.landscape, spec, self.work_estimator,
+                                 assigned_parent_time, timeline)
         schedule = Schedule.from_scheduled_works(
             schedule,
             wg
@@ -104,15 +104,10 @@
         return schedule, schedule_start_time, timeline, ordered_nodes
 
     def build_scheduler(self,
-<<<<<<< HEAD
-                        ordered_nodes: List[GraphNode],
-                        contractors: List[Contractor],
-                        landscape: LandscapeConfiguration(),
-=======
                         ordered_nodes: list[GraphNode],
                         contractors: list[Contractor],
->>>>>>> 904b6674
-                        spec: ScheduleSpec,
+                        landscape: LandscapeConfiguration = LandscapeConfiguration(),
+                        spec: ScheduleSpec = ScheduleSpec(),
                         work_estimator: WorkTimeEstimator = None,
                         assigned_parent_time: Time = Time(0),
                         timeline: Timeline | None = None) \
