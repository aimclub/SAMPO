from abc import ABC, abstractmethod
from copy import deepcopy
from random import Random
from typing import Callable

from sampo.schemas.graph import WorkGraph, GraphNode


class Obstruction(ABC):
    """
    Tests the probability and, if it's true, apply the obstruction.
    """
    def __init__(self, probability: float, rand: Random):
        self._probability = probability
        self._rand = rand

    def generate(self, wg: WorkGraph):
        """
        Tests the probability and, if it's true, apply the obstruction.

        :param wg: given WorkGraph
        """
        if self._rand.random() < self._probability:
            self.apply(wg)

    @abstractmethod
    def apply(self, wg: WorkGraph):
        """
        The main method of the obstruction.

        Should apply provided obstruction to the given WorkGraph in-place.

        :param wg: given WorkGraph
        """
        ...


class OneInsertObstruction(Obstruction):
    """
    Applying seeks the random part of given WorkGraph and inserts it into that point.
    """

    def __init__(self, probability: float, rand: Random, insert_wg_getter: Callable[[Random], WorkGraph]):
        super().__init__(probability, rand)
        self._insert_wg_getter = insert_wg_getter

    @staticmethod
    def from_static_graph(probability: float, rand: Random, insert_wg: WorkGraph) -> 'OneInsertObstruction':
        return OneInsertObstruction(probability, rand, lambda _: deepcopy(insert_wg))

    def apply(self, wg: WorkGraph):
        # get the insert graph
        insert_wg = self._insert_wg_getter(self._rand)
        # get the insert point
        insert_node: GraphNode = self._rand.sample(wg.nodes, 1)[0]
        # insert
        insert_wg.start.add_parents([insert_node])

        if insert_node.children:
            # get the insert end point
            insert_node_child: GraphNode = self._rand.sample(insert_node.children, 1)[0]
            # insert
<<<<<<< HEAD
            insert_node_child.add_parents([insert_wg.start])

        wg.reinit()
=======
            insert_node_child.add_parents([insert_wg.start])
>>>>>>> 1c00b8ae
<|MERGE_RESOLUTION|>--- conflicted
+++ resolved
@@ -60,10 +60,6 @@
             # get the insert end point
             insert_node_child: GraphNode = self._rand.sample(insert_node.children, 1)[0]
             # insert
-<<<<<<< HEAD
             insert_node_child.add_parents([insert_wg.start])
 
         wg.reinit()
-=======
-            insert_node_child.add_parents([insert_wg.start])
->>>>>>> 1c00b8ae
