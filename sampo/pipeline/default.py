import pandas as pd

from sampo.generator.environment import ContractorGenerationMethod
from sampo.pipeline.base import InputPipeline, SchedulePipeline
from sampo.pipeline.delegating import DelegatingScheduler
from sampo.pipeline.lag_optimization import LagOptimizationStrategy
from sampo.pipeline.preparation import PreparationPipeline
from sampo.scheduler.base import Scheduler
from sampo.scheduler.generic import GenericScheduler
from sampo.scheduler.utils import get_worker_contractor_pool
from sampo.scheduler.utils.local_optimization import OrderLocalOptimizer, ScheduleLocalOptimizer
from sampo.schemas.apply_queue import ApplyQueue
from sampo.schemas.contractor import Contractor
from sampo.schemas.exceptions import NoSufficientContractorError
from sampo.schemas.graph import WorkGraph, GraphNode
from sampo.schemas.landscape import LandscapeConfiguration
from sampo.schemas.project import ScheduledProject
from sampo.schemas.schedule import Schedule
from sampo.schemas.schedule_spec import ScheduleSpec
from sampo.schemas.time import Time
from sampo.schemas.time_estimator import WorkTimeEstimator, DefaultWorkEstimator
from sampo.structurator import graph_restructuring
from sampo.userinput.parser.csv_parser import CSVParser
from sampo.utilities.name_mapper import NameMapper, read_json


def contractors_can_perform_work_graph(contractors: list[Contractor], wg: WorkGraph) -> bool:
    is_at_least_one_contractor_can_perform = True
    num_contractors_can_perform_node = 0

    for node in wg.nodes:
        reqs = node.work_unit.worker_reqs
        for contractor in contractors:
            offers = contractor.workers
            for req in reqs:
                if req.min_count > offers[req.kind].count:
                    is_at_least_one_contractor_can_perform = False
                    break
            if is_at_least_one_contractor_can_perform:
                num_contractors_can_perform_node += 1
                break
            is_at_least_one_contractor_can_perform = True
        if num_contractors_can_perform_node == 0:
            return False
        num_contractors_can_perform_node = 0

    return True


class DefaultInputPipeline(InputPipeline):
    """
    Default pipeline, that help to use the framework
    """

    def __init__(self):
        self._wg: WorkGraph | pd.DataFrame | str | None = None
        self._contractors: list[Contractor] | pd.DataFrame | str | tuple[ContractorGenerationMethod, int] | None \
            = ContractorGenerationMethod.AVG, 1
        self._work_estimator: WorkTimeEstimator = DefaultWorkEstimator()
        self._node_order: list[GraphNode] | None = None
        self._lag_optimize: LagOptimizationStrategy = LagOptimizationStrategy.NONE
        self._spec: ScheduleSpec | None = ScheduleSpec()
        self._assigned_parent_time: Time | None = Time(0)
        self._local_optimize_stack: ApplyQueue = ApplyQueue()
<<<<<<< HEAD
        self._landscape_config = None
=======
        self._landscape_config = LandscapeConfiguration()
>>>>>>> 45bb0840
        self._preparation = PreparationPipeline()
        self._history: pd.DataFrame = pd.DataFrame(columns=['marker_for_glue', 'work_name', 'first_day', 'last_day',
                                                            'upper_works', 'work_name_clear_old', 'smr_name',
                                                            'work_name_clear', 'granular_smr_name'])
        self._all_connections: bool = False
        self._change_connections_info: bool = False
        self._name_mapper: NameMapper | None = None
<<<<<<< HEAD
        self._sep_wg = ';'
        self._sep_history = ';'

    def wg(self,
           wg: WorkGraph | pd.DataFrame | str,
=======
        self.sep_wg = ';'
        self.sep_history = ';'

    def wg(self,
           wg: WorkGraph | pd.DataFrame | str,
           change_base_on_history: bool = False,
>>>>>>> 45bb0840
           sep: str = ';',
           all_connections: bool = False,
           change_connections_info: bool = False) -> 'InputPipeline':
        """
        Mandatory argument.

        :param change_connections_info: whether it is necessary to change project information based on connection history data
        :param all_connections: does the project information contain full details of the works
        :param wg: the WorkGraph object for scheduling task
        :param sep: separating character. It's mandatory, if you send the file path with work_info

        ATTENTION!
            If you send WorkGraph .csv or HistoryData file path, use the same separating character in
            work_info.csv as in history_data.csv and vice versa.
        """
        self._wg = wg
        self._all_connections = all_connections
        self._change_connections_info = change_connections_info
<<<<<<< HEAD
        self._sep_wg = sep
=======
        self.sep_wg = sep
>>>>>>> 45bb0840
        return self

    def contractors(self, contractors: list[Contractor] | pd.DataFrame | str | tuple[ContractorGenerationMethod, int]) \
            -> 'InputPipeline':
        """
        Mandatory argument.

        :param contractors: the contractors list for scheduling task, or DataFrame with contractor info,
                            or file with contractor info, of method for contractors generation with
                            number of contractors to be generated
        :return: the pipeline object
        """
        self._contractors = contractors
        return self

    def landscape(self, landscape_config: LandscapeConfiguration) -> 'InputPipeline':
        """
        Set landscape configuration

        :param landscape_config:
        :return:
        """
        self._landscape_config = landscape_config
        return self

    def name_mapper(self, name_mapper: NameMapper | str) -> 'InputPipeline':
        """
        Set works' name mapper
        :param name_mapper:
        :return:
        """
        if isinstance(name_mapper, str):
            name_mapper = read_json(name_mapper)
        self._name_mapper = name_mapper
        return self

    def history(self, history: pd.DataFrame | str, sep: str = ';') -> 'InputPipeline':
        """
        Set historical data. Mandatory method, if work graph hasn't info about links
        :param history:
        :param sep: separating character. It's mandatory, if you send the file path with work_info

        ATTENTION!
            If you send WorkGraph .csv or HistoryData file path, use the same separating character in
            work_info.csv as in history_data.csv and vice versa.
        """
        self._history = history
<<<<<<< HEAD
        self._sep_history = sep
=======
        self.sep_history = sep
>>>>>>> 45bb0840
        return self

    def spec(self, spec: ScheduleSpec) -> 'InputPipeline':
        """
        Set specification of schedule

        :param spec:
        :return:
        """
        self._spec = spec
        return self

    def time_shift(self, time: Time) -> 'InputPipeline':
        """
        If the schedule should start at a certain time

        :param time:
        :return:
        """
        self._assigned_parent_time = time
        return self

    def lag_optimize(self, lag_optimize: LagOptimizationStrategy) -> 'InputPipeline':
        """
        Mandatory argument. Shows should graph be lag-optimized or not.
        If not defined, pipeline should search the best variant of this argument in result.

        :param lag_optimize:
        :return: the pipeline object
        """
        self._lag_optimize = lag_optimize
        return self

    def work_estimator(self, work_estimator: WorkTimeEstimator) -> 'InputPipeline':
        self._work_estimator = work_estimator
        return self

    def node_order(self, node_order: list[GraphNode]) -> 'InputPipeline':
        self._node_order = node_order
        return self

    def optimize_local(self, optimizer: OrderLocalOptimizer, area: range) -> 'InputPipeline':
        self._local_optimize_stack.add(optimizer.optimize, (area,))
        return self

    def schedule(self, scheduler: Scheduler) -> 'SchedulePipeline':
        if isinstance(self._wg, pd.DataFrame) or isinstance(self._wg, str):
            self._wg, self._contractors = \
                CSVParser.work_graph_and_contractors(
                    works_info=CSVParser.read_graph_info(project_info=self._wg,
                                                         history_data=self._history,
<<<<<<< HEAD
                                                         sep_wg=self._sep_wg,
                                                         sep_history=self._sep_history,
=======
                                                         sep_wg=self.sep_wg,
                                                         sep_history=self.sep_history,
>>>>>>> 45bb0840
                                                         name_mapper=self._name_mapper,
                                                         all_connections=self._all_connections,
                                                         change_connections_info=self._change_connections_info),
                    contractor_info=self._contractors,
                    work_resource_estimator=self._work_estimator
                )

        if not contractors_can_perform_work_graph(self._contractors, self._wg):
            raise NoSufficientContractorError('Contractors are not able to perform the graph of works')

        if isinstance(scheduler, GenericScheduler):
            # if scheduler is generic, it supports injecting local optimizations
            # cache upper-layer self to another variable to get it from inner class
            s_self = self

            class LocalOptimizedScheduler(DelegatingScheduler):

                def __init__(self, delegate: GenericScheduler):
                    super().__init__(delegate)

                def delegate_prioritization(self, orig_prioritization):
                    def prioritization(wg: WorkGraph, work_estimator: WorkTimeEstimator):
                        # call delegate's prioritization and apply local optimizations
                        return s_self._local_optimize_stack.apply(orig_prioritization(wg, work_estimator))

                    return prioritization

            scheduler = LocalOptimizedScheduler(scheduler)
        elif not self._local_optimize_stack.empty():
            print('Trying to apply local optimizations to non-generic scheduler, ignoring it')

        match self._lag_optimize:
            case LagOptimizationStrategy.NONE:
                wg = self._wg
                schedule, _, _, node_order = scheduler.schedule_with_cache(wg, self._contractors,
                                                                           self._landscape_config,
                                                                           self._spec,
                                                                           assigned_parent_time=self._assigned_parent_time)
                self._node_order = node_order

            case LagOptimizationStrategy.AUTO:
                # Searching the best
                wg1 = graph_restructuring(self._wg, False)
                schedule1, _, _, node_order1 = scheduler.schedule_with_cache(wg1, self._contractors,
                                                                             self._landscape_config,
                                                                             self._spec,
                                                                             assigned_parent_time=self._assigned_parent_time)
                wg2 = graph_restructuring(self._wg, True)
                schedule2, _, _, node_order2 = scheduler.schedule_with_cache(wg2, self._contractors,
                                                                             self._landscape_config,
                                                                             self._spec,
                                                                             assigned_parent_time=self._assigned_parent_time)

                if schedule1.execution_time < schedule2.execution_time:
                    self._node_order = node_order1
                    wg = wg1
                    schedule = schedule1
                else:
                    self._node_order = node_order2
                    wg = wg2
                    schedule = schedule2

            case _:
                wg = graph_restructuring(self._wg, self._lag_optimize.value)
                schedule, _, _, node_order = scheduler.schedule_with_cache(wg, self._contractors,
                                                                           self._landscape_config,
                                                                           self._spec,
                                                                           assigned_parent_time=self._assigned_parent_time)
                self._node_order = node_order

        return DefaultSchedulePipeline(self, wg, schedule)


# noinspection PyProtectedMember
class DefaultSchedulePipeline(SchedulePipeline):

    def __init__(self, s_input: DefaultInputPipeline, wg: WorkGraph, schedule: Schedule):
        self._input = s_input
        self._wg = wg
        self._worker_pool = get_worker_contractor_pool(s_input._contractors)
        self._schedule = schedule
        self._scheduled_works = {wg[swork.id]:
                                     swork for swork in schedule.to_schedule_work_dict.values()}
        self._local_optimize_stack = ApplyQueue()
        self._start_date = None

    def optimize_local(self, optimizer: ScheduleLocalOptimizer, area: range) -> 'SchedulePipeline':
        self._local_optimize_stack.add(optimizer.optimize,
                                       (
                                           self._input._node_order, self._input._contractors,
                                           self._input._landscape_config,
                                           self._input._spec, self._worker_pool, self._input._work_estimator,
                                           self._input._assigned_parent_time, area))
        return self

    def finish(self) -> ScheduledProject:
        processed_sworks = self._local_optimize_stack.apply(self._scheduled_works)
        schedule = Schedule.from_scheduled_works(processed_sworks.values(), self._wg)
        return ScheduledProject(self._input._wg, self._wg, self._input._contractors, schedule)

    def visualization(self, start_date: str) -> 'Visualization':
        from sampo.utilities.visualization import Visualization
        return Visualization.from_project(self.finish(), start_date)<|MERGE_RESOLUTION|>--- conflicted
+++ resolved
@@ -62,11 +62,7 @@
         self._spec: ScheduleSpec | None = ScheduleSpec()
         self._assigned_parent_time: Time | None = Time(0)
         self._local_optimize_stack: ApplyQueue = ApplyQueue()
-<<<<<<< HEAD
-        self._landscape_config = None
-=======
         self._landscape_config = LandscapeConfiguration()
->>>>>>> 45bb0840
         self._preparation = PreparationPipeline()
         self._history: pd.DataFrame = pd.DataFrame(columns=['marker_for_glue', 'work_name', 'first_day', 'last_day',
                                                             'upper_works', 'work_name_clear_old', 'smr_name',
@@ -74,28 +70,20 @@
         self._all_connections: bool = False
         self._change_connections_info: bool = False
         self._name_mapper: NameMapper | None = None
-<<<<<<< HEAD
-        self._sep_wg = ';'
-        self._sep_history = ';'
-
-    def wg(self,
-           wg: WorkGraph | pd.DataFrame | str,
-=======
         self.sep_wg = ';'
         self.sep_history = ';'
 
     def wg(self,
            wg: WorkGraph | pd.DataFrame | str,
            change_base_on_history: bool = False,
->>>>>>> 45bb0840
            sep: str = ';',
            all_connections: bool = False,
            change_connections_info: bool = False) -> 'InputPipeline':
         """
         Mandatory argument.
 
-        :param change_connections_info: whether it is necessary to change project information based on connection history data
-        :param all_connections: does the project information contain full details of the works
+        :param change_base_on_history: whether it is necessary to change project information based on connection history data
+        :param is_wg_has_full_info_about_connections: does the project information contain full details of the works
         :param wg: the WorkGraph object for scheduling task
         :param sep: separating character. It's mandatory, if you send the file path with work_info
 
@@ -106,11 +94,7 @@
         self._wg = wg
         self._all_connections = all_connections
         self._change_connections_info = change_connections_info
-<<<<<<< HEAD
-        self._sep_wg = sep
-=======
         self.sep_wg = sep
->>>>>>> 45bb0840
         return self
 
     def contractors(self, contractors: list[Contractor] | pd.DataFrame | str | tuple[ContractorGenerationMethod, int]) \
@@ -158,11 +142,7 @@
             work_info.csv as in history_data.csv and vice versa.
         """
         self._history = history
-<<<<<<< HEAD
-        self._sep_history = sep
-=======
         self.sep_history = sep
->>>>>>> 45bb0840
         return self
 
     def spec(self, spec: ScheduleSpec) -> 'InputPipeline':
@@ -214,13 +194,8 @@
                 CSVParser.work_graph_and_contractors(
                     works_info=CSVParser.read_graph_info(project_info=self._wg,
                                                          history_data=self._history,
-<<<<<<< HEAD
-                                                         sep_wg=self._sep_wg,
-                                                         sep_history=self._sep_history,
-=======
                                                          sep_wg=self.sep_wg,
                                                          sep_history=self.sep_history,
->>>>>>> 45bb0840
                                                          name_mapper=self._name_mapper,
                                                          all_connections=self._all_connections,
                                                          change_connections_info=self._change_connections_info),
