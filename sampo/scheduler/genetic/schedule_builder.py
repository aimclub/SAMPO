--- conflicted
+++ resolved
@@ -36,7 +36,7 @@
                    rand: random.Random,
                    spec: ScheduleSpec,
                    fitness_constructor: Callable[[Callable[[list[ChromosomeType]], list[int]]],
-                   FitnessFunction] = TimeFitness,
+                                                 FitnessFunction] = TimeFitness,
                    work_estimator: WorkTimeEstimator = None,
                    show_fitness_graph: bool = False,
                    n_cpu: int = 1,
@@ -179,68 +179,7 @@
         pop = [ind for ind in pop if toolbox.validate(ind[0])]
         fitness = fitness_f.evaluate([ind[0] for ind in pop])
 
-<<<<<<< HEAD
         evaluation_time = time.time() - start
-=======
-    plateau_steps = 0
-    max_plateau_steps = 48
-
-    while g < generation_number and plateau_steps < max_plateau_steps \
-            and (time_border is None or time.time() - global_start < time_border):
-        print(f"-- Generation {g}, population={len(pop)}, best time={best_fitness} --")
-        if best_fitness == prev_best_fitness:
-            plateau_steps += 1
-        else:
-            plateau_steps = 0
-        prev_best_fitness = best_fitness
-
-        # select individuals of next generation
-        offspring = toolbox.select(pop, int(math.sqrt(len(pop))))
-        # clone selected individuals
-        # offspring = [toolbox.clone(ind) for ind in offspring]
-
-        # operations for ORDER
-        # crossover
-        # take 2 individuals as input 1 modified individuals
-        # take after 1: (1,3,5) and (2,4,6) and get pairs 1,2; 3,4; 5,6
-
-        cur_generation = []
-
-        for child1, child2 in zip(offspring[::2], offspring[1::2]):
-            if rand.random() < cxpb:
-                ind1, ind2 = toolbox.mate(child1[0], child2[0])
-                # add to population
-                cur_generation.append(wrap(ind1))
-                cur_generation.append(wrap(ind2))
-
-        # mutation
-        # take 1 individuals as input and return 1 individuals as output
-        for mutant in offspring:
-            if rand.random() < mutpb:
-                ind_order = toolbox.mutate(mutant[0][0])
-                ind = copy_chromosome(mutant[0])
-                ind = (ind_order[0], ind[1], ind[2])
-                # add to population
-                cur_generation.append(wrap(ind))
-
-        # operations for RESOURCES
-        # mutation
-        # select types for mutation
-        # numbers of changing types
-        number_of_type_for_changing = rand.randint(1, len(worker_name2index) - 1)
-        # workers type for changing(+1 means contractor 'resource')
-        workers = rand.sample(range(len(worker_name2index) + 1), number_of_type_for_changing)
-
-        # resources mutation
-        for worker in workers:
-            low = resources_border[0, worker] if worker != len(worker_name2index) else 0
-            up = resources_border[1, worker] if worker != len(worker_name2index) else 0
-            for mutant in offspring:
-                if rand.random() < mutpb_res:
-                    ind = toolbox.mutate_resources(mutant[0], low=low, up=up, type_of_worker=worker)
-                    # add to population
-                    cur_generation.append(wrap(ind))
->>>>>>> 1797e2f4
 
         for ind, fit in zip(pop, fitness):
             ind.fitness.values = [fit]
