--- conflicted
+++ resolved
@@ -1,4 +1,4 @@
-from typing import List, Dict, Set, Optional
+from typing import Optional
 
 import numpy as np
 from toposort import toposort_flatten, toposort
@@ -14,11 +14,7 @@
 
 class TopologicalScheduler(GenericScheduler):
     """
-<<<<<<< HEAD
-    Build schedule in topological order
-=======
     Scheduler, that represent 'WorkGraph' in topological order
->>>>>>> d7cc1909
     """
 
     def __init__(self, scheduler_type: SchedulerType = SchedulerType.Topological,
@@ -46,34 +42,20 @@
             for v in wg.nodes
         }
 
-        tsorted_nodes_indices: List[int] = toposort_flatten(dependents, sort=True)
+        tsorted_nodes_indices: list[int] = toposort_flatten(dependents, sort=True)
         tsorted_nodes = [wg.nodes[i] for i in tsorted_nodes_indices]
         return list(reversed(tsorted_nodes))
 
 
 class RandomizedTopologicalScheduler(TopologicalScheduler):
     """
-<<<<<<< HEAD
-    Build the scheduler in topological order with the possibility of shuffling nodes that are on the same level
-=======
     Scheduler, that represent 'WorkGraph' in topological order with random
->>>>>>> d7cc1909
     """
     def __init__(self, work_estimator: Optional[WorkTimeEstimator or None] = None,
                  random_seed: Optional[int] = None):
         super().__init__(work_estimator=work_estimator)
         self._random_state = np.random.RandomState(random_seed)
 
-<<<<<<< HEAD
-    def _topological_sort(self, wg: WorkGraph, work_estimator: WorkTimeEstimator) -> List[GraphNode]:
-        def shuffle(nodes: Set[GraphNode]) -> List[GraphNode]:
-            """
-            Shuffle set of GraphNodes
-            Nodes are on the same level
-
-            :param nodes: set of nodes, that are on the same level
-            :return: shuffled nodes
-=======
     def _topological_sort(self, wg: WorkGraph, work_estimator: WorkTimeEstimator) -> list[GraphNode]:
         def shuffle(nodes: set[GraphNode]) -> list[GraphNode]:
             """
@@ -81,7 +63,6 @@
 
             :param nodes: list of nodes
             :return: list of shuffled indices
->>>>>>> d7cc1909
             """
             nds = list(nodes)
             indices = np.arange(len(nds))
