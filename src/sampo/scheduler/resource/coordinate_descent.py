--- conflicted
+++ resolved
@@ -15,12 +15,7 @@
         self.one_dimension_optimizer = one_dimension_optimizer
 
     def optimize_resources(self,
-<<<<<<< HEAD
-                           agents: WorkerContractorPool,
-=======
                            worker_pool: WorkerContractorPool,
-                           contractors: List[Contractor],
->>>>>>> 5566986e
                            worker_team: List[Worker],
                            optimize_array: np.ndarray,
                            down_border: np.ndarray,
