--- conflicted
+++ resolved
@@ -51,7 +51,7 @@
     Genetic algorithm.
     Structure of chromosome:
     [[order of job], [numbers of workers types 1 for each job], [numbers of workers types 2], ... ]
-    
+
     Different mate and mutation for order and for workers.
     Generate order of job by prioritization from HEFTs and from Topological.
     Generate resources from min to max.
@@ -342,12 +342,9 @@
                                         mutate_resources, mutate_resources, selection_size)
         print(f'Native evaluated in {(time.time() - native_start) * 1000} ms')
 
-<<<<<<< HEAD
     scheduled_works, schedule_start_time, timeline, order_nodes = toolbox.chromosome_to_schedule(chromosome,
+                                                                                                 landscape=landscape,
                                                                                                  timeline=timeline)
-=======
-    scheduled_works, schedule_start_time, timeline, order_nodes = toolbox.chromosome_to_schedule(chromosome, landscape=landscape)
->>>>>>> 1c00b8ae
 
     if show_fitness_graph:
         sns.lineplot(
