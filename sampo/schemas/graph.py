"""Core graph structures for works scheduling.

Основные структуры графов для планирования работ.
"""

from collections import deque
from dataclasses import dataclass, field
"""Graph structures for modeling work dependencies.

Графовые структуры для моделирования зависимостей работ.
"""

from enum import Enum
from functools import cache, cached_property
from random import Random
from typing import Optional

import dill
import numpy as np
import pandas as pd
from scipy.sparse import dok_matrix

from sampo.schemas import uuid_str
from sampo.schemas.scheduled_work import ScheduledWork
from sampo.schemas.serializable import JS, JSONSerializable, T
from sampo.schemas.time import Time
from sampo.schemas.works import WorkUnit


class EdgeType(Enum):
<<<<<<< HEAD
    """Types of dependencies between works.

    Типы зависимостей между работами.
=======
    """Types of edges in the work graph.

    Типы ребер в графе работ.
>>>>>>> a0670357
    """
    InseparableFinishStart = 'IFS'
    LagFinishStart = 'FFS'
    StartStart = 'SS'
    FinishFinish = 'FF'
    FinishStart = 'FS'

    @staticmethod
    def is_dependency(edge) -> bool:
        """Check whether the edge represents a dependency.

        Проверяет, представляет ли ребро зависимость.

        Args:
            edge (str | EdgeType): edge value to inspect.
                Значение ребра для проверки.

        Returns:
            bool: ``True`` if the edge denotes a dependency.
                ``True``, если ребро обозначает зависимость.
        """
        if edge == '-1':  # ... no comments
            return True
        if isinstance(edge, EdgeType):
            edge = edge.value
        return edge in ('FS', 'IFS', 'FFS')


@dataclass
class GraphEdge:
<<<<<<< HEAD
    """Directed edge between two graph nodes.

    Направленное ребро между двумя узлами графа.

    Attributes:
        start (GraphNode): Start node. / Начальный узел.
        finish (GraphNode): Finish node. / Конечный узел.
        lag (float | None): Time lag. / Временной лаг.
        type (EdgeType | None): Edge kind. / Тип ребра.
=======
    """Edge connecting two nodes in a work graph.

    Ребро, соединяющее две вершины графа работ.

    Attributes:
        start (GraphNode): start node.
            Начальная вершина.
        finish (GraphNode): finish node.
            Конечная вершина.
        lag (float | None): delay between nodes.
            Задержка между вершинами.
        type (EdgeType | None): type of connection.
            Тип связи.
>>>>>>> a0670357
    """

    start: 'GraphNode'
    finish: 'GraphNode'
    lag: float | None = 0
    type: EdgeType | None = None


class GraphNode(JSONSerializable['GraphNode']):
<<<<<<< HEAD
    """Node representing a work unit in a graph.

    Узел, представляющий единицу работы в графе.
=======
    """Node of a work graph.

    Узел графа работ.
>>>>>>> a0670357
    """

    def __init__(self, work_unit: WorkUnit,
                 parent_works: list['GraphNode'] | list[tuple['GraphNode', float, EdgeType]]):
        """Initialize node with work unit and parents.

        Инициализирует узел рабочей единицей и родителями.

        Args:
            work_unit (WorkUnit): associated work unit.
                Связанная рабочая единица.
            parent_works (list[GraphNode] | list[tuple[GraphNode, float, EdgeType]]):
                parent nodes with lag and edge type.
                родительские узлы с лагом и типом связи.
        """
        self._work_unit = work_unit
        self._parent_edges = []
        self.add_parents(parent_works)
        self._children_edges = []

    def __hash__(self) -> int:
        return hash(self.id)

    def __eq__(self, other) -> bool:
        if other is None:
            return False
        return self.id == other.id

    def __repr__(self) -> str:
        return self.id

    # def __getstate__(self):
    #     # custom method to avoid calling __hash__() on GraphNode objects
    #     return self._serialize()
    #
    # def __setstate__(self, state):
    #     # custom method to avoid calling __hash__() on GraphNode objects
    #     representation = self._deserialize(state)
    #     self.__init__(representation['work_unit'],
    #                   representation['parent_edges'])
    #     # self._work_unit = representation['work_unit']
    #     # self._parent_edges = [GraphEdge(*e) for e in representation['parent_edges']]

    def _serialize(self) -> T:
        return {
            'work_unit': self._work_unit._serialize(),
            'parent_edges': [(e.start.id, e.lag, e.type.value) for e in self._parent_edges],
            # 'child_edges': [(e.finish.work_unit.id, e.lag, e.type.value) for e in self._children_edges]
        }

    @classmethod
    def _deserialize(cls, representation: T) -> dict:
        representation['work_unit'] = WorkUnit._deserialize(representation['work_unit'])
        representation['parent_edges'] = [(e[0], e[1], EdgeType(e[2])) for e in representation['parent_edges']]
        # representation['child_edges'] = [(e[0], e[1], EdgeType(e[2])) for e in representation['child_edges']]
        return representation

    def update_work_unit(self, work_unit: WorkUnit) -> None:
        self._work_unit = work_unit

    def add_parents(self, parent_works: list['GraphNode'] or list[tuple['GraphNode', float, EdgeType]]) -> None:
<<<<<<< HEAD
        """Link current node with its predecessors.

        Двусторонне связывает текущий узел с предшественниками.

        Args:
            parent_works (list[GraphNode] | list[tuple[GraphNode, float,
                EdgeType]]): Parent nodes information. /
                Информация о родительских узлах.
=======
        """Link node with parent works.

        Связывает узел с родительскими работами.

        Args:
            parent_works (list[GraphNode] | list[tuple[GraphNode, float, EdgeType]]):
                list of parent works.
                список родительских работ.
>>>>>>> a0670357
        """
        edges: list[GraphEdge] = []
        if parent_works:
            if isinstance(parent_works[0], GraphNode):
                edges = [GraphEdge(p, self, 0, EdgeType.FinishStart) for p in parent_works]
            elif isinstance(parent_works[0], tuple):
                edges = [GraphEdge(p, self, lag, edge_type) for p, lag, edge_type in parent_works]

        for edge, parent in zip(edges, parent_works):
            if isinstance(parent[0] if isinstance(parent, tuple) else parent, str):
                print(f'{parent} {edge}')
            parent: GraphNode = parent[0] if isinstance(parent, tuple) else parent
            parent._add_child_edge(edge)
            parent.invalidate_children_cache()
        self._parent_edges += edges
        self.invalidate_parents_cache()

    def invalidate_parents_cache(self):
        self.__dict__.pop('parents', None)
        self.__dict__.pop('parents_set', None)
        self.__dict__.pop('inseparable_parent', None)
        self.__dict__.pop('inseparable_son', None)
        self.get_inseparable_chain.cache_clear()

    def invalidate_children_cache(self):
        self.__dict__.pop('children', None)
        self.__dict__.pop('children_set', None)
        self.__dict__.pop('inseparable_parent', None)
        self.__dict__.pop('inseparable_son', None)
        self.get_inseparable_chain.cache_clear()

    def is_inseparable_parent(self) -> bool:
        return self.inseparable_son is not None

    def is_inseparable_son(self) -> bool:
        return self.inseparable_parent is not None

    def traverse_children(self, topologically: bool = False):
<<<<<<< HEAD
        """Depth-first traversal of descendants.

        Обход потомков в глубину.

        Args:
            topologically (bool): Whether to respect topological order. /
                Нужно ли соблюдать топологический порядок.

        Yields:
            GraphNode: Visited node. / Посещённый узел.
=======
        """Iterate over child nodes in depth-first order.

        Итеративно обходит дочерние узлы в порядке обхода в глубину.

        Args:
            topologically (bool): whether traversal respects topological order.
                Следует ли соблюдать топологический порядок при обходе.

        Yields:
            GraphNode: next node in traversal.
                Очередной узел обхода.
>>>>>>> a0670357
        """
        visited_vertexes = set()
        vertexes_to_visit = deque([self])
        while len(vertexes_to_visit) > 0:
            v = vertexes_to_visit.popleft()
            if topologically and any(p.start not in visited_vertexes for p in v._parent_edges):
                vertexes_to_visit.append(v)
                continue
            if v not in visited_vertexes:
                visited_vertexes.add(v)
                vertexes_to_visit.extend([p.finish for p in v._children_edges])
                yield v

    @cached_property
    def inseparable_son(self) -> Optional['GraphNode']:
<<<<<<< HEAD
        """Return the inseparable child if exists.

        Возвращает неразделимого потомка, если он существует.

        Returns:
            GraphNode | None: Inseparable child. / Неразделимый потомок.
=======
        """Return inseparable successor if it exists.

        Возвращает несепарабельного потомка, если он существует.

        Returns:
            Optional[GraphNode]: inseparable successor or ``None``.
                Несепарабельный потомок или ``None``.
>>>>>>> a0670357
        """
        inseparable_children = [x.finish for x in self._children_edges
                                if x.type == EdgeType.InseparableFinishStart]
        return inseparable_children[0] if inseparable_children else None

    @cached_property
    def inseparable_parent(self) -> Optional['GraphNode']:
<<<<<<< HEAD
        """Return the inseparable predecessor if exists.

        Возвращает неразделимого предшественника, если он существует.

        Returns:
            GraphNode | None: Inseparable parent. / Неразделимый
            предшественник.
=======
        """Return predecessor in an inseparable chain.

        Возвращает предшественника в несепарабельной цепочке.

        Returns:
            Optional[GraphNode]: inseparable parent or ``None``.
                Несепарабельный родитель или ``None``.
>>>>>>> a0670357
        """
        inseparable_parents = [x.start for x in self._parent_edges if x.type == EdgeType.InseparableFinishStart]
        return inseparable_parents[0] if inseparable_parents else None

    @cached_property
    def parents(self) -> list['GraphNode']:
        """List of predecessor nodes.

        Список узлов-предшественников.

        Returns:
<<<<<<< HEAD
            list[GraphNode]: Parents. / Предшественники.
=======
            list[GraphNode]: parent nodes.
                Узлы-предшественники.
>>>>>>> a0670357
        """
        return [edge.start for edge in self.edges_to if EdgeType.is_dependency(edge.type)]

    @cached_property
    def parents_set(self) -> set['GraphNode']:
        """Unique set of predecessors.

        Уникальный набор предшественников.

        Returns:
<<<<<<< HEAD
            set[GraphNode]: Parents. / Предшественники.
=======
            set[GraphNode]: unique parent nodes.
                Уникальные узлы-предшественники.
>>>>>>> a0670357
        """
        return set(self.parents)

    @cached_property
    def children(self) -> list['GraphNode']:
        """List of successor nodes.

        Список узлов-потомков.

        Returns:
<<<<<<< HEAD
            list[GraphNode]: Children. / Потомки.
=======
            list[GraphNode]: child nodes.
                Узлы-потомки.
>>>>>>> a0670357
        """
        return [edge.finish for edge in self.edges_from if EdgeType.is_dependency(edge.type)]

    @cached_property
    def children_set(self) -> set['GraphNode']:
        """Unique set of successors.

        Уникальный набор потомков.

        Returns:
<<<<<<< HEAD
            set[GraphNode]: Children. / Потомки.
=======
            set[GraphNode]: unique child nodes.
                Уникальные узлы-потомки.
>>>>>>> a0670357
        """
        return set(self.children)

    @cached_property
    def neighbors(self):
<<<<<<< HEAD
        """Nodes connected by ``SS``-type edges.

        Узлы, соединённые ребрами типа ``SS``.

        Returns:
            list[GraphNode]: Neighbours. / Соседние узлы.
=======
        """Nodes connected by Start-Start edges.

        Узлы, соединенные ребрами типа Start-Start.

        Returns:
            list[GraphNode]: neighboring nodes.
                Соседние узлы.
>>>>>>> a0670357
        """
        return [edge.start for edge in self._parent_edges if edge.type == EdgeType.StartStart]

    @property
    def edges_to(self) -> list[GraphEdge]:
        """Incoming edges.

        Входящие ребра.

        Returns:
            list[GraphEdge]: edges leading to this node.
                Ребра, ведущие к этому узлу.
        """
        return self._parent_edges

    @property
    def edges_from(self) -> list[GraphEdge]:
<<<<<<< HEAD
        """Edges leading from the node to its children.

        Ребра, ведущие от узла к потомкам.

        Returns:
            list[GraphEdge]: Child edges. / Ребра потомков.
=======
        """Outgoing edges from the node.

        Исходящие из узла ребра.

        Returns:
            list[GraphEdge]: edges leading to child nodes.
                Ребра, ведущие к дочерним узлам.
>>>>>>> a0670357
        """
        return self._children_edges

    @property
    def work_unit(self) -> WorkUnit:
        return self._work_unit

    @property
    def id(self) -> str:
        return self.work_unit.id

    @cache
    def get_inseparable_chain(self) -> Optional[list['GraphNode']]:
<<<<<<< HEAD
        """Return full chain of inseparably connected nodes.

        Возвращает полную цепочку неразделимо связанных узлов, если текущий
        узел является началом такой цепочки.

        Returns:
            list[GraphNode] | None: Chain or ``None``. / Цепочка или ``None``.
=======
        """Return chain of nodes connected by inseparable edges.

        Возвращает цепочку узлов, соединенных несепарабельными ребрами.

        Returns:
            list[GraphNode] | None: chain if current node starts it, otherwise ``None``.
                Цепочка, если текущий узел является начальным, иначе ``None``.
>>>>>>> a0670357
        """
        return [self] + self._get_inseparable_children() \
            if self.inseparable_son and not self.inseparable_parent \
            else None

    def get_inseparable_chain_with_self(self) -> list['GraphNode']:
<<<<<<< HEAD
        """Return chain of inseparable nodes including current node.

        Возвращает цепочку неразделимых узлов, включая текущий.

        Returns:
            list[GraphNode]: Chain including self. / Цепочка с текущим узлом.
=======
        """Return inseparable chain including current node.

        Возвращает несепарабельную цепочку, включая текущий узел.

        Returns:
            list[GraphNode]: inseparable chain with starting node.
                Несепарабельная цепочка с начальным узлом.
>>>>>>> a0670357
        """
        chain = self.get_inseparable_chain()
        return chain if chain else [self]

    def _get_inseparable_children(self) -> list['GraphNode']:
<<<<<<< HEAD
        """Recursively gather inseparable descendants.

        Рекурсивно собирает всех неразделимых потомков.

        Returns:
            list[GraphNode]: Chain tail or empty list. / Хвост цепочки или
            пустой список.
=======
        """Recursively collect inseparable children.

        Рекурсивно собирает несепарабельных потомков.

        Returns:
            list[GraphNode]: child chain or empty list.
                Цепочка потомков или пустой список.
>>>>>>> a0670357
        """
        inseparable_child = self.inseparable_son
        return [inseparable_child] + inseparable_child._get_inseparable_children() \
            if inseparable_child \
            else []

    def _add_child_edge(self, child: GraphEdge):
<<<<<<< HEAD
        """Add outgoing edge to a child node.

        Добавляет исходящее ребро к узлу-потомку.

        Args:
            child (GraphEdge): Edge to add. / Добавляемое ребро.

        Returns:
            None: Method mutates instance. / Метод изменяет объект.
=======
        """Append new edge to a child node.

        Добавляет новое ребро к дочернему узлу.

        Args:
            child (GraphEdge): edge to append.
                Ребро для добавления.
>>>>>>> a0670357
        """
        self._children_edges.append(child)

    def min_start_time(self, node2swork: dict['GraphNode', ScheduledWork]) -> Time:
<<<<<<< HEAD
        """Earliest possible start time considering dependencies.

        Наиболее раннее время начала с учётом зависимостей.

        Args:
            node2swork (dict[GraphNode, ScheduledWork]): Mapping of nodes to
                scheduled works. / Отображение узлов на запланированные работы.

        Returns:
            Time: Minimal start time. / Минимальное время начала.
=======
        """Return earliest start time based on predecessors.

        Возвращает самое раннее время начала с учетом предшественников.

        Args:
            node2swork (dict[GraphNode, ScheduledWork]): mapping from nodes to scheduled works.
                Отображение узлов в запланированные работы.

        Returns:
            Time: earliest feasible start time.
                Наиболее раннее возможное время начала.
>>>>>>> a0670357
        """
        return max((node2swork[edge.start].finish_time + int(edge.lag)
                    for edge in self.edges_to if edge.start in node2swork),
                   default=Time(0))


def get_start_stage(work_id: str | None = None, rand: Random | None = None) -> GraphNode:
<<<<<<< HEAD
    """Create service node that marks project start.

    Создаёт служебный узел, обозначающий начало проекта.

    Args:
        work_id (str | None): Identifier for start node. /
            Идентификатор стартового узла.
        rand (Random | None): Random generator. / Генератор случайных чисел.

    Returns:
        GraphNode: Created start node. / Созданный стартовый узел.
=======
    """Create a service start node for the work graph.

    Создает сервисный стартовый узел для графа работ.

    Args:
        work_id (str | None): identifier of the start node.
            Идентификатор стартового узла.
        rand (Random | None): random generator with fixed seed.
            Генератор случайных чисел с фиксированным зерном.

    Returns:
        GraphNode: created start node.
            Созданный стартовый узел.
>>>>>>> a0670357
    """
    work_id = work_id or uuid_str(rand)
    work = WorkUnit(work_id, 'start of project', [], group='service_works', is_service_unit=True)
    return GraphNode(work, [])


def get_finish_stage(parents: list[GraphNode | tuple[GraphNode, float, EdgeType]], work_id: str | None = None,
                     rand: Random | None = None) -> GraphNode:
<<<<<<< HEAD
    """Create service node that marks project finish.

    Создаёт служебный узел, обозначающий завершение проекта.

    Args:
        parents (list[GraphNode | tuple[GraphNode, float, EdgeType]]):
            Leaf nodes. / Узлы без потомков.
        work_id (str | None): Identifier for finish node. /
            Идентификатор завершающего узла.
        rand (Random | None): Random generator. / Генератор случайных чисел.

    Returns:
        GraphNode: Created finish node. / Созданный завершающий узел.
=======
    """Create a service finish node for the work graph.

    Создает сервисный завершающий узел для графа работ.

    Args:
        parents (list[GraphNode | tuple[GraphNode, float, EdgeType]]):
            non-service nodes without children.
            несервисные узлы без потомков.
        work_id (str | None): identifier of the finish node.
            Идентификатор завершающего узла.
        rand (Random | None): random generator with fixed seed.
            Генератор случайных чисел с фиксированным зерном.

    Returns:
        GraphNode: created finish node.
            Созданный завершающий узел.
>>>>>>> a0670357
    """
    work_id = work_id or uuid_str(rand)
    finish_priority = max(node.work_unit.priority for node in parents)
    work = WorkUnit(str(work_id), 'finish of project', [], group='service_works',
                    priority=finish_priority, is_service_unit=True)
    return GraphNode(work, parents)


# TODO Make property for list of GraphEdges??
@dataclass
class WorkGraph(JSONSerializable['WorkGraph']):
<<<<<<< HEAD
    """Graph of works with service start and finish nodes.

    Граф работ со служебными узлами начала и завершения.
=======
    """Graph of works with service nodes.

    Граф работ с сервисными узлами.
>>>>>>> a0670357
    """
    # service vertexes
    start: GraphNode
    finish: GraphNode

    # list of works (i.e. GraphNode)
    nodes: list[GraphNode] = field(init=False)
    adj_matrix: dok_matrix = field(init=False)
    dict_nodes: dict[str, GraphNode] = field(init=False)
    vertex_count: int = field(init=False)

    def __post_init__(self) -> None:
        self.reinit()

    def reinit(self):
        """Recompute internal structures of the graph.

        Пересоздает внутренние структуры графа.
        """
        ordered_nodes, adj_matrix, dict_nodes = self._to_adj_matrix()
        # To avoid field set of frozen instance errors
        object.__setattr__(self, 'nodes', ordered_nodes)
        object.__setattr__(self, 'adj_matrix', adj_matrix)
        object.__setattr__(self, 'dict_nodes', dict_nodes)
        object.__setattr__(self, 'vertex_count', len(ordered_nodes))

    @classmethod
    def from_nodes(cls, nodes: list[GraphNode], rand: Random | None = None):
<<<<<<< HEAD
        """Construct graph from existing nodes.

        Построить граф из существующих узлов.

        Args:
            nodes (list[GraphNode]): Nodes to include. / Узлы для включения.
            rand (Random | None): Random generator. / Генератор случайных чисел.

        Returns:
            WorkGraph: Built graph. / Построенный граф.
=======
        """Create work graph from list of nodes.

        Создает граф работ из списка узлов.

        Args:
            nodes (list[GraphNode]): nodes to include.
                Узлы для включения.
            rand (Random | None): random generator with fixed seed.
                Генератор случайных чисел с фиксированным зерном.

        Returns:
            WorkGraph: constructed graph.
                Построенный граф.
>>>>>>> a0670357
        """
        start = get_start_stage(rand=rand)
        for node in nodes:
            if len(node.parents) == 0:
                node.add_parents([(start, 0, EdgeType.FinishStart)])
        without_successors = [node for node in nodes if len(node.children) == 0]
        finish = get_finish_stage(parents=without_successors, rand=rand)
        return WorkGraph(start, finish)

    def to_frame(self, save_req=False) -> pd.DataFrame:
<<<<<<< HEAD
        """Convert graph to a pandas DataFrame.

        Преобразует граф в таблицу pandas.

        Args:
            save_req (bool): Whether to include resource requirements. /
                Включать ли требования к ресурсам.

        Returns:
            pandas.DataFrame: Tabular representation. / Табличное представление.
=======
        """Convert graph to pandas DataFrame.

        Преобразует граф в DataFrame библиотеки pandas.

        Args:
            save_req (bool): include resource requirements if ``True``.
                Включать ли требования к ресурсам при ``True``.

        Returns:
            pandas.DataFrame: table representation of the graph.
                Табличное представление графа.
>>>>>>> a0670357
        """
        # Define the format of the output DataFrame
        graph_df_structure = {'activity_id': [],
                              'activity_name': [],
                              'granular_name': [],
                              'volume': [],
                              'measurement': [],
                              'priority': [],
                              'predecessor_ids': [],
                              'connection_types': [],
                              'lags': []}

        if save_req:
            graph_df_structure['min_req'] = []
            graph_df_structure['max_req'] = []
            graph_df_structure['req_volume'] = []

        # List of service 'start' and 'finish' nodes, which will not be included to the project's DataFrame
        start_finish_service_nodes = [self.start.id, self.finish.id]

        for node in self.nodes:
            if node.id not in start_finish_service_nodes:
                node_info_dict = node.dumpd()

                # Get information about tasks from graph nodes (work units)
                graph_df_structure['activity_id'].append(node_info_dict['work_unit']['id'])
                graph_df_structure['activity_name'].append(node_info_dict['work_unit']['display_name'])
                graph_df_structure['granular_name'].append(node_info_dict['work_unit']['name'])
                graph_df_structure['volume'].append(node_info_dict['work_unit']['volume'])
                graph_df_structure['measurement'].append(node_info_dict['work_unit']['volume_type'])
                graph_df_structure['priority'].append(node_info_dict['work_unit']['priority'])

                if save_req:
                    min_req_dict = dict()
                    max_req_dict = dict()
                    req_volume_dict = dict()

                    for req in node_info_dict['work_unit']['worker_reqs']:
                        min_req_dict[req['kind']] = req['min_count']
                        max_req_dict[req['kind']] = req['max_count']
                        req_volume_dict[req['kind']] = req['volume']['value']

                    graph_df_structure['min_req'].append(min_req_dict)
                    graph_df_structure['max_req'].append(max_req_dict)
                    graph_df_structure['req_volume'].append(req_volume_dict)

                # Get information about connections between tasks from parent edges
                predecessors_lst = []
                connection_types_lst = []
                lags_lst = []
                for predecessor_info in node_info_dict['parent_edges']:
                    if predecessor_info[0] not in start_finish_service_nodes:
                        predecessors_lst.append(str(predecessor_info[0]))
                        lags_lst.append(str(predecessor_info[1]))
                        connection_types_lst.append(str(predecessor_info[2]))

                graph_df_structure['predecessor_ids'].append(','.join(predecessors_lst))
                graph_df_structure['lags'].append(','.join(lags_lst))
                graph_df_structure['connection_types'].append(','.join(connection_types_lst))

        return pd.DataFrame.from_dict(graph_df_structure)

    def __hash__(self) -> int:
        return hash(self.start) + 17 * hash(self.finish)

    def __getitem__(self, item: str) -> GraphNode:
        return self.dict_nodes[item]

    def __getstate__(self) -> dict:
        # custom method to avoid calling __hash__() on GraphNode objects
        representation = self._serialize()
        representation['start'] = self.start.id
        representation['finish'] = self.start.id
        return representation

    def __setstate__(self, state):
        # custom method to avoid calling __hash__() on GraphNode objects
        deserialized = self._deserialize(state)
        object.__setattr__(self, 'start', deserialized.start)
        object.__setattr__(self, 'finish', deserialized.finish)
        self.__post_init__()

    def __del__(self):
        self.dict_nodes = None
        self.start = None
        self.finish = None
        for node in self.nodes:
            node._parent_edges = None
            node._children_edges = None

    def _serialize(self) -> T:
        return {
            'nodes': [graph_node._serialize() for graph_node in self.nodes]
        }

    @classmethod
    def _deserialize(cls, representation: T) -> JS:
        serialized_nodes = [GraphNode._deserialize(node) for node in representation['nodes']]
        assert not serialized_nodes[0]['parent_edges']
        start_id, finish_id = (serialized_nodes[i]['work_unit'].id for i in (0, -1))

        nodes_dict = dict()
        for node_info in serialized_nodes:
            wu, parent_info = (node_info[member] for member in ('work_unit', 'parent_edges'))
            graph_node = GraphNode(wu, [(nodes_dict[p_id], p_lag, p_type) for p_id, p_lag, p_type in parent_info])
            nodes_dict[wu.id] = graph_node

        return WorkGraph(nodes_dict[start_id], nodes_dict[finish_id])

    # TODO: Check that adj matrix is really need
    def _to_adj_matrix(self) -> tuple[list[GraphNode], dok_matrix, dict[str, GraphNode]]:
        """Build adjacency matrix from current graph.

<<<<<<< HEAD
        Построить матрицу смежности для текущего графа.

        Returns:
            tuple[list[GraphNode], dok_matrix, dict[str, GraphNode]]:
            Nodes, matrix, mapping. / Узлы, матрица, отображение.
=======
        Строит матрицу смежности из текущего графа.

        Returns:
            tuple[list[GraphNode], dok_matrix, dict[str, GraphNode]]: ordered nodes,
                adjacency matrix and id-to-node mapping.
            tuple[list[GraphNode], dok_matrix, dict[str, GraphNode]]: упорядоченные узлы,
                матрица смежности и отображение id-узел.
>>>>>>> a0670357
        """
        ordered_nodes: list[GraphNode] = list(self.start.traverse_children(topologically=True))
        node2ind: dict[GraphNode, int] = {
            v: i for i, v in enumerate(ordered_nodes)
        }
        id2node: dict[str, GraphNode] = {node.id: node for node in node2ind.keys()}
        adj_mx = dok_matrix((len(node2ind), len(node2ind)), dtype=np.short)
        weight = 0
        for v, i in node2ind.items():
            for child in v.children:
                c_i = node2ind[child]
                weight = max((w_req.volume for w_req in v.work_unit.worker_reqs), default=0.000001)
                adj_mx[i, c_i] = weight

        return ordered_nodes, adj_mx, id2node


def recreate(state):
    # custom method to avoid calling __hash__() on GraphNode objects
    return WorkGraph._deserialize(state)


# TODO Check all types for dill-serializability and make dedicated file with serializers

@dill.register(WorkGraph)
def serialize_wg(pickler, obj):
    pickler.save_reduce(recreate, (obj._serialize(),), obj=obj)<|MERGE_RESOLUTION|>--- conflicted
+++ resolved
@@ -5,13 +5,8 @@
 
 from collections import deque
 from dataclasses import dataclass, field
-"""Graph structures for modeling work dependencies.
-
-Графовые структуры для моделирования зависимостей работ.
-"""
-
 from enum import Enum
-from functools import cache, cached_property
+from functools import cached_property, cache
 from random import Random
 from typing import Optional
 
@@ -22,21 +17,15 @@
 
 from sampo.schemas import uuid_str
 from sampo.schemas.scheduled_work import ScheduledWork
-from sampo.schemas.serializable import JS, JSONSerializable, T
+from sampo.schemas.serializable import JSONSerializable, T, JS
 from sampo.schemas.time import Time
 from sampo.schemas.works import WorkUnit
 
 
 class EdgeType(Enum):
-<<<<<<< HEAD
-    """Types of dependencies between works.
-
-    Типы зависимостей между работами.
-=======
     """Types of edges in the work graph.
 
     Типы ребер в графе работ.
->>>>>>> a0670357
     """
     InseparableFinishStart = 'IFS'
     LagFinishStart = 'FFS'
@@ -67,17 +56,6 @@
 
 @dataclass
 class GraphEdge:
-<<<<<<< HEAD
-    """Directed edge between two graph nodes.
-
-    Направленное ребро между двумя узлами графа.
-
-    Attributes:
-        start (GraphNode): Start node. / Начальный узел.
-        finish (GraphNode): Finish node. / Конечный узел.
-        lag (float | None): Time lag. / Временной лаг.
-        type (EdgeType | None): Edge kind. / Тип ребра.
-=======
     """Edge connecting two nodes in a work graph.
 
     Ребро, соединяющее две вершины графа работ.
@@ -91,7 +69,6 @@
             Задержка между вершинами.
         type (EdgeType | None): type of connection.
             Тип связи.
->>>>>>> a0670357
     """
 
     start: 'GraphNode'
@@ -101,15 +78,9 @@
 
 
 class GraphNode(JSONSerializable['GraphNode']):
-<<<<<<< HEAD
-    """Node representing a work unit in a graph.
-
-    Узел, представляющий единицу работы в графе.
-=======
     """Node of a work graph.
 
     Узел графа работ.
->>>>>>> a0670357
     """
 
     def __init__(self, work_unit: WorkUnit,
@@ -171,16 +142,6 @@
         self._work_unit = work_unit
 
     def add_parents(self, parent_works: list['GraphNode'] or list[tuple['GraphNode', float, EdgeType]]) -> None:
-<<<<<<< HEAD
-        """Link current node with its predecessors.
-
-        Двусторонне связывает текущий узел с предшественниками.
-
-        Args:
-            parent_works (list[GraphNode] | list[tuple[GraphNode, float,
-                EdgeType]]): Parent nodes information. /
-                Информация о родительских узлах.
-=======
         """Link node with parent works.
 
         Связывает узел с родительскими работами.
@@ -189,7 +150,6 @@
             parent_works (list[GraphNode] | list[tuple[GraphNode, float, EdgeType]]):
                 list of parent works.
                 список родительских работ.
->>>>>>> a0670357
         """
         edges: list[GraphEdge] = []
         if parent_works:
@@ -228,18 +188,6 @@
         return self.inseparable_parent is not None
 
     def traverse_children(self, topologically: bool = False):
-<<<<<<< HEAD
-        """Depth-first traversal of descendants.
-
-        Обход потомков в глубину.
-
-        Args:
-            topologically (bool): Whether to respect topological order. /
-                Нужно ли соблюдать топологический порядок.
-
-        Yields:
-            GraphNode: Visited node. / Посещённый узел.
-=======
         """Iterate over child nodes in depth-first order.
 
         Итеративно обходит дочерние узлы в порядке обхода в глубину.
@@ -251,7 +199,6 @@
         Yields:
             GraphNode: next node in traversal.
                 Очередной узел обхода.
->>>>>>> a0670357
         """
         visited_vertexes = set()
         vertexes_to_visit = deque([self])
@@ -267,14 +214,6 @@
 
     @cached_property
     def inseparable_son(self) -> Optional['GraphNode']:
-<<<<<<< HEAD
-        """Return the inseparable child if exists.
-
-        Возвращает неразделимого потомка, если он существует.
-
-        Returns:
-            GraphNode | None: Inseparable child. / Неразделимый потомок.
-=======
         """Return inseparable successor if it exists.
 
         Возвращает несепарабельного потомка, если он существует.
@@ -282,7 +221,6 @@
         Returns:
             Optional[GraphNode]: inseparable successor or ``None``.
                 Несепарабельный потомок или ``None``.
->>>>>>> a0670357
         """
         inseparable_children = [x.finish for x in self._children_edges
                                 if x.type == EdgeType.InseparableFinishStart]
@@ -290,15 +228,6 @@
 
     @cached_property
     def inseparable_parent(self) -> Optional['GraphNode']:
-<<<<<<< HEAD
-        """Return the inseparable predecessor if exists.
-
-        Возвращает неразделимого предшественника, если он существует.
-
-        Returns:
-            GraphNode | None: Inseparable parent. / Неразделимый
-            предшественник.
-=======
         """Return predecessor in an inseparable chain.
 
         Возвращает предшественника в несепарабельной цепочке.
@@ -306,7 +235,6 @@
         Returns:
             Optional[GraphNode]: inseparable parent or ``None``.
                 Несепарабельный родитель или ``None``.
->>>>>>> a0670357
         """
         inseparable_parents = [x.start for x in self._parent_edges if x.type == EdgeType.InseparableFinishStart]
         return inseparable_parents[0] if inseparable_parents else None
@@ -318,12 +246,8 @@
         Список узлов-предшественников.
 
         Returns:
-<<<<<<< HEAD
-            list[GraphNode]: Parents. / Предшественники.
-=======
             list[GraphNode]: parent nodes.
                 Узлы-предшественники.
->>>>>>> a0670357
         """
         return [edge.start for edge in self.edges_to if EdgeType.is_dependency(edge.type)]
 
@@ -334,12 +258,8 @@
         Уникальный набор предшественников.
 
         Returns:
-<<<<<<< HEAD
-            set[GraphNode]: Parents. / Предшественники.
-=======
             set[GraphNode]: unique parent nodes.
                 Уникальные узлы-предшественники.
->>>>>>> a0670357
         """
         return set(self.parents)
 
@@ -350,12 +270,8 @@
         Список узлов-потомков.
 
         Returns:
-<<<<<<< HEAD
-            list[GraphNode]: Children. / Потомки.
-=======
             list[GraphNode]: child nodes.
                 Узлы-потомки.
->>>>>>> a0670357
         """
         return [edge.finish for edge in self.edges_from if EdgeType.is_dependency(edge.type)]
 
@@ -366,25 +282,13 @@
         Уникальный набор потомков.
 
         Returns:
-<<<<<<< HEAD
-            set[GraphNode]: Children. / Потомки.
-=======
             set[GraphNode]: unique child nodes.
                 Уникальные узлы-потомки.
->>>>>>> a0670357
         """
         return set(self.children)
 
     @cached_property
     def neighbors(self):
-<<<<<<< HEAD
-        """Nodes connected by ``SS``-type edges.
-
-        Узлы, соединённые ребрами типа ``SS``.
-
-        Returns:
-            list[GraphNode]: Neighbours. / Соседние узлы.
-=======
         """Nodes connected by Start-Start edges.
 
         Узлы, соединенные ребрами типа Start-Start.
@@ -392,7 +296,6 @@
         Returns:
             list[GraphNode]: neighboring nodes.
                 Соседние узлы.
->>>>>>> a0670357
         """
         return [edge.start for edge in self._parent_edges if edge.type == EdgeType.StartStart]
 
@@ -410,14 +313,6 @@
 
     @property
     def edges_from(self) -> list[GraphEdge]:
-<<<<<<< HEAD
-        """Edges leading from the node to its children.
-
-        Ребра, ведущие от узла к потомкам.
-
-        Returns:
-            list[GraphEdge]: Child edges. / Ребра потомков.
-=======
         """Outgoing edges from the node.
 
         Исходящие из узла ребра.
@@ -425,7 +320,6 @@
         Returns:
             list[GraphEdge]: edges leading to child nodes.
                 Ребра, ведущие к дочерним узлам.
->>>>>>> a0670357
         """
         return self._children_edges
 
@@ -439,15 +333,6 @@
 
     @cache
     def get_inseparable_chain(self) -> Optional[list['GraphNode']]:
-<<<<<<< HEAD
-        """Return full chain of inseparably connected nodes.
-
-        Возвращает полную цепочку неразделимо связанных узлов, если текущий
-        узел является началом такой цепочки.
-
-        Returns:
-            list[GraphNode] | None: Chain or ``None``. / Цепочка или ``None``.
-=======
         """Return chain of nodes connected by inseparable edges.
 
         Возвращает цепочку узлов, соединенных несепарабельными ребрами.
@@ -455,21 +340,12 @@
         Returns:
             list[GraphNode] | None: chain if current node starts it, otherwise ``None``.
                 Цепочка, если текущий узел является начальным, иначе ``None``.
->>>>>>> a0670357
         """
         return [self] + self._get_inseparable_children() \
             if self.inseparable_son and not self.inseparable_parent \
             else None
 
     def get_inseparable_chain_with_self(self) -> list['GraphNode']:
-<<<<<<< HEAD
-        """Return chain of inseparable nodes including current node.
-
-        Возвращает цепочку неразделимых узлов, включая текущий.
-
-        Returns:
-            list[GraphNode]: Chain including self. / Цепочка с текущим узлом.
-=======
         """Return inseparable chain including current node.
 
         Возвращает несепарабельную цепочку, включая текущий узел.
@@ -477,21 +353,11 @@
         Returns:
             list[GraphNode]: inseparable chain with starting node.
                 Несепарабельная цепочка с начальным узлом.
->>>>>>> a0670357
         """
         chain = self.get_inseparable_chain()
         return chain if chain else [self]
 
     def _get_inseparable_children(self) -> list['GraphNode']:
-<<<<<<< HEAD
-        """Recursively gather inseparable descendants.
-
-        Рекурсивно собирает всех неразделимых потомков.
-
-        Returns:
-            list[GraphNode]: Chain tail or empty list. / Хвост цепочки или
-            пустой список.
-=======
         """Recursively collect inseparable children.
 
         Рекурсивно собирает несепарабельных потомков.
@@ -499,7 +365,6 @@
         Returns:
             list[GraphNode]: child chain or empty list.
                 Цепочка потомков или пустой список.
->>>>>>> a0670357
         """
         inseparable_child = self.inseparable_son
         return [inseparable_child] + inseparable_child._get_inseparable_children() \
@@ -507,17 +372,6 @@
             else []
 
     def _add_child_edge(self, child: GraphEdge):
-<<<<<<< HEAD
-        """Add outgoing edge to a child node.
-
-        Добавляет исходящее ребро к узлу-потомку.
-
-        Args:
-            child (GraphEdge): Edge to add. / Добавляемое ребро.
-
-        Returns:
-            None: Method mutates instance. / Метод изменяет объект.
-=======
         """Append new edge to a child node.
 
         Добавляет новое ребро к дочернему узлу.
@@ -525,23 +379,10 @@
         Args:
             child (GraphEdge): edge to append.
                 Ребро для добавления.
->>>>>>> a0670357
         """
         self._children_edges.append(child)
 
     def min_start_time(self, node2swork: dict['GraphNode', ScheduledWork]) -> Time:
-<<<<<<< HEAD
-        """Earliest possible start time considering dependencies.
-
-        Наиболее раннее время начала с учётом зависимостей.
-
-        Args:
-            node2swork (dict[GraphNode, ScheduledWork]): Mapping of nodes to
-                scheduled works. / Отображение узлов на запланированные работы.
-
-        Returns:
-            Time: Minimal start time. / Минимальное время начала.
-=======
         """Return earliest start time based on predecessors.
 
         Возвращает самое раннее время начала с учетом предшественников.
@@ -553,27 +394,12 @@
         Returns:
             Time: earliest feasible start time.
                 Наиболее раннее возможное время начала.
->>>>>>> a0670357
         """
         return max((node2swork[edge.start].finish_time + int(edge.lag)
-                    for edge in self.edges_to if edge.start in node2swork),
-                   default=Time(0))
+                    for edge in self.edges_to if edge.start in node2swork), default=Time(0))
 
 
 def get_start_stage(work_id: str | None = None, rand: Random | None = None) -> GraphNode:
-<<<<<<< HEAD
-    """Create service node that marks project start.
-
-    Создаёт служебный узел, обозначающий начало проекта.
-
-    Args:
-        work_id (str | None): Identifier for start node. /
-            Идентификатор стартового узла.
-        rand (Random | None): Random generator. / Генератор случайных чисел.
-
-    Returns:
-        GraphNode: Created start node. / Созданный стартовый узел.
-=======
     """Create a service start node for the work graph.
 
     Создает сервисный стартовый узел для графа работ.
@@ -587,7 +413,6 @@
     Returns:
         GraphNode: created start node.
             Созданный стартовый узел.
->>>>>>> a0670357
     """
     work_id = work_id or uuid_str(rand)
     work = WorkUnit(work_id, 'start of project', [], group='service_works', is_service_unit=True)
@@ -596,21 +421,6 @@
 
 def get_finish_stage(parents: list[GraphNode | tuple[GraphNode, float, EdgeType]], work_id: str | None = None,
                      rand: Random | None = None) -> GraphNode:
-<<<<<<< HEAD
-    """Create service node that marks project finish.
-
-    Создаёт служебный узел, обозначающий завершение проекта.
-
-    Args:
-        parents (list[GraphNode | tuple[GraphNode, float, EdgeType]]):
-            Leaf nodes. / Узлы без потомков.
-        work_id (str | None): Identifier for finish node. /
-            Идентификатор завершающего узла.
-        rand (Random | None): Random generator. / Генератор случайных чисел.
-
-    Returns:
-        GraphNode: Created finish node. / Созданный завершающий узел.
-=======
     """Create a service finish node for the work graph.
 
     Создает сервисный завершающий узел для графа работ.
@@ -627,7 +437,6 @@
     Returns:
         GraphNode: created finish node.
             Созданный завершающий узел.
->>>>>>> a0670357
     """
     work_id = work_id or uuid_str(rand)
     finish_priority = max(node.work_unit.priority for node in parents)
@@ -639,15 +448,9 @@
 # TODO Make property for list of GraphEdges??
 @dataclass
 class WorkGraph(JSONSerializable['WorkGraph']):
-<<<<<<< HEAD
-    """Graph of works with service start and finish nodes.
-
-    Граф работ со служебными узлами начала и завершения.
-=======
     """Graph of works with service nodes.
 
     Граф работ с сервисными узлами.
->>>>>>> a0670357
     """
     # service vertexes
     start: GraphNode
@@ -676,18 +479,6 @@
 
     @classmethod
     def from_nodes(cls, nodes: list[GraphNode], rand: Random | None = None):
-<<<<<<< HEAD
-        """Construct graph from existing nodes.
-
-        Построить граф из существующих узлов.
-
-        Args:
-            nodes (list[GraphNode]): Nodes to include. / Узлы для включения.
-            rand (Random | None): Random generator. / Генератор случайных чисел.
-
-        Returns:
-            WorkGraph: Built graph. / Построенный граф.
-=======
         """Create work graph from list of nodes.
 
         Создает граф работ из списка узлов.
@@ -701,7 +492,6 @@
         Returns:
             WorkGraph: constructed graph.
                 Построенный граф.
->>>>>>> a0670357
         """
         start = get_start_stage(rand=rand)
         for node in nodes:
@@ -712,18 +502,6 @@
         return WorkGraph(start, finish)
 
     def to_frame(self, save_req=False) -> pd.DataFrame:
-<<<<<<< HEAD
-        """Convert graph to a pandas DataFrame.
-
-        Преобразует граф в таблицу pandas.
-
-        Args:
-            save_req (bool): Whether to include resource requirements. /
-                Включать ли требования к ресурсам.
-
-        Returns:
-            pandas.DataFrame: Tabular representation. / Табличное представление.
-=======
         """Convert graph to pandas DataFrame.
 
         Преобразует граф в DataFrame библиотеки pandas.
@@ -735,7 +513,6 @@
         Returns:
             pandas.DataFrame: table representation of the graph.
                 Табличное представление графа.
->>>>>>> a0670357
         """
         # Define the format of the output DataFrame
         graph_df_structure = {'activity_id': [],
@@ -849,13 +626,6 @@
     def _to_adj_matrix(self) -> tuple[list[GraphNode], dok_matrix, dict[str, GraphNode]]:
         """Build adjacency matrix from current graph.
 
-<<<<<<< HEAD
-        Построить матрицу смежности для текущего графа.
-
-        Returns:
-            tuple[list[GraphNode], dok_matrix, dict[str, GraphNode]]:
-            Nodes, matrix, mapping. / Узлы, матрица, отображение.
-=======
         Строит матрицу смежности из текущего графа.
 
         Returns:
@@ -863,7 +633,6 @@
                 adjacency matrix and id-to-node mapping.
             tuple[list[GraphNode], dok_matrix, dict[str, GraphNode]]: упорядоченные узлы,
                 матрица смежности и отображение id-узел.
->>>>>>> a0670357
         """
         ordered_nodes: list[GraphNode] = list(self.start.traverse_children(topologically=True))
         node2ind: dict[GraphNode, int] = {
@@ -885,9 +654,7 @@
     # custom method to avoid calling __hash__() on GraphNode objects
     return WorkGraph._deserialize(state)
 
-
 # TODO Check all types for dill-serializability and make dedicated file with serializers
-
 @dill.register(WorkGraph)
 def serialize_wg(pickler, obj):
     pickler.save_reduce(recreate, (obj._serialize(),), obj=obj)