--- conflicted
+++ resolved
@@ -1,64 +1,12 @@
 from operator import itemgetter
 
-<<<<<<< HEAD
 from sampo.scheduler.utils.critical_path import ford_bellman
-=======
 from sampo.utilities.priority import extract_priority_groups_from_nodes
->>>>>>> cc8400bf
 from sampo.scheduler.utils.time_computaion import work_priority, calculate_working_time_cascade
 from sampo.schemas.graph import GraphNode
 from sampo.schemas.time_estimator import WorkTimeEstimator
 
 
-<<<<<<< HEAD
-=======
-def ford_bellman(nodes: list[GraphNode],
-                 weights: dict[str, float],
-                 node_id2parent_ids: dict[str, set[str]]) -> dict[str, float]:
-    """
-    Runs heuristic ford-bellman algorithm for given graph and weights.
-    """
-    path_weights: dict[str, float] = {node.id: 0 for node in nodes}
-    # cache graph edges
-    edges: list[tuple[str, str, float]] = sorted([(finish, start.id, weights[finish])
-                                                  for start in nodes
-                                                  for finish in node_id2parent_ids[start.id]
-                                                  if finish in path_weights])
-    if not edges:
-        return path_weights
-
-    # for changes heuristic
-    changed = False
-    # run standard ford-bellman on reversed edges
-    # optimize dict access to finish weight
-    for i in range(len(nodes)):
-        cur_finish = edges[0][0]
-        cur_finish_weight = path_weights[cur_finish]
-        # relax on edges
-        for finish, start, weight in edges:
-            # we are running through the equality class by finish node
-            # so if it changes renew the parameters of current equality class
-            if cur_finish != finish:
-                path_weights[cur_finish] = cur_finish_weight
-                cur_finish = finish
-                cur_finish_weight = path_weights[cur_finish]
-            new_weight = path_weights[start] + weight
-            if new_weight < cur_finish_weight:
-                cur_finish_weight = new_weight
-                changed = True
-        # if we were done completely nothing with actual minimum weights, the algorithm ends
-        if not changed:
-            break
-        # we go here if changed = True
-        # so the last equality class weight can be changed, save it
-        path_weights[cur_finish] = cur_finish_weight
-        # next iteration should start without change info from previous
-        changed = False
-
-    return path_weights
-
-
->>>>>>> cc8400bf
 def prioritization_nodes(nodes: list[GraphNode],
                          node_id2parent_ids: dict[str, set[str]],
                          work_estimator: WorkTimeEstimator) -> list[GraphNode]:
