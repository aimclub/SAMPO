import uuid
from random import Random
from typing import Dict, Any
from uuid import uuid4

import pytest
from pytest import fixture

from sampo.generator.base import SimpleSynthetic
from sampo.scheduler import HEFTScheduler, HEFTBetweenScheduler, TopologicalScheduler, SchedulerType, Scheduler
from sampo.scheduler.genetic.base import GeneticScheduler
from sampo.schemas.contractor import Contractor
from sampo.schemas.exceptions import NoSufficientContractorError
from sampo.schemas.graph import WorkGraph, EdgeType
from sampo.schemas.landscape import LandscapeConfiguration, ResourceHolder, Vehicle
from sampo.schemas.landscape_graph import LandGraph, LandGraphNode, ResourceStorageUnit
from sampo.schemas.requirements import MaterialReq
from sampo.schemas.resources import Material
from sampo.schemas.resources import Worker
from sampo.schemas.time_estimator import WorkTimeEstimator, DefaultWorkEstimator
from sampo.structurator.base import graph_restructuring
from sampo.utilities.sampler import Sampler


@fixture
def setup_sampler(request) -> Sampler:
    return Sampler(1e-1)


@fixture
def setup_rand() -> Random:
    return Random(231)


@fixture
<<<<<<< HEAD
def setup_landscape_many_holders(setup_lg):
    lg, holders = setup_lg
    return LandscapeConfiguration(holders=[
        ResourceHolder(str(uuid.uuid4()), 'holder1',
                       [
                           Vehicle(str(uuid.uuid4()), 'vehicle1', [
                               Material('111', 'mat1', 100),
                               Material('222', 'mat2', 100),
                               Material('333', 'mat3', 100)
                           ]),
                           Vehicle(str(uuid.uuid4()), 'vehicle2', [
                               Material('111', 'mat1', 150),
                               Material('222', 'mat2', 150),
                               Material('333', 'mat3', 150)
                           ])
                       ],
                       holders[0]),
        ResourceHolder(str(uuid.uuid4()), 'holder2',
                       [
                           Vehicle(str(uuid.uuid4()), 'vehicle1', [
                               Material('111', 'mat1', 120),
                               Material('222', 'mat2', 120),
                               Material('333', 'mat3', 120)
                           ]),
                           Vehicle(str(uuid.uuid4()), 'vehicle2', [
                               Material('111', 'mat1', 140),
                               Material('222', 'mat2', 140),
                               Material('333', 'mat3', 140)
                           ])
                       ],
                       holders[1]),
        ], lg=lg)


@fixture
def setup_lg():
    platform1 = LandGraphNode(str(uuid.uuid4()), 'platform1',
                              ResourceStorageUnit({
                                  'mat1': 100,
                                  'mat2': 150,
                                  'mat3': 120
                              }))
    platform2 = LandGraphNode(str(uuid.uuid4()), 'platform2',
                              ResourceStorageUnit({
                                  'mat1': 70,
                                  'mat2': 80,
                                  'mat3': 90
                              }))
    platform3 = LandGraphNode(str(uuid.uuid4()), 'platform3',
                              ResourceStorageUnit({
                                  'mat1': 110,
                                  'mat2': 130,
                                  'mat3': 170
                              }))
    platform4 = LandGraphNode(str(uuid.uuid4()), 'platform4',
                              ResourceStorageUnit({
                                  'mat1': 180,
                                  'mat2': 190,
                                  'mat3': 200
                              }))
    holder1 = LandGraphNode(str(uuid.uuid4()), 'holder1',
                            ResourceStorageUnit({
                                'mat1': 500,
                                'mat2': 500,
                                'mat3': 500
                            }))
    holder2 = LandGraphNode(str(uuid.uuid4()), 'holder2',
                            ResourceStorageUnit({
                                'mat1': 705,
                                'mat2': 750,
                                'mat3': 800
                            }))
    platform1.add_neighbours([(platform3, 1.0, 2)])
    platform2.add_neighbours([(platform4, 2.0, 2)])
    platform3.add_neighbours([(holder1, 4.0, 2), (holder2, 3.0, 3)])
    platform4.add_neighbours([(holder1, 5.0, 2), (holder2, 7.0, 2)])
    holder1.add_neighbours([(holder2, 6.0, 2)])

    return LandGraph(nodes=[platform1, platform2, platform3, platform4, holder1, holder2]), [holder1, holder2]
=======
def setup_landscape_one_holder() -> LandscapeConfiguration:
    return LandscapeConfiguration(holders=[ResourceHolder(str(uuid4()), 'holder1', IntervalGaussian(25, 0),
                                                          materials=[Material('111', 'mat1', 100000)])])


@fixture
def setup_landscape_many_holders() -> LandscapeConfiguration:
    return LandscapeConfiguration(holders=[ResourceHolder(str(uuid4()), 'holder1', IntervalGaussian(50, 0),
                                                          materials=[Material('111', 'mat1', 100000)]),
                                           ResourceHolder(str(uuid4()), 'holder2', IntervalGaussian(50, 0),
                                                          materials=[Material('222', 'mat2', 100000)])
                                           ])
>>>>>>> 45bb0840


@fixture
def setup_simple_synthetic(setup_rand) -> SimpleSynthetic:
    return SimpleSynthetic(setup_rand)


@fixture(params=[(graph_type, lag) for lag in [True, False]
                 for graph_type in ['manual',
                                    'small plain synthetic', 'big plain synthetic']],
         # 'small advanced synthetic', 'big advanced synthetic']],
         ids=[f'Graph: {graph_type}, LAG_OPT={lag_opt}'
              for lag_opt in [True, False]
              for graph_type in ['manual',
                                 'small plain synthetic', 'big plain synthetic']])
# 'small advanced synthetic', 'big advanced synthetic']])
def setup_wg(request, setup_sampler, setup_simple_synthetic) -> WorkGraph:
    SMALL_GRAPH_SIZE = 100
    BIG_GRAPH_SIZE = 300
    BORDER_RADIUS = 20
    ADV_GRAPH_UNIQ_WORKS_PROP = 0.4
    ADV_GRAPH_UNIQ_RES_PROP = 0.2

    graph_type, lag_optimization = request.param

    match graph_type:
        case 'manual':
            sr = setup_sampler

            l1n1 = sr.graph_node('l1n1', [], group='0', work_id='000001')
            l1n1.work_unit.material_reqs = [MaterialReq('mat1', 50)]
            l1n2 = sr.graph_node('l1n2', [], group='0', work_id='000002')
            l1n2.work_unit.material_reqs = [MaterialReq('mat1', 50)]

            l2n1 = sr.graph_node('l2n1', [(l1n1, 0, EdgeType.FinishStart)], group='1', work_id='000011')
            l2n1.work_unit.material_reqs = [MaterialReq('mat1', 50)]
            l2n2 = sr.graph_node('l2n2', [(l1n1, 0, EdgeType.FinishStart),
                                          (l1n2, 0, EdgeType.FinishStart)], group='1', work_id='000012')
            l2n2.work_unit.material_reqs = [MaterialReq('mat1', 50)]
            l2n3 = sr.graph_node('l2n3', [(l1n2, 1, EdgeType.LagFinishStart)], group='1', work_id='000013')
            l2n3.work_unit.material_reqs = [MaterialReq('mat1', 50)]

            l3n1 = sr.graph_node('l3n1', [(l2n1, 0, EdgeType.FinishStart),
                                          (l2n2, 0, EdgeType.FinishStart)], group='2', work_id='000021')
            l3n1.work_unit.material_reqs = [MaterialReq('mat1', 50)]
            l3n2 = sr.graph_node('l3n2', [(l2n2, 0, EdgeType.FinishStart)], group='2', work_id='000022')
            l3n2.work_unit.material_reqs = [MaterialReq('mat1', 50)]
            l3n3 = sr.graph_node('l3n3', [(l2n3, 1, EdgeType.LagFinishStart),
                                          (l2n2, 0, EdgeType.FinishStart)], group='2', work_id='000023')
            l3n3.work_unit.material_reqs = [MaterialReq('mat1', 50)]

            wg = WorkGraph.from_nodes([l1n1, l1n2, l2n1, l2n2, l2n3, l3n1, l3n2, l3n3])
        case 'small plain synthetic':
            wg = setup_simple_synthetic.work_graph(bottom_border=SMALL_GRAPH_SIZE - BORDER_RADIUS,
                                                   top_border=SMALL_GRAPH_SIZE + BORDER_RADIUS)
        case 'big plain synthetic':
            wg = setup_simple_synthetic.work_graph(bottom_border=BIG_GRAPH_SIZE - BORDER_RADIUS,
                                                   top_border=BIG_GRAPH_SIZE + BORDER_RADIUS)
        case 'small advanced synthetic':
            size = SMALL_GRAPH_SIZE + BORDER_RADIUS
            wg = setup_simple_synthetic \
                .advanced_work_graph(works_count_top_border=size,
                                     uniq_works=int(size * ADV_GRAPH_UNIQ_WORKS_PROP),
                                     uniq_resources=int(size * ADV_GRAPH_UNIQ_RES_PROP))
        case 'big advanced synthetic':
            size = BIG_GRAPH_SIZE + BORDER_RADIUS
            wg = setup_simple_synthetic \
                .advanced_work_graph(works_count_top_border=size,
                                     uniq_works=int(size * ADV_GRAPH_UNIQ_WORKS_PROP),
                                     uniq_resources=int(size * ADV_GRAPH_UNIQ_RES_PROP))
        case _:
            raise ValueError(f'Unknown graph type: {graph_type}')

    wg = graph_restructuring(wg, use_lag_edge_optimization=lag_optimization)

    return wg


# TODO Make parametrization with different(specialized) contractors
@fixture(params=[(i, 5 * j) for j in range(2) for i in range(1, 2)],
         ids=[f'Contractors: count={i}, min_size={5 * j}' for j in range(2) for i in range(1, 2)])
def setup_scheduler_parameters(request, setup_wg, setup_landscape_many_holders) -> tuple[
    WorkGraph, list[Contractor], LandscapeConfiguration | Any]:
    resource_req: Dict[str, int] = {}
    resource_req_count: Dict[str, int] = {}

    num_contractors, contractor_min_resources = request.param

    for node in setup_wg.nodes:
        for req in node.work_unit.worker_reqs:
            resource_req[req.kind] = max(contractor_min_resources,
                                         resource_req.get(req.kind, 0) + (req.min_count + req.max_count) // 2)
            resource_req_count[req.kind] = resource_req_count.get(req.kind, 0) + 1

    for req in resource_req.keys():
        resource_req[req] = resource_req[req] // resource_req_count[req] + 1

    for node in setup_wg.nodes:
        for req in node.work_unit.worker_reqs:
            assert resource_req[req.kind] >= req.min_count

    # contractors are the same and universal(but multiple)
    contractors = []
    for i in range(num_contractors):
        contractor_id = str(uuid4())
        contractors.append(Contractor(id=contractor_id,
                                      name='OOO Berezka',
                                      workers={name: Worker(str(uuid4()), name, count * 100, contractor_id=contractor_id)
                                               for name, count in resource_req.items()},
                                      equipments={}))
    return setup_wg, contractors, setup_landscape_many_holders


@fixture
def setup_empty_contractors(setup_wg) -> list[Contractor]:
    resource_req: set[str] = set()

    num_contractors = 1

    for node in setup_wg.nodes:
        for req in node.work_unit.worker_reqs:
            resource_req.add(req.kind)

    contractors = []
    for i in range(num_contractors):
        contractor_id = str(uuid4())
        contractors.append(Contractor(id=contractor_id,
                                      name='OOO Berezka',
                                      workers={name: Worker(str(uuid4()), name, 0, contractor_id=contractor_id)
                                               for name in resource_req},
                                      equipments={}))
    return contractors


@fixture
def setup_default_schedules(setup_scheduler_parameters):
    work_estimator: WorkTimeEstimator = DefaultWorkEstimator()

    setup_wg, setup_contractors, setup_landscape = setup_scheduler_parameters

    return setup_scheduler_parameters, GeneticScheduler.generate_first_population(setup_wg, setup_contractors,
                                                                                  setup_landscape,
                                                                                  work_estimator=work_estimator)


@fixture(params=list(SchedulerType),
         ids=[f'Scheduler: {scheduler.value}' for scheduler in list(SchedulerType)])
def setup_scheduler_type(request) -> SchedulerType:
    return request.param


@fixture(params=[HEFTScheduler(), HEFTBetweenScheduler(), TopologicalScheduler(), GeneticScheduler(3)],
         ids=['HEFTScheduler', 'HEFTBetweenScheduler', 'TopologicalScheduler', 'GeneticScheduler'])
def setup_scheduler(request) -> Scheduler:
    return request.param


@fixture
def setup_schedule(setup_scheduler, setup_scheduler_parameters, setup_landscape_many_holders):
    setup_wg, setup_contractors, landscape = setup_scheduler_parameters

    try:
        return setup_scheduler.schedule(setup_wg,
                                        setup_contractors,
                                        validate=False,
                                        landscape=landscape), setup_scheduler_type, setup_scheduler_parameters
    except NoSufficientContractorError:
        pytest.skip('Given contractor configuration can\'t support given work graph')<|MERGE_RESOLUTION|>--- conflicted
+++ resolved
@@ -1,4 +1,3 @@
-import uuid
 from random import Random
 from typing import Dict, Any
 from uuid import uuid4
@@ -12,8 +11,8 @@
 from sampo.schemas.contractor import Contractor
 from sampo.schemas.exceptions import NoSufficientContractorError
 from sampo.schemas.graph import WorkGraph, EdgeType
-from sampo.schemas.landscape import LandscapeConfiguration, ResourceHolder, Vehicle
-from sampo.schemas.landscape_graph import LandGraph, LandGraphNode, ResourceStorageUnit
+from sampo.schemas.interval import IntervalGaussian
+from sampo.schemas.landscape import LandscapeConfiguration, ResourceHolder
 from sampo.schemas.requirements import MaterialReq
 from sampo.schemas.resources import Material
 from sampo.schemas.resources import Worker
@@ -33,87 +32,6 @@
 
 
 @fixture
-<<<<<<< HEAD
-def setup_landscape_many_holders(setup_lg):
-    lg, holders = setup_lg
-    return LandscapeConfiguration(holders=[
-        ResourceHolder(str(uuid.uuid4()), 'holder1',
-                       [
-                           Vehicle(str(uuid.uuid4()), 'vehicle1', [
-                               Material('111', 'mat1', 100),
-                               Material('222', 'mat2', 100),
-                               Material('333', 'mat3', 100)
-                           ]),
-                           Vehicle(str(uuid.uuid4()), 'vehicle2', [
-                               Material('111', 'mat1', 150),
-                               Material('222', 'mat2', 150),
-                               Material('333', 'mat3', 150)
-                           ])
-                       ],
-                       holders[0]),
-        ResourceHolder(str(uuid.uuid4()), 'holder2',
-                       [
-                           Vehicle(str(uuid.uuid4()), 'vehicle1', [
-                               Material('111', 'mat1', 120),
-                               Material('222', 'mat2', 120),
-                               Material('333', 'mat3', 120)
-                           ]),
-                           Vehicle(str(uuid.uuid4()), 'vehicle2', [
-                               Material('111', 'mat1', 140),
-                               Material('222', 'mat2', 140),
-                               Material('333', 'mat3', 140)
-                           ])
-                       ],
-                       holders[1]),
-        ], lg=lg)
-
-
-@fixture
-def setup_lg():
-    platform1 = LandGraphNode(str(uuid.uuid4()), 'platform1',
-                              ResourceStorageUnit({
-                                  'mat1': 100,
-                                  'mat2': 150,
-                                  'mat3': 120
-                              }))
-    platform2 = LandGraphNode(str(uuid.uuid4()), 'platform2',
-                              ResourceStorageUnit({
-                                  'mat1': 70,
-                                  'mat2': 80,
-                                  'mat3': 90
-                              }))
-    platform3 = LandGraphNode(str(uuid.uuid4()), 'platform3',
-                              ResourceStorageUnit({
-                                  'mat1': 110,
-                                  'mat2': 130,
-                                  'mat3': 170
-                              }))
-    platform4 = LandGraphNode(str(uuid.uuid4()), 'platform4',
-                              ResourceStorageUnit({
-                                  'mat1': 180,
-                                  'mat2': 190,
-                                  'mat3': 200
-                              }))
-    holder1 = LandGraphNode(str(uuid.uuid4()), 'holder1',
-                            ResourceStorageUnit({
-                                'mat1': 500,
-                                'mat2': 500,
-                                'mat3': 500
-                            }))
-    holder2 = LandGraphNode(str(uuid.uuid4()), 'holder2',
-                            ResourceStorageUnit({
-                                'mat1': 705,
-                                'mat2': 750,
-                                'mat3': 800
-                            }))
-    platform1.add_neighbours([(platform3, 1.0, 2)])
-    platform2.add_neighbours([(platform4, 2.0, 2)])
-    platform3.add_neighbours([(holder1, 4.0, 2), (holder2, 3.0, 3)])
-    platform4.add_neighbours([(holder1, 5.0, 2), (holder2, 7.0, 2)])
-    holder1.add_neighbours([(holder2, 6.0, 2)])
-
-    return LandGraph(nodes=[platform1, platform2, platform3, platform4, holder1, holder2]), [holder1, holder2]
-=======
 def setup_landscape_one_holder() -> LandscapeConfiguration:
     return LandscapeConfiguration(holders=[ResourceHolder(str(uuid4()), 'holder1', IntervalGaussian(25, 0),
                                                           materials=[Material('111', 'mat1', 100000)])])
@@ -126,7 +44,6 @@
                                            ResourceHolder(str(uuid4()), 'holder2', IntervalGaussian(50, 0),
                                                           materials=[Material('222', 'mat2', 100000)])
                                            ])
->>>>>>> 45bb0840
 
 
 @fixture
@@ -244,7 +161,7 @@
 def setup_empty_contractors(setup_wg) -> list[Contractor]:
     resource_req: set[str] = set()
 
-    num_contractors = 1
+    num_contractors= 1
 
     for node in setup_wg.nodes:
         for req in node.work_unit.worker_reqs:
