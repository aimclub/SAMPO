import math
import random
from typing import Dict, List, Tuple, Optional, Callable

from deap.base import Toolbox

from sampo.scheduler.base import Scheduler, SchedulerType
from sampo.scheduler.genetic.operators import FitnessFunction, TimeFitness
from sampo.scheduler.genetic.schedule_builder import build_schedule
from sampo.scheduler.heft.base import HEFTScheduler, HEFTBetweenScheduler
from sampo.scheduler.heft.prioritization import prioritization
from sampo.scheduler.resource.base import ResourceOptimizer
from sampo.scheduler.resource.identity import IdentityResourceOptimizer
from sampo.scheduler.timeline.base import Timeline
from sampo.schemas.contractor import Contractor, get_worker_contractor_pool
from sampo.schemas.graph import WorkGraph, GraphNode
from sampo.schemas.schedule import Schedule
from sampo.schemas.schedule_spec import ScheduleSpec
from sampo.schemas.time import Time
from sampo.schemas.time_estimator import WorkTimeEstimator
from sampo.utilities.validation import validate_schedule


class GeneticScheduler(Scheduler):

    def __init__(self,
                 number_of_generation: Optional[int] = 50,
                 size_selection: Optional[int or None] = None,
                 mutate_order: Optional[float or None] = None,
                 mutate_resources: Optional[float or None] = None,
                 size_of_population: Optional[float or None] = None,
                 rand: Optional[random.Random] = None,
                 seed: Optional[float or None] = None,
                 n_cpu: int = 1,
                 fitness_constructor: Callable[[Toolbox], FitnessFunction] = TimeFitness,
                 scheduler_type: SchedulerType = SchedulerType.Genetic,
                 resource_optimizer: ResourceOptimizer = IdentityResourceOptimizer(),
                 work_estimator: Optional[WorkTimeEstimator or None] = None):
        super().__init__(scheduler_type=scheduler_type,
                         resource_optimizer=resource_optimizer,
                         work_estimator=work_estimator)
        self.number_of_generation = number_of_generation
        self.size_selection = size_selection
        self.mutate_order = mutate_order
        self.mutate_resources = mutate_resources
        self.size_of_population = size_of_population
        self.rand = rand or random.Random(seed)
        self.fitness_constructor = fitness_constructor
        self.work_estimator = work_estimator
        self._n_cpu = n_cpu

    def __str__(self) -> str:
        return f'GeneticScheduler[' \
               f'generations={self.number_of_generation},' \
               f'size_selection={self.size_selection},' \
               f'mutate_order={self.mutate_order},' \
               f'mutate_resources={self.mutate_resources}' \
               f']'

    def get_params(self, works_count: int) -> Tuple[int, float, float, int]:
        size_selection = self.size_selection
        if size_selection is None:
            if works_count < 300:
                size_selection = 20
            else:
                size_selection = works_count // 15

        mutate_order = self.mutate_order
        if mutate_order is None:
            if works_count < 300:
                mutate_order = 0.1
            else:
                mutate_order = 2 / math.sqrt(works_count)

        mutate_resources = self.mutate_resources
        if mutate_resources is None:
            if works_count < 300:
                mutate_resources = 0.3
            else:
                mutate_resources = 18 / math.sqrt(works_count)

        size_of_population = self.size_of_population
        if size_of_population is None:
            if works_count < 300:
                size_of_population = 80
            elif 1500 > works_count >= 300:
                size_of_population = 50
            else:
                size_of_population = works_count // 50
        return size_selection, mutate_order, mutate_resources, size_of_population

    def set_use_multiprocessing(self, n_cpu: int):
        self._n_cpu = n_cpu

    def schedule_with_cache(self, wg: WorkGraph,
                            contractors: List[Contractor],
                            spec: ScheduleSpec = ScheduleSpec(),
                            validate: bool = False,
                            assigned_parent_time: Time = Time(0),
                            timeline: Timeline | None = None) \
            -> tuple[Schedule, Time, Timeline, list[GraphNode]]:
        def init_schedule(scheduler_class):
            return (scheduler_class(work_estimator=self.work_estimator).schedule(wg, contractors, validate=True),
                    list(reversed(prioritization(wg, self.work_estimator))))

        # raise NoSufficientContractorError('There is no contractor that can satisfy given requirements')

        init_schedules: Dict[str, tuple[Schedule, list[GraphNode] | None]] = {
            "heft_end": init_schedule(HEFTScheduler),
            "heft_between": init_schedule(HEFTBetweenScheduler)
        }

        size_selection, mutate_order, mutate_resources, size_of_population = self.get_params(wg.vertex_count)
        agents = get_worker_contractor_pool(contractors)

<<<<<<< HEAD
        scheduled_works, schedule_start_time, timeline = build_schedule(wg,
                                                                        contractors,
                                                                        agents,
                                                                        size_of_population,
                                                                        self.number_of_generation,
                                                                        size_selection,
                                                                        mutate_order,
                                                                        mutate_resources,
                                                                        init_schedules,
                                                                        self.rand,
                                                                        spec,
                                                                        self.fitness_constructor,
                                                                        self.work_estimator,
                                                                        n_cpu=self._n_cpu,
                                                                        assigned_parent_time=assigned_parent_time,
                                                                        timeline=timeline)
=======
        scheduled_works, schedule_start_time, timeline, order_nodes = build_schedule(wg,
                                                                                     contractors,
                                                                                     agents,
                                                                                     size_of_population,
                                                                                     self.number_of_generation,
                                                                                     size_selection,
                                                                                     mutate_order,
                                                                                     mutate_resources,
                                                                                     init_schedules,
                                                                                     self.rand,
                                                                                     spec,
                                                                                     self.fitness_constructor,
                                                                                     self.work_estimator,
                                                                                     assigned_parent_time=assigned_parent_time,
                                                                                     timeline=timeline)
>>>>>>> 07fc5f88
        schedule = Schedule.from_scheduled_works(scheduled_works.values(), wg)

        if validate:
            validate_schedule(schedule, wg, contractors)

        return schedule, schedule_start_time, timeline, order_nodes<|MERGE_RESOLUTION|>--- conflicted
+++ resolved
@@ -100,10 +100,8 @@
                             timeline: Timeline | None = None) \
             -> tuple[Schedule, Time, Timeline, list[GraphNode]]:
         def init_schedule(scheduler_class):
-            return (scheduler_class(work_estimator=self.work_estimator).schedule(wg, contractors, validate=True),
+            return (scheduler_class(work_estimator=self.work_estimator).schedule(wg, contractors),
                     list(reversed(prioritization(wg, self.work_estimator))))
-
-        # raise NoSufficientContractorError('There is no contractor that can satisfy given requirements')
 
         init_schedules: Dict[str, tuple[Schedule, list[GraphNode] | None]] = {
             "heft_end": init_schedule(HEFTScheduler),
@@ -113,24 +111,6 @@
         size_selection, mutate_order, mutate_resources, size_of_population = self.get_params(wg.vertex_count)
         agents = get_worker_contractor_pool(contractors)
 
-<<<<<<< HEAD
-        scheduled_works, schedule_start_time, timeline = build_schedule(wg,
-                                                                        contractors,
-                                                                        agents,
-                                                                        size_of_population,
-                                                                        self.number_of_generation,
-                                                                        size_selection,
-                                                                        mutate_order,
-                                                                        mutate_resources,
-                                                                        init_schedules,
-                                                                        self.rand,
-                                                                        spec,
-                                                                        self.fitness_constructor,
-                                                                        self.work_estimator,
-                                                                        n_cpu=self._n_cpu,
-                                                                        assigned_parent_time=assigned_parent_time,
-                                                                        timeline=timeline)
-=======
         scheduled_works, schedule_start_time, timeline, order_nodes = build_schedule(wg,
                                                                                      contractors,
                                                                                      agents,
@@ -144,9 +124,9 @@
                                                                                      spec,
                                                                                      self.fitness_constructor,
                                                                                      self.work_estimator,
+                                                                                     n_cpu=self._n_cpu,
                                                                                      assigned_parent_time=assigned_parent_time,
                                                                                      timeline=timeline)
->>>>>>> 07fc5f88
         schedule = Schedule.from_scheduled_works(scheduled_works.values(), wg)
 
         if validate:
