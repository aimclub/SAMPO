#include <iostream>
<<<<<<< HEAD

#include "Python.h"
//#include <Python.h>

using namespace std;

int main() {
    PyObject *pName, *pModule, *pFunc;
    PyObject *pArgs, *pValue, *sys, *path;

    Py_Initialize();

//    sys  = PyImport_ImportModule("sys");
//    path = PyObject_GetAttrString(sys, "path");
//    PyList_Append(path, PyUnicode_FromString("."));

    pModule = PyImport_ImportModule("extra.test");

    if (!pModule) {
        PyErr_Print();
        cout << "ERROR in pModule" << endl;
        exit(1);
    }

    pFunc = PyObject_GetAttrString(pModule, "get_args");

    if (!pFunc) {
        PyErr_Print();
        cout << "ERROR in pFunc" << endl;
        exit(1);
    }

    pArgs = PyTuple_New(0);

    PyObject* wg = PyObject_CallObject(pFunc, pArgs);

    if (!wg) {
        PyErr_Print();
        cout << "ERROR in WorkGraph#loadf" << endl;
        exit(1);
    }

    Py_Finalize();
=======
#include <string>

#include <pybind11/embed.h>

#include "native/python_deserializer.h"

namespace py = pybind11;
using namespace std;

int main() {
    py::scoped_interpreter guard{}; // start the interpreter and keep it alive

    try {
        py::module test_module = py::module_::import("extra.test");

//        auto result = test_module.attr("get_args")().cast<py::tuple>();
//
//        cout << result[0].attr("vertex_count").cast<int>() << endl;
        // PythonDeserializer::workGraph(result[0].ptr());

    } catch (exception &e) {
        cout << e.what();
    }
>>>>>>> 86bfa7d2
    return 0;
}<|MERGE_RESOLUTION|>--- conflicted
+++ resolved
@@ -1,49 +1,4 @@
 #include <iostream>
-<<<<<<< HEAD
-
-#include "Python.h"
-//#include <Python.h>
-
-using namespace std;
-
-int main() {
-    PyObject *pName, *pModule, *pFunc;
-    PyObject *pArgs, *pValue, *sys, *path;
-
-    Py_Initialize();
-
-//    sys  = PyImport_ImportModule("sys");
-//    path = PyObject_GetAttrString(sys, "path");
-//    PyList_Append(path, PyUnicode_FromString("."));
-
-    pModule = PyImport_ImportModule("extra.test");
-
-    if (!pModule) {
-        PyErr_Print();
-        cout << "ERROR in pModule" << endl;
-        exit(1);
-    }
-
-    pFunc = PyObject_GetAttrString(pModule, "get_args");
-
-    if (!pFunc) {
-        PyErr_Print();
-        cout << "ERROR in pFunc" << endl;
-        exit(1);
-    }
-
-    pArgs = PyTuple_New(0);
-
-    PyObject* wg = PyObject_CallObject(pFunc, pArgs);
-
-    if (!wg) {
-        PyErr_Print();
-        cout << "ERROR in WorkGraph#loadf" << endl;
-        exit(1);
-    }
-
-    Py_Finalize();
-=======
 #include <string>
 
 #include <pybind11/embed.h>
@@ -67,6 +22,5 @@
     } catch (exception &e) {
         cout << e.what();
     }
->>>>>>> 86bfa7d2
     return 0;
 }