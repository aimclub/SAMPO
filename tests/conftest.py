from random import Random
from random import Random
from typing import Dict, Optional
from uuid import uuid4

import pytest
from pytest import fixture

from sampo.generator import SimpleSynthetic
from sampo.generator.pipeline.project import get_start_stage, get_finish_stage
from sampo.scheduler.base import SchedulerType
from sampo.scheduler.generate import generate_schedule
from sampo.scheduler.heft.base import HEFTBetweenScheduler
from sampo.scheduler.heft.base import HEFTScheduler
from sampo.scheduler.resource.average_req import AverageReqResourceOptimizer
from sampo.scheduler.resource.full_scan import FullScanResourceOptimizer
from sampo.schemas.contractor import Contractor
from sampo.schemas.exceptions import NoSufficientContractorError
from sampo.schemas.graph import WorkGraph, EdgeType
from sampo.schemas.interval import IntervalGaussian
from sampo.schemas.landscape import LandscapeConfiguration, ResourceHolder
from sampo.schemas.requirements import MaterialReq
from sampo.schemas.resources import Material
from sampo.schemas.resources import Worker
from sampo.schemas.time_estimator import WorkTimeEstimator
from sampo.structurator.base import graph_restructuring
from sampo.utilities.sampler import Sampler

pytest_plugins = ("tests.schema", "tests.models",)


@fixture(scope='session')
def setup_sampler(request):
    return Sampler(1e-1)


@fixture(scope='session')
def setup_rand() -> Random:
    return Random(231)


@fixture
def setup_landscape():
    return LandscapeConfiguration(holders=[ResourceHolder(str(uuid4()), 'holder1', IntervalGaussian(25, 0),
                                                          materials=[Material('111', 'mat1', 100000)])])


@fixture
def setup_landscape_with_many_holders():
    return LandscapeConfiguration(holders=[ResourceHolder(str(uuid4()), 'holder1', IntervalGaussian(50, 0),
                                                          materials=[Material('111', 'mat1', 100000)]),
                                           ResourceHolder(str(uuid4()), 'holder2', IntervalGaussian(50, 0),
                                                          materials=[Material('222', 'mat2', 100000)])
                                           ])


@fixture(scope='session')
def setup_simple_synthetic(setup_rand) -> SimpleSynthetic:
    return SimpleSynthetic(setup_rand)


@fixture(params=[(graph_type, lag) for lag in [True, False]
                 for graph_type in ['manual',
                                    'small plain synthetic', 'big plain synthetic', ]],
         # 'small advanced synthetic', 'big advanced synthetic']],
         ids=[f'Graph: {graph_type}, LAG_OPT={lag_opt}'
              for lag_opt in [True, False]
              for graph_type in ['manual',
                                 'small plain synthetic', 'big plain synthetic', ]])
# 'small advanced synthetic', 'big advanced synthetic']])
def setup_wg(request, setup_sampler, setup_simple_synthetic) -> WorkGraph:
    SMALL_GRAPH_SIZE = 100
    BIG_GRAPH_SIZE = 300
    BORDER_RADIUS = 20
    ADV_GRAPH_UNIQ_WORKS_PROP = 0.4
    ADV_GRAPH_UNIQ_RES_PROP = 0.2

    graph_type, lag_optimization = request.param

    match graph_type:
        case 'manual':
            sr = setup_sampler
            s = get_start_stage()

            l1n1 = sr.graph_node('l1n1', [(s, 0, EdgeType.FinishStart)], group='0', work_id='000001')
            l1n1.work_unit.material_reqs = [MaterialReq('mat1', 50), MaterialReq('mat2', 25)]
            l1n2 = sr.graph_node('l1n2', [(s, 0, EdgeType.FinishStart)], group='0', work_id='000002')
            l1n2.work_unit.material_reqs = [MaterialReq('mat1', 50), MaterialReq('mat2', 25)]

            l2n1 = sr.graph_node('l2n1', [(l1n1, 0, EdgeType.FinishStart)], group='1', work_id='000011')
            l2n1.work_unit.material_reqs = [MaterialReq('mat1', 50)]
            l2n2 = sr.graph_node('l2n2', [(l1n1, 0, EdgeType.FinishStart),
                                          (l1n2, 0, EdgeType.FinishStart)], group='1', work_id='000012')
            l2n2.work_unit.material_reqs = [MaterialReq('mat1', 50), MaterialReq('mat2', 25)]
            l2n3 = sr.graph_node('l2n3', [(l1n2, 1, EdgeType.LagFinishStart)], group='1', work_id='000013')
            l2n3.work_unit.material_reqs = [MaterialReq('mat1', 50)]

            l3n1 = sr.graph_node('l2n1', [(l2n1, 0, EdgeType.FinishStart),
                                          (l2n2, 0, EdgeType.FinishStart)], group='2', work_id='000021')
            l3n1.work_unit.material_reqs = [MaterialReq('mat1', 50)]
            l3n2 = sr.graph_node('l2n2', [(l2n2, 0, EdgeType.FinishStart)], group='2', work_id='000022')
            l3n2.work_unit.material_reqs = [MaterialReq('mat1', 50)]
            l3n3 = sr.graph_node('l2n3', [(l2n3, 1, EdgeType.LagFinishStart),
                                          (l2n2, 0, EdgeType.FinishStart)], group='2', work_id='000023')
            l3n3.work_unit.material_reqs = [MaterialReq('mat1', 50)]

            f = get_finish_stage([l3n1, l3n2, l3n3])
            wg = WorkGraph(s, f)
        case 'small plain synthetic':
            wg = setup_simple_synthetic.work_graph(bottom_border=SMALL_GRAPH_SIZE - BORDER_RADIUS,
                                                   top_border=SMALL_GRAPH_SIZE + BORDER_RADIUS)
        case 'big plain synthetic':
            wg = setup_simple_synthetic.work_graph(bottom_border=BIG_GRAPH_SIZE - BORDER_RADIUS,
                                                   top_border=BIG_GRAPH_SIZE + BORDER_RADIUS)
        case 'small advanced synthetic':
            size = SMALL_GRAPH_SIZE + BORDER_RADIUS
            wg = setup_simple_synthetic \
                .advanced_work_graph(works_count_top_border=size,
                                     uniq_works=int(size * ADV_GRAPH_UNIQ_WORKS_PROP),
                                     uniq_resources=int(size * ADV_GRAPH_UNIQ_RES_PROP))
        case 'big advanced synthetic':
            size = BIG_GRAPH_SIZE + BORDER_RADIUS
            wg = setup_simple_synthetic \
                .advanced_work_graph(works_count_top_border=size,
                                     uniq_works=int(size * ADV_GRAPH_UNIQ_WORKS_PROP),
                                     uniq_resources=int(size * ADV_GRAPH_UNIQ_RES_PROP))
        case _:
            raise ValueError(f'Unknown graph type: {graph_type}')

    if lag_optimization:
        wg = graph_restructuring(wg, use_lag_edge_optimization=True)

    return wg


# TODO Make parametrization with different(specialized) contractors
@fixture(params=[(i, 5 * j) for j in range(2) for i in range(1, 2)],
         ids=[f'Contractors: count={i}, min_size={5 * j}' for j in range(2) for i in range(1, 2)])
def setup_scheduler_parameters(request, setup_wg) -> tuple[WorkGraph, list[Contractor]]:
    resource_req: Dict[str, int] = {}
    resource_req_count: Dict[str, int] = {}

    num_contractors, contractor_min_resources = request.param

    for node in setup_wg.nodes:
        for req in node.work_unit.worker_reqs:
            resource_req[req.kind] = max(contractor_min_resources,
                                         resource_req.get(req.kind, 0) + (req.min_count + req.max_count) // 2)
            resource_req_count[req.kind] = resource_req_count.get(req.kind, 0) + 1

    for req in resource_req.keys():
        resource_req[req] = resource_req[req] // resource_req_count[req] + 1

    for node in setup_wg.nodes:
        for req in node.work_unit.worker_reqs:
            assert resource_req[req.kind] >= req.min_count

    # contractors are the same and universal(but multiple)
    contractors = []
    for i in range(num_contractors):
        contractor_id = str(uuid4())
        contractors.append(Contractor(id=contractor_id,
                                      name="OOO Berezka",
                                      workers={name: Worker(str(uuid4()), name, count, contractor_id=contractor_id)
                                               for name, count in resource_req.items()},
                                      equipments={}))
    return setup_wg, contractors


<<<<<<< HEAD
@fixture(scope='module')
def setup_default_schedules(setup_scheduler_parameters, setup_landscape_with_many_holders):
=======
@fixture
def setup_default_schedules(setup_scheduler_parameters):
>>>>>>> 904b6674
    work_estimator: Optional[WorkTimeEstimator] = None

    setup_wg, setup_contractors = setup_scheduler_parameters

    def init_schedule(scheduler_class):
        return scheduler_class(work_estimator=work_estimator,
                               resource_optimizer=FullScanResourceOptimizer()).schedule(setup_wg, setup_contractors,
                                                                                        landscape=setup_landscape_with_many_holders)

    def init_k_schedule(scheduler_class, k):
        return scheduler_class(work_estimator=work_estimator,
                               resource_optimizer=AverageReqResourceOptimizer(k)).schedule(setup_wg, setup_contractors,
                                                                                           landscape=setup_landscape_with_many_holders)

    return setup_scheduler_parameters, {
        "heft_end": init_schedule(HEFTScheduler),
        "heft_between": init_schedule(HEFTBetweenScheduler),
        "12.5%": init_k_schedule(HEFTScheduler, 8),
        "25%": init_k_schedule(HEFTScheduler, 4),
        "75%": init_k_schedule(HEFTScheduler, 4 / 3),
        "87.5%": init_k_schedule(HEFTScheduler, 8 / 7)
    }


@fixture(scope='session',
         params=list(SchedulerType),
         ids=[f'Scheduler: {scheduler}' for scheduler in list(SchedulerType)])
def setup_scheduler_type(request):
    return request.param


<<<<<<< HEAD
@fixture(scope='module')
def setup_schedule(setup_scheduler_type, setup_scheduler_parameters, setup_landscape_with_many_holders):
=======
@fixture
def setup_schedule(setup_scheduler_type, setup_scheduler_parameters):
>>>>>>> 904b6674
    setup_wg, setup_contractors = setup_scheduler_parameters

    try:
        return generate_schedule(scheduling_algorithm_type=setup_scheduler_type,
                                 work_time_estimator=None,
                                 work_graph=setup_wg,
                                 contractors=setup_contractors,
                                 validate_schedule=False,
                                 landscape=setup_landscape_with_many_holders), setup_scheduler_type, setup_scheduler_parameters
    except NoSufficientContractorError:
        pytest.skip('Given contractor configuration can\'t support given work graph')<|MERGE_RESOLUTION|>--- conflicted
+++ resolved
@@ -1,6 +1,5 @@
 from random import Random
-from random import Random
-from typing import Dict, Optional
+from typing import Dict, Optional, Tuple, List, Any
 from uuid import uuid4
 
 import pytest
@@ -47,9 +46,9 @@
 
 @fixture
 def setup_landscape_with_many_holders():
-    return LandscapeConfiguration(holders=[ResourceHolder(str(uuid4()), 'holder1', IntervalGaussian(50, 0),
+    return LandscapeConfiguration(holders=[ResourceHolder(str(uuid4()), 'holder1', IntervalGaussian(100, 0),
                                                           materials=[Material('111', 'mat1', 100000)]),
-                                           ResourceHolder(str(uuid4()), 'holder2', IntervalGaussian(50, 0),
+                                           ResourceHolder(str(uuid4()), 'holder2', IntervalGaussian(100, 0),
                                                           materials=[Material('222', 'mat2', 100000)])
                                            ])
 
@@ -61,12 +60,13 @@
 
 @fixture(params=[(graph_type, lag) for lag in [True, False]
                  for graph_type in ['manual',
-                                    'small plain synthetic', 'big plain synthetic', ]],
+                                    ]],
+         # 'small plain synthetic', 'big plain synthetic']],
          # 'small advanced synthetic', 'big advanced synthetic']],
          ids=[f'Graph: {graph_type}, LAG_OPT={lag_opt}'
               for lag_opt in [True, False]
               for graph_type in ['manual',
-                                 'small plain synthetic', 'big plain synthetic', ]])
+                                 ]])
 # 'small advanced synthetic', 'big advanced synthetic']])
 def setup_wg(request, setup_sampler, setup_simple_synthetic) -> WorkGraph:
     SMALL_GRAPH_SIZE = 100
@@ -83,15 +83,15 @@
             s = get_start_stage()
 
             l1n1 = sr.graph_node('l1n1', [(s, 0, EdgeType.FinishStart)], group='0', work_id='000001')
-            l1n1.work_unit.material_reqs = [MaterialReq('mat1', 50), MaterialReq('mat2', 25)]
+            l1n1.work_unit.material_reqs = [MaterialReq('mat1', 50)]
             l1n2 = sr.graph_node('l1n2', [(s, 0, EdgeType.FinishStart)], group='0', work_id='000002')
-            l1n2.work_unit.material_reqs = [MaterialReq('mat1', 50), MaterialReq('mat2', 25)]
+            l1n2.work_unit.material_reqs = [MaterialReq('mat1', 50)]
 
             l2n1 = sr.graph_node('l2n1', [(l1n1, 0, EdgeType.FinishStart)], group='1', work_id='000011')
             l2n1.work_unit.material_reqs = [MaterialReq('mat1', 50)]
             l2n2 = sr.graph_node('l2n2', [(l1n1, 0, EdgeType.FinishStart),
                                           (l1n2, 0, EdgeType.FinishStart)], group='1', work_id='000012')
-            l2n2.work_unit.material_reqs = [MaterialReq('mat1', 50), MaterialReq('mat2', 25)]
+            l2n2.work_unit.material_reqs = [MaterialReq('mat1', 50)]
             l2n3 = sr.graph_node('l2n3', [(l1n2, 1, EdgeType.LagFinishStart)], group='1', work_id='000013')
             l2n3.work_unit.material_reqs = [MaterialReq('mat1', 50)]
 
@@ -136,7 +136,8 @@
 # TODO Make parametrization with different(specialized) contractors
 @fixture(params=[(i, 5 * j) for j in range(2) for i in range(1, 2)],
          ids=[f'Contractors: count={i}, min_size={5 * j}' for j in range(2) for i in range(1, 2)])
-def setup_scheduler_parameters(request, setup_wg) -> tuple[WorkGraph, list[Contractor]]:
+def setup_scheduler_parameters(request, setup_wg, setup_landscape_with_many_holders) -> tuple[
+    WorkGraph, list[Contractor], LandscapeConfiguration | Any]:
     resource_req: Dict[str, int] = {}
     resource_req_count: Dict[str, int] = {}
 
@@ -164,29 +165,24 @@
                                       workers={name: Worker(str(uuid4()), name, count, contractor_id=contractor_id)
                                                for name, count in resource_req.items()},
                                       equipments={}))
-    return setup_wg, contractors
-
-
-<<<<<<< HEAD
-@fixture(scope='module')
-def setup_default_schedules(setup_scheduler_parameters, setup_landscape_with_many_holders):
-=======
+    return setup_wg, contractors, setup_landscape_with_many_holders
+
+
 @fixture
 def setup_default_schedules(setup_scheduler_parameters):
->>>>>>> 904b6674
     work_estimator: Optional[WorkTimeEstimator] = None
 
-    setup_wg, setup_contractors = setup_scheduler_parameters
+    setup_wg, setup_contractors, landscape = setup_scheduler_parameters
 
     def init_schedule(scheduler_class):
         return scheduler_class(work_estimator=work_estimator,
-                               resource_optimizer=FullScanResourceOptimizer()).schedule(setup_wg, setup_contractors,
-                                                                                        landscape=setup_landscape_with_many_holders)
+                               resource_optimizer=FullScanResourceOptimizer(),
+                               landscape=landscape).schedule(setup_wg, setup_contractors)
 
     def init_k_schedule(scheduler_class, k):
         return scheduler_class(work_estimator=work_estimator,
-                               resource_optimizer=AverageReqResourceOptimizer(k)).schedule(setup_wg, setup_contractors,
-                                                                                           landscape=setup_landscape_with_many_holders)
+                               resource_optimizer=AverageReqResourceOptimizer(k),
+                               landscape=landscape).schedule(setup_wg, setup_contractors)
 
     return setup_scheduler_parameters, {
         "heft_end": init_schedule(HEFTScheduler),
@@ -205,14 +201,9 @@
     return request.param
 
 
-<<<<<<< HEAD
-@fixture(scope='module')
+@fixture
 def setup_schedule(setup_scheduler_type, setup_scheduler_parameters, setup_landscape_with_many_holders):
-=======
-@fixture
-def setup_schedule(setup_scheduler_type, setup_scheduler_parameters):
->>>>>>> 904b6674
-    setup_wg, setup_contractors = setup_scheduler_parameters
+    setup_wg, setup_contractors, landscape = setup_scheduler_parameters
 
     try:
         return generate_schedule(scheduling_algorithm_type=setup_scheduler_type,
@@ -220,6 +211,6 @@
                                  work_graph=setup_wg,
                                  contractors=setup_contractors,
                                  validate_schedule=False,
-                                 landscape=setup_landscape_with_many_holders), setup_scheduler_type, setup_scheduler_parameters
+                                 landscape=landscape), setup_scheduler_type, setup_scheduler_parameters
     except NoSufficientContractorError:
         pytest.skip('Given contractor configuration can\'t support given work graph')