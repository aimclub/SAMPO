import math
import random
import time
from typing import Callable

import numpy as np
import seaborn as sns
from deap import tools
from deap.tools import initRepeat
from matplotlib import pyplot as plt
from pandas import DataFrame

from sampo.scheduler.genetic.converter import convert_schedule_to_chromosome
from sampo.scheduler.genetic.operators import init_toolbox, ChromosomeType, Individual, copy_chromosome, \
    FitnessFunction, TimeFitness
from sampo.scheduler.native_wrapper import NativeWrapper
from sampo.scheduler.timeline.base import Timeline
from sampo.schemas.contractor import Contractor, WorkerContractorPool
from sampo.schemas.graph import GraphNode, WorkGraph
from sampo.schemas.landscape import LandscapeConfiguration
from sampo.schemas.schedule import ScheduleWorkDict, Schedule
from sampo.schemas.schedule_spec import ScheduleSpec
from sampo.schemas.time import Time
from sampo.schemas.time_estimator import WorkTimeEstimator
from sampo.utilities.collections_util import reverse_dictionary


def build_schedule(wg: WorkGraph,
                   contractors: list[Contractor],
                   worker_pool: WorkerContractorPool,
                   population_size: int,
                   generation_number: int,
                   selection_size: int,
                   mutate_order: float,
                   mutate_resources: float,
                   init_schedules: dict[str, tuple[Schedule, list[GraphNode] | None]],
                   rand: random.Random,
                   spec: ScheduleSpec,
                   landscape: LandscapeConfiguration = LandscapeConfiguration(),
                   fitness_constructor: Callable[[Callable[[list[ChromosomeType]], list[int]]],
                                                 FitnessFunction] = TimeFitness,
                   work_estimator: WorkTimeEstimator = None,
                   show_fitness_graph: bool = False,
                   n_cpu: int = 1,
                   assigned_parent_time: Time = Time(0),
                   timeline: Timeline | None = None,
                   time_border: int = None) \
        -> tuple[ScheduleWorkDict, Time, Timeline, list[GraphNode]]:
    """
    Genetic algorithm.
    Structure of chromosome:
    [[order of job], [numbers of workers types 1 for each job], [numbers of workers types 2], ... ]
<<<<<<< HEAD
    Different mate and mutation for order and for workers.
    Generate order of job by prioritization from HEFTs and from Topological.
    Generate resources from min to max.
    Overall initial population is valid.

=======
    Different mate and mutation for order and for workers
    Generate order of job by prioritization from HEFTs and from Topological
    Generate resources from min to max
    Overall initial population is valid

    :param landscape:
    :param fitness_constructor:
    :param show_fitness_graph:
    :param worker_pool:
    :param contractors:
    :param wg:
    :param population_size:
    :param generation_number:
    :param selection_size:
    :param mutate_order:
    :param mutate_resources:
    :param rand:
>>>>>>> 8e3ed1fd
    :param spec: spec for current scheduling
    :param n_cpu: number or parallel workers to use in computational process
    :param assigned_parent_time: start time of the whole schedule(time shift)
    :return: scheduler
    """

    if show_fitness_graph:
        fitness_history = []

    global_start = time.time()

    start = time.time()
    # preparing access-optimized data structures
    nodes = [node for node in wg.nodes if not node.is_inseparable_son()]

    index2node: dict[int, GraphNode] = dict(enumerate(nodes))
    work_id2index: dict[str, int] = {node.id: index for index, node in index2node.items()}
    worker_name2index = {worker_name: index for index, worker_name in enumerate(worker_pool)}
    index2contractor = {ind: contractor.id for ind, contractor in enumerate(contractors)}
    index2contractor_obj = dict(enumerate(contractors))
    contractor2index = reverse_dictionary(index2contractor)
    index2node_list = list(enumerate(nodes))
    worker_pool_indices = {worker_name2index[worker_name]: {
        contractor2index[contractor_id]: worker for contractor_id, worker in workers_of_type.items()
    } for worker_name, workers_of_type in worker_pool.items()}
    node_indices = list(range(len(nodes)))

    contractors_capacity = np.zeros((len(contractors), len(worker_pool)))
    for w_ind, cont2worker in worker_pool_indices.items():
        for c_ind, worker in cont2worker.items():
            contractors_capacity[c_ind][w_ind] = worker.count

    resources_border = np.zeros((2, len(worker_pool), len(index2node)))
    resources_min_border = np.zeros((len(worker_pool)))
    for work_index, node in index2node.items():
        for req in node.work_unit.worker_reqs:
            worker_index = worker_name2index[req.kind]
            resources_border[0, worker_index, work_index] = req.min_count
            resources_border[1, worker_index, work_index] = req.max_count
            resources_min_border[worker_index] = max(resources_min_border[worker_index], req.min_count)

    contractor_borders = np.zeros((len(contractor2index), len(worker_name2index)), dtype=int)
    for ind, contractor in enumerate(contractors):
        for ind_worker, worker in enumerate(contractor.workers.values()):
            contractor_borders[ind, ind_worker] = worker.count

    # construct inseparable_child -> inseparable_parent mapping
    inseparable_parents = {}
    for node in nodes:
        for child in node.get_inseparable_chain_with_self():
            inseparable_parents[child] = node

    # here we aggregate information about relationships from the whole inseparable chain
    children = {work_id2index[node.id]: list({work_id2index[inseparable_parents[child].id]
                                                  for inseparable in node.get_inseparable_chain_with_self()
                                                  for child in inseparable.children})
                for node in nodes}

    parents = {work_id2index[node.id]: [] for node in nodes}
    for node, node_children in children.items():
        for child in node_children:
            parents[child].append(node)

    print(f'Genetic optimizing took {(time.time() - start) * 1000} ms')

    start = time.time()

    # initial chromosomes construction
    init_chromosomes: dict[str, ChromosomeType] = \
        {name: convert_schedule_to_chromosome(wg, work_id2index, worker_name2index,
                                              contractor2index, contractor_borders, schedule, order)
            if schedule is not None else None
         for name, (schedule, order) in init_schedules.items()}

    toolbox = init_toolbox(wg, contractors, worker_pool, landscape, index2node,
                           work_id2index, worker_name2index, index2contractor,
                           index2contractor_obj, init_chromosomes, mutate_order,
                           mutate_resources, selection_size, rand, spec, worker_pool_indices,
                           contractor2index, contractor_borders, node_indices, index2node_list, parents,
                           assigned_parent_time, work_estimator)

    # for name, chromosome in init_chromosomes.items():
    #     if not is_chromosome_correct(chromosome, node_indices, parents):
    #         raise NoSufficientContractorError('HEFTs are deploying wrong chromosomes')

    native = NativeWrapper(toolbox, wg, contractors, worker_name2index, worker_pool_indices,
                           parents, work_estimator)
    # create population of a given size
    pop = toolbox.population(n=population_size)

    print(f'Toolbox initialization & first population took {(time.time() - start) * 1000} ms')

    if not native.native:
        # save best individuals
        hof = tools.HallOfFame(1, similar=compare_individuals)

        # probability to participate in mutation and crossover for each individual
        cxpb, mutpb = mutate_order, mutate_order
        mutpb_res, cxpb_res = mutate_resources, mutate_resources

        # def evaluate_chromosomes(chromosomes: list[ChromosomeType]):
        #     return native.evaluate([chromo for chromo in chromosomes if toolbox.validate(chromo)])

        fitness_f = fitness_constructor(native.evaluate)

        start = time.time()

        # map to each individual fitness function
        pop = [ind for ind in pop if toolbox.validate(ind[0])]
        fitness = fitness_f.evaluate([ind[0] for ind in pop])

        evaluation_time = time.time() - start

        for ind, fit in zip(pop, fitness):
            ind.fitness.values = [fit]

        hof.update(pop)
        best_fitness = hof[0].fitness.values[0]

        if show_fitness_graph:
            fitness_history.append(sum(fitness) / len(fitness))

        generation = 0
        # the best fitness, track to increase performance by stopping evaluation when not decreasing
        prev_best_fitness = Time.inf()

        print(f'First population evaluation took {(time.time() - start) * 1000} ms')
        start = time.time()

        plateau_steps = 0
        max_plateau_steps = generation_number  # 8

        while generation < generation_number and plateau_steps < max_plateau_steps \
                and (time_border is None or time.time() - global_start < time_border):
            print(f"-- Generation {generation}, population={len(pop)}, best time={best_fitness} --")
            if best_fitness == prev_best_fitness:
                plateau_steps += 1
            else:
                plateau_steps = 0
            prev_best_fitness = best_fitness

            # select individuals of next generation
            offspring = toolbox.select(pop, int(math.sqrt(len(pop))))
            # clone selected individuals
            # offspring = [toolbox.clone(ind) for ind in offspring]

            # operations for ORDER
            # crossover
            # take 2 individuals as input 1 modified individuals
            # take after 1: (1,3,5) and (2,4,6) and get pairs 1,2; 3,4; 5,6

            cur_generation = []

            for child1, child2 in zip(offspring[::2], offspring[1::2]):
                if rand.random() < cxpb:
                    ind1, ind2 = toolbox.mate(child1[0], child2[0])
                    # add to population
                    cur_generation.append(wrap(ind1))
                    cur_generation.append(wrap(ind2))

            # mutation
            # take 1 individuals as input and return 1 individuals as output
            for mutant in offspring:
                if rand.random() < mutpb:
                    ind_order = toolbox.mutate(mutant[0][0])
                    ind = copy_chromosome(mutant[0])
                    ind = (ind_order[0], ind[1], ind[2])
                    # add to population
                    cur_generation.append(wrap(ind))

            # operations for RESOURCES
            # mutation
            # select types for mutation
            # numbers of changing types
            number_of_type_for_changing = rand.randint(1, len(worker_name2index) - 1)
            # workers type for changing(+1 means contractor 'resource')
            workers = rand.sample(range(len(worker_name2index) + 1), number_of_type_for_changing)

            # resources mutation
            for worker in workers:
                low = resources_border[0, worker] if worker != len(worker_name2index) else 0
                up = resources_border[1, worker] if worker != len(worker_name2index) else 0
                for mutant in offspring:
                    if rand.random() < mutpb_res:
                        ind = toolbox.mutate_resources(mutant[0], low=low, up=up, type_of_worker=worker)
                        # add to population
                        cur_generation.append(wrap(ind))

            # resource borders mutation
            for worker in workers:
                if worker == len(worker_name2index):
                    continue
                for mutant in offspring:
                    if rand.random() < mutpb_res:
                        ind = toolbox.mutate_resource_borders(mutant[0],
                                                              contractors_capacity=contractors_capacity,
                                                              resources_min_border=resources_min_border,
                                                              type_of_worker=worker)
                        # add to population
                        cur_generation.append(wrap(ind))

            # for the crossover, we use those types that did not participate
            # in the mutation(+1 means contractor 'resource')
            # workers_for_mate = list(set(list(range(len(worker_name2index) + 1))) - set(workers))
            # crossover
            # take 2 individuals as input 1 modified individuals

            workers = rand.sample(range(len(worker_name2index) + 1), number_of_type_for_changing)

            for child1, child2 in zip(offspring[::2], offspring[1::2]):
                for ind_worker in workers:
                    # mate resources
                    if rand.random() < cxpb_res:
                        ind1, ind2 = toolbox.mate_resources(child1[0], child2[0], ind_worker)
                        # add to population
                        cur_generation.append(wrap(ind1))
                        cur_generation.append(wrap(ind2))

                    # mate resource borders
                    if rand.random() < cxpb_res:
                        if ind_worker == len(worker_name2index):
                            continue
                        ind1, ind2 = toolbox.mate_resource_borders(child1[0], child2[0], ind_worker)

                        # add to population
                        cur_generation.append(wrap(ind1))
                        cur_generation.append(wrap(ind2))

            evaluation_start = time.time()

            # Gather all the fitness in one list and print the stats
            invalid_ind = [ind for ind in cur_generation if toolbox.validate(ind[0])]
            # for each individual - evaluation
            # print(pool.map(lambda x: x + 2, range(10)))

            invalid_fit = fitness_f.evaluate([ind[0] for ind in invalid_ind])
            for fit, ind in zip(invalid_fit, invalid_ind):
                ind.fitness.values = [fit]
            evaluation_time += time.time() - evaluation_start

            # add mutant part of generation to offspring
            offspring.extend(invalid_ind)
            cur_generation.clear()

            if show_fitness_graph:
                _ftn = [f for f in fitness if not math.isinf(f)]
                if len(_ftn) > 0:
                    fitness_history.append(sum(_ftn) / len(_ftn))

            # pop_size = len(pop)
            # pop = [ind for ind in pop if valid(ind)]
            # print(f'----| Filtered out {pop_size - len(pop)} invalid individuals')

            # renewing population
            pop[:] = offspring
            hof.update(pop)

            best_fitness = hof[0].fitness.values[0]

            # best = hof[0]
            # fits = [ind.fitness.values[0] for ind in pop]
            # evaluation = chromosome_evaluation(best, index2node, resources_border, work_id2index, worker_name2index,
            #                                   parent2inseparable_son, agents)
            # print("fits: ", fits)
            # print(evaluation)
            generation += 1

        native.close()

        chromosome = hof[0][0]

        # assert that we have valid chromosome
        assert hof[0].fitness.values[0] != Time.inf()

        print(f'Final time: {hof[0].fitness.values[0]}')
        print(f'Generations processing took {(time.time() - start) * 1000} ms')
        print(f'Evaluation time: {evaluation_time * 1000}')
    else:
        native_start = time.time()
        chromosome = native.run_genetic(list([ind[0] for ind in pop]),
                                        mutate_order, mutate_order, mutate_resources, mutate_resources,
                                        mutate_resources, mutate_resources, selection_size)
        print(f'Native evaluated in {(time.time() - native_start) * 1000} ms')

    scheduled_works, schedule_start_time, timeline, order_nodes = toolbox.chromosome_to_schedule(chromosome, landscape=landscape)

    if show_fitness_graph:
        sns.lineplot(
            data=DataFrame.from_records([(generation * 4, v) for generation, v in enumerate(fitness_history)],
                                        columns=["Поколение", "Функция качества"]),
            x="Поколение",
            y="Функция качества",
            palette='r')
        plt.show()

    return {node.id: work for node, work in scheduled_works.items()}, schedule_start_time, timeline, order_nodes


def compare_individuals(first: tuple[ChromosomeType], second: tuple[ChromosomeType]):
    return (first[0][0] == second[0][0]).all() and (first[0][1] == second[0][1]).all()


def wrap(chromosome: ChromosomeType) -> Individual:
    """
    Created an individual from chromosome.
    """

    def ind_getter():
        return chromosome

    ind = initRepeat(Individual, ind_getter, n=1)
    ind.fitness.invalid_steps = 0
    return ind<|MERGE_RESOLUTION|>--- conflicted
+++ resolved
@@ -50,31 +50,12 @@
     Genetic algorithm.
     Structure of chromosome:
     [[order of job], [numbers of workers types 1 for each job], [numbers of workers types 2], ... ]
-<<<<<<< HEAD
+    
     Different mate and mutation for order and for workers.
     Generate order of job by prioritization from HEFTs and from Topological.
     Generate resources from min to max.
     Overall initial population is valid.
 
-=======
-    Different mate and mutation for order and for workers
-    Generate order of job by prioritization from HEFTs and from Topological
-    Generate resources from min to max
-    Overall initial population is valid
-
-    :param landscape:
-    :param fitness_constructor:
-    :param show_fitness_graph:
-    :param worker_pool:
-    :param contractors:
-    :param wg:
-    :param population_size:
-    :param generation_number:
-    :param selection_size:
-    :param mutate_order:
-    :param mutate_resources:
-    :param rand:
->>>>>>> 8e3ed1fd
     :param spec: spec for current scheduling
     :param n_cpu: number or parallel workers to use in computational process
     :param assigned_parent_time: start time of the whole schedule(time shift)
