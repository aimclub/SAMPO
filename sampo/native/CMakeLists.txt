--- conflicted
+++ resolved
@@ -15,11 +15,7 @@
         python_deserializer.cpp python_deserializer.h      # custom Python datastruct handler
         workgraph.h contractor.h basic_types.h             # custom Python types definition
         pycodec.h                                          # basic type transcoder
-<<<<<<< HEAD
-        chromosome_evaluator.cpp chromosome_evaluator.h genetic.h evaluator_types.h)   # algorithms
-=======
         chromosome_evaluator.cpp chromosome_evaluator.h genetic.h evaluator_types.h utils/use_numpy.cpp utils/use_numpy.h)   # algorithms
->>>>>>> c7c13d0d
 
 find_package(OpenMP)
 if (OPENMP_FOUND)
