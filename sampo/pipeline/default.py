import pandas as pd

from sampo.generator.environment import ContractorGenerationMethod, get_contractor_by_wg
from sampo.pipeline.base import InputPipeline, SchedulePipeline
from sampo.pipeline.delegating import DelegatingScheduler
from sampo.pipeline.lag_optimization import LagOptimizationStrategy
from sampo.pipeline.preparation import PreparationPipeline
from sampo.scheduler.base import Scheduler
from sampo.scheduler.generic import GenericScheduler
from sampo.scheduler.utils import get_worker_contractor_pool
from sampo.scheduler.utils.local_optimization import OrderLocalOptimizer, ScheduleLocalOptimizer
from sampo.utilities.priority import check_and_correct_priorities
from sampo.schemas.apply_queue import ApplyQueue
from sampo.schemas.contractor import Contractor
from sampo.schemas.exceptions import NoSufficientContractorError
from sampo.schemas.graph import WorkGraph, GraphNode
from sampo.schemas.landscape import LandscapeConfiguration
from sampo.schemas.project import ScheduledProject
from sampo.schemas.schedule import Schedule
from sampo.schemas.schedule_spec import ScheduleSpec
from sampo.schemas.time import Time
from sampo.schemas.time_estimator import WorkTimeEstimator, DefaultWorkEstimator
from sampo.structurator import graph_restructuring
from sampo.userinput.parser.csv_parser import CSVParser
from sampo.utilities.name_mapper import NameMapper, read_json


def contractors_can_perform_work_graph(contractors: list[Contractor], wg: WorkGraph) -> bool:
    is_at_least_one_contractor_can_perform = True
    num_contractors_can_perform_node = 0

    for node in wg.nodes:
        reqs = node.work_unit.worker_reqs
        for contractor in contractors:
            offers = contractor.workers
            for req in reqs:
                if req.min_count > offers[req.kind].count:
                    is_at_least_one_contractor_can_perform = False
                    break
            if is_at_least_one_contractor_can_perform:
                num_contractors_can_perform_node += 1
                break
            is_at_least_one_contractor_can_perform = True
        if num_contractors_can_perform_node == 0:
            return False
        num_contractors_can_perform_node = 0

    return True


class DefaultInputPipeline(InputPipeline):
    """
    Default pipeline, that help to use the framework
    """

    def __init__(self):
        self._wg: WorkGraph | pd.DataFrame | str | None = None
        self._contractors: list[Contractor] | pd.DataFrame | str | tuple[ContractorGenerationMethod, int] | None \
            = ContractorGenerationMethod.AVG, 1
        self._work_estimator: WorkTimeEstimator = DefaultWorkEstimator()
        self._node_orders: list[list[GraphNode]] | None = None
        self._lag_optimize: LagOptimizationStrategy = LagOptimizationStrategy.FALSE
        self._spec: ScheduleSpec | None = ScheduleSpec()
        self._assigned_parent_time: Time | None = Time(0)
        self._local_optimize_stack: ApplyQueue = ApplyQueue()
        self._landscape_config = LandscapeConfiguration()
        self._preparation = PreparationPipeline()
        self._history: pd.DataFrame = pd.DataFrame(columns=['marker_for_glue', 'work_name', 'first_day', 'last_day',
                                                            'upper_works', 'work_name_clear_old', 'smr_name',
                                                            'work_name_clear', 'granular_smr_name'])
        self._all_connections: bool = False
        self._change_connections_info: bool = False
        self._name_mapper: NameMapper | None = None
        self.sep_wg = ','
        self.sep_history = ','

    def wg(self,
           wg: WorkGraph | pd.DataFrame | str,
           change_base_on_history: bool = False,
           sep: str = ',',
           all_connections: bool = False,
           change_connections_info: bool = False) -> 'InputPipeline':
        """
        Mandatory argument.

        :param change_base_on_history: whether it is necessary to change project information based on connection history data
        :param is_wg_has_full_info_about_connections: does the project information contain full details of the works
        :param wg: the WorkGraph object for scheduling task
        :param sep: separating character. It's mandatory, if you send the file path with work_info

        ATTENTION!
            If you send WorkGraph .csv or HistoryData file path, use the same separating character in
            work_info.csv as in history_data.csv and vice versa.
        """
        self._wg = wg
        self._all_connections = all_connections
        self._change_connections_info = change_connections_info
        self.sep_wg = sep
        return self

    def contractors(self, contractors: list[Contractor] | pd.DataFrame | str | tuple[ContractorGenerationMethod, int, float]) \
            -> 'InputPipeline':
        """
        Mandatory argument.

        :param contractors: the contractors list for scheduling task, or DataFrame with contractor info,
                            or file with contractor info, of method for contractors generation with
                            number of contractors to be generated
        :return: the pipeline object
        """
        self._contractors = contractors
        return self

    def landscape(self, landscape_config: LandscapeConfiguration) -> 'InputPipeline':
        """
        Set landscape configuration

        :param landscape_config:
        :return:
        """
        self._landscape_config = landscape_config
        return self

    def name_mapper(self, name_mapper: NameMapper | str) -> 'InputPipeline':
        """
        Set works' name mapper
        :param name_mapper:
        :return:
        """
        if isinstance(name_mapper, str):
            name_mapper = read_json(name_mapper)
        self._name_mapper = name_mapper
        return self

    def history(self, history: pd.DataFrame | str, sep: str = ';') -> 'InputPipeline':
        """
        Set historical data. Mandatory method, if work graph hasn't info about links
        :param history:
        :param sep: separating character. It's mandatory, if you send the file path with work_info

        ATTENTION!
            If you send WorkGraph .csv or HistoryData file path, use the same separating character in
            work_info.csv as in history_data.csv and vice versa.
        """
        self._history = history
        self.sep_history = sep
        return self

    def spec(self, spec: ScheduleSpec) -> 'InputPipeline':
        """
        Set specification of schedule

        :param spec:
        :return:
        """
        self._spec = spec
        return self

    def time_shift(self, time: Time) -> 'InputPipeline':
        """
        If the schedule should start at a certain time

        :param time:
        :return:
        """
        self._assigned_parent_time = time
        return self

    def lag_optimize(self, lag_optimize: LagOptimizationStrategy) -> 'InputPipeline':
        """
        Mandatory argument. Shows should graph be lag-optimized or not.
        If not defined, pipeline should search the best variant of this argument in result.

        :param lag_optimize:
        :return: the pipeline object
        """
        self._lag_optimize = lag_optimize
        return self

    def work_estimator(self, work_estimator: WorkTimeEstimator) -> 'InputPipeline':
        self._work_estimator = work_estimator
        return self

    def node_order(self, node_orders: list[list[GraphNode]]) -> 'InputPipeline':
        self._node_orders = node_orders
        return self

    def optimize_local(self, optimizer: OrderLocalOptimizer, area: range) -> 'InputPipeline':
        self._local_optimize_stack.add(optimizer.optimize, area)
        return self

    def schedule(self, scheduler: Scheduler, validate: bool = False) -> 'SchedulePipeline':
        if isinstance(self._wg, pd.DataFrame) or isinstance(self._wg, str):
            self._wg, self._contractors = \
                CSVParser.work_graph_and_contractors(
                    works_info=CSVParser.read_graph_info(project_info=self._wg,
                                                         history_data=self._history,
                                                         sep_wg=self.sep_wg,
                                                         sep_history=self.sep_history,
                                                         name_mapper=self._name_mapper,
                                                         all_connections=self._all_connections,
                                                         change_connections_info=self._change_connections_info),
                    contractor_info=self._contractors,
                    work_resource_estimator=self._work_estimator
                )

<<<<<<< HEAD
        if not isinstance(self._contractors, list):
            generation_method, contractors_number, scaler = self._contractors
            self._contractors = [get_contractor_by_wg(self._wg,
                                                      method=generation_method,
                                                      contractor_id=str(i),
                                                      contractor_name='Contractor' + ' ' + str(i + 1),
                                                      scaler=scaler)
                           for i in range(contractors_number)]
=======
        check_and_correct_priorities(self._wg)
>>>>>>> cc8400bf

        if not contractors_can_perform_work_graph(self._contractors, self._wg):
            raise NoSufficientContractorError('Contractors are not able to perform the graph of works')

        if isinstance(scheduler, GenericScheduler):
            # if scheduler is generic, it supports injecting local optimizations
            # cache upper-layer self to another variable to get it from inner class
            s_self = self

            class LocalOptimizedScheduler(DelegatingScheduler):

                def __init__(self, delegate: GenericScheduler):
                    super().__init__(delegate)

                def delegate_prioritization(self, orig_prioritization):
                    def prioritization(head_nodes: list[GraphNode],
                                       node_id2parent_ids: dict[str, set[str]],
                                       node_id2child_ids: dict[str, set[str]],
                                       work_estimator: WorkTimeEstimator):
                        # call delegate's prioritization and apply local optimizations
                        return s_self._local_optimize_stack.apply(
                            orig_prioritization(head_nodes, node_id2parent_ids, node_id2child_ids, work_estimator)
                        )

                    return prioritization

            scheduler = LocalOptimizedScheduler(scheduler)
        elif not self._local_optimize_stack.empty():
            print('Trying to apply local optimizations to non-generic scheduler, ignoring it')

        match self._lag_optimize:
            case LagOptimizationStrategy.AUTO:
                # Searching the best
                wg1 = graph_restructuring(self._wg, False)
                schedules = scheduler.schedule_with_cache(wg1, self._contractors,
                                                          self._spec,
                                                          landscape=self._landscape_config,
                                                          assigned_parent_time=self._assigned_parent_time,
                                                          validate=validate)
                node_orders1 = [node_order for _, _, _, node_order in schedules]
                schedules1 = [schedule for schedule, _, _, _ in schedules]
                min_time1 = min([schedule.execution_time for schedule in schedules1])

                wg2 = graph_restructuring(self._wg, True)
                schedules = scheduler.schedule_with_cache(wg2, self._contractors,
                                                          self._spec,
                                                          landscape=self._landscape_config,
                                                          assigned_parent_time=self._assigned_parent_time,
                                                          validate=validate)
                node_orders2 = [node_order for _, _, _, node_order in schedules]
                schedules2 = [schedule for schedule, _, _, _ in schedules]
                min_time2 = min([schedule.execution_time for schedule in schedules2])

                if min_time1 < min_time2:
                    self._node_orders = node_orders1
                    wg = wg1
                    schedules = schedules1
                else:
                    self._node_orders = node_orders2
                    wg = wg2
                    schedules = schedules2

            case _:
                wg = graph_restructuring(self._wg, self._lag_optimize.value)
                schedules = scheduler.schedule_with_cache(wg, self._contractors,
                                                          self._spec,
                                                          landscape=self._landscape_config,
                                                          assigned_parent_time=self._assigned_parent_time,
                                                          validate=validate)
                node_orders = [node_order for _, _, _, node_order in schedules]
                schedules = [schedule for schedule, _, _, _ in schedules]
                self._node_orders = node_orders

        return DefaultSchedulePipeline(self, wg, schedules)


# noinspection PyProtectedMember
class DefaultSchedulePipeline(SchedulePipeline):

    def __init__(self, s_input: DefaultInputPipeline, wg: WorkGraph, schedules: list[Schedule]):
        self._input = s_input
        self._wg = wg
        self._worker_pool = get_worker_contractor_pool(s_input._contractors)
        self._schedules = schedules
        self._scheduled_works = [{wg[swork.id]: swork for swork in schedule.to_schedule_work_dict.values()}
                                 for schedule in schedules]
        self._local_optimize_stack = ApplyQueue()
        self._start_date = None

    def optimize_local(self, optimizer: ScheduleLocalOptimizer, area: range) -> 'SchedulePipeline':
        self._local_optimize_stack.add(optimizer.optimize,
                                       self._input._contractors, self._input._landscape_config,
                                       self._input._spec, self._worker_pool, self._input._work_estimator,
                                       self._input._assigned_parent_time, area)
        return self

    def finish(self) -> list[ScheduledProject]:
        scheduled_projects = []
        for scheduled_works, node_order in zip(self._scheduled_works, self._input._node_orders):
            processed_sworks = self._local_optimize_stack.apply(scheduled_works, node_order)
            schedule = Schedule.from_scheduled_works(processed_sworks.values(), self._wg)
            scheduled_projects.append(ScheduledProject(self._input._wg, self._wg, self._input._contractors, schedule))
        return scheduled_projects

    def visualization(self, start_date: str) -> list['Visualization']:
        from sampo.utilities.visualization import Visualization
        return [Visualization.from_project(project, start_date) for project in self.finish()]<|MERGE_RESOLUTION|>--- conflicted
+++ resolved
@@ -204,7 +204,8 @@
                     work_resource_estimator=self._work_estimator
                 )
 
-<<<<<<< HEAD
+        check_and_correct_priorities(self._wg)
+
         if not isinstance(self._contractors, list):
             generation_method, contractors_number, scaler = self._contractors
             self._contractors = [get_contractor_by_wg(self._wg,
@@ -213,9 +214,6 @@
                                                       contractor_name='Contractor' + ' ' + str(i + 1),
                                                       scaler=scaler)
                            for i in range(contractors_number)]
-=======
-        check_and_correct_priorities(self._wg)
->>>>>>> cc8400bf
 
         if not contractors_can_perform_work_graph(self._contractors, self._wg):
             raise NoSufficientContractorError('Contractors are not able to perform the graph of works')
