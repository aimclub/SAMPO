import math
import random
from abc import ABC, abstractmethod
from copy import deepcopy
<<<<<<< HEAD
=======
from functools import partial
from operator import attrgetter
from typing import Iterable, Callable
>>>>>>> c6602b16
from enum import Enum
from operator import attrgetter
from typing import Iterable

import numpy as np
from deap import creator, base
from sortedcontainers import SortedList

from sampo.scheduler.genetic.converter import convert_chromosome_to_schedule
from sampo.scheduler.genetic.converter import convert_schedule_to_chromosome, ChromosomeType
from sampo.scheduler.topological.base import RandomizedTopologicalScheduler
from sampo.scheduler.utils.peaks import get_absolute_peak_resource_usage
from sampo.schemas.contractor import Contractor, WorkerContractorPool
from sampo.schemas.graph import GraphNode, WorkGraph
from sampo.schemas.landscape import LandscapeConfiguration
from sampo.schemas.resources import Worker
from sampo.schemas.schedule import Schedule
from sampo.schemas.schedule_spec import ScheduleSpec
from sampo.schemas.time import Time
from sampo.schemas.time_estimator import WorkTimeEstimator, DefaultWorkEstimator
from sampo.utilities.resource_cost import schedule_cost


# logger = mp.log_to_stderr(logging.DEBUG)


class FitnessFunction(ABC):
    """
    Base class for description of different fitness functions.
    """

    def __init__(self, deadline: Time | None):
        self._deadline = deadline

    @abstractmethod
    def evaluate(self, schedules: list[Schedule]) -> list[int]:
        """
        Calculate the value of fitness function of the all schedules.
        It is better when value is less.
        """
        ...


class TimeFitness(FitnessFunction):
    """
    Fitness function that relies on finish time.
    """

    def __init__(self, deadline: Time | None = None):
        super().__init__(deadline)

    def evaluate(self, schedules: list[Schedule]) -> list[int]:
        return [schedule.execution_time.value for schedule in schedules]


class TimeAndResourcesFitness(FitnessFunction):
    """
    Fitness function that relies on finish time and the set of resources.
    """

    def __init__(self, deadline: Time | None = None):
        super().__init__(deadline)

    def evaluate(self, schedules: list[Schedule]) -> list[int]:
        return [schedule.execution_time.value + get_absolute_peak_resource_usage(schedule) for schedule in schedules]


class DeadlineResourcesFitness(FitnessFunction):
    """
    The fitness function is dependent on the set of resources and requires the end time to meet the deadline.
    """

    def __init__(self, deadline: Time):
        super().__init__(deadline)

    def evaluate(self, schedules: list[Schedule]) -> list[int]:
        return [int(get_absolute_peak_resource_usage(schedule)
                    * max(1.0, schedule.execution_time.value / self._deadline.value))
                for schedule in schedules]


class DeadlineCostFitness(FitnessFunction):
    """
    The fitness function is dependent on the cost of resources and requires the end time to meet the deadline.
    """

    def __init__(self, deadline: Time):
        super().__init__(deadline)

    def evaluate(self, schedules: list[Schedule]) -> list[int]:
        # TODO Integrate cost calculation to native module
        return [int(schedule_cost(schedule) * max(1.0, schedule.execution_time.value / self._deadline.value))
                for schedule in schedules]


# create class FitnessMin, the weights = -1 means that fitness - is function for minimum

creator.create('FitnessMin', base.Fitness, weights=(-1.0,))
creator.create('Individual', list, fitness=creator.FitnessMin)
Individual = creator.Individual


class IndividualType(Enum):
    """
    Class to define a type of individual in genetic algorithm
    """
    Population = 'population'
    Offspring = 'offspring'


def init_toolbox(wg: WorkGraph,
                 contractors: list[Contractor],
                 worker_pool: WorkerContractorPool,
                 landscape: LandscapeConfiguration,
                 index2node: dict[int, GraphNode],
                 work_id2index: dict[str, int],
                 worker_name2index: dict[str, int],
                 index2contractor_obj: dict[int, Contractor],
                 index2zone: dict[int, str],
                 init_chromosomes: dict[str, tuple[ChromosomeType, float, ScheduleSpec]],
                 mut_order_pb: float,
                 mut_res_pb: float,
                 mut_zone_pb: float,
                 statuses_available: int,
                 population_size: int,
                 rand: random.Random,
                 spec: ScheduleSpec,
                 worker_pool_indices: dict[int, dict[int, Worker]],
                 contractor2index: dict[str, int],
                 contractor_borders: np.ndarray,
                 node_indices: list[int],
                 parents: dict[int, set[int]],
                 resources_border: np.ndarray,
                 assigned_parent_time: Time = Time(0),
                 work_estimator: WorkTimeEstimator = DefaultWorkEstimator()) -> base.Toolbox:
    """
    Object, that include set of functions (tools) for genetic model and other functions related to it.
    list of parameters that received this function is sufficient and complete to manipulate with genetic algorithm

    :return: Object, included tools for genetic algorithm
    """
    toolbox = base.Toolbox()
    # generate chromosome
    toolbox.register('generate_chromosome', generate_chromosome, wg=wg, contractors=contractors,
                     work_id2index=work_id2index, worker_name2index=worker_name2index,
                     contractor2index=contractor2index, contractor_borders=contractor_borders, spec=spec,
                     init_chromosomes=init_chromosomes, rand=rand, work_estimator=work_estimator, landscape=landscape)

    # create population
    # toolbox.register('population', tools.initRepeat, list, lambda: toolbox.generate_chromosome())
    toolbox.register('population', generate_population, wg=wg, contractors=contractors,
                     work_id2index=work_id2index, worker_name2index=worker_name2index,
                     contractor2index=contractor2index, contractor_borders=contractor_borders, spec=spec,
                     init_chromosomes=init_chromosomes, rand=rand, work_estimator=work_estimator, landscape=landscape)
    # selection
    toolbox.register('select', select_new_population, pop_size=population_size)
    # combined crossover
    toolbox.register('mate', mate, rand=rand)
    # combined mutation
    toolbox.register('mutate', mutate, order_mutpb=mut_order_pb, res_mutpb=mut_res_pb, zone_mutpb=mut_zone_pb,
                     rand=rand, parents=parents, resources_border=resources_border, statuses_available=statuses_available)
    # crossover for order
    toolbox.register('mate_order', mate_scheduling_order, rand=rand)
    # mutation for order
    toolbox.register('mutate_order', mutate_scheduling_order, mutpb=mut_order_pb, rand=rand, parents=parents)
    # crossover for resources
    toolbox.register('mate_resources', mate_resources, rand=rand)
    # mutation for resources
    toolbox.register('mutate_resources', mutate_resources, resources_border=resources_border,
                     mutpb=mut_res_pb, rand=rand)
    # mutation for resource borders
    toolbox.register('mutate_resource_borders', mutate_resource_borders, contractor_borders=contractor_borders,
                     mutpb=mut_res_pb, rand=rand)
    toolbox.register('mate_post_zones', mate_for_zones, rand=rand)
    toolbox.register('mutate_post_zones', mutate_for_zones, rand=rand, mutpb=mut_zone_pb,
                     statuses_available=landscape.zone_config.statuses.statuses_available())

    toolbox.register('validate', is_chromosome_correct, node_indices=node_indices, parents=parents,
                     contractor_borders=contractor_borders)
    toolbox.register('schedule_to_chromosome', convert_schedule_to_chromosome, wg=wg,
                     work_id2index=work_id2index, worker_name2index=worker_name2index,
                     contractor2index=contractor2index, contractor_borders=contractor_borders, spec=spec,
                     landscape=landscape)
    toolbox.register("chromosome_to_schedule", convert_chromosome_to_schedule, worker_pool=worker_pool,
                     index2node=index2node, index2contractor=index2contractor_obj,
                     worker_pool_indices=worker_pool_indices, assigned_parent_time=assigned_parent_time,
                     work_estimator=work_estimator, worker_name2index=worker_name2index,
                     contractor2index=contractor2index, index2zone=index2zone,
                     landscape=landscape)
    toolbox.register('copy_individual', lambda ind: Individual(copy_chromosome(ind)))
    toolbox.register('update_resource_borders_to_peak_values', update_resource_borders_to_peak_values,
                     worker_name2index=worker_name2index, contractor2index=contractor2index)
    return toolbox


def copy_chromosome(chromosome: ChromosomeType) -> ChromosomeType:
    return chromosome[0].copy(), chromosome[1].copy(), chromosome[2].copy(), \
        deepcopy(chromosome[3]), chromosome[4].copy()


def generate_population(n: int,
                        wg: WorkGraph,
                        contractors: list[Contractor],
                        spec: ScheduleSpec,
                        work_id2index: dict[str, int],
                        worker_name2index: dict[str, int],
                        contractor2index: dict[str, int],
                        contractor_borders: np.ndarray,
                        init_chromosomes: dict[str, tuple[ChromosomeType, float, ScheduleSpec]],
                        rand: random.Random,
                        work_estimator: WorkTimeEstimator = None,
                        landscape: LandscapeConfiguration = LandscapeConfiguration()) -> list[Individual]:
    """
    Generates population.
    Do not use `generate_chromosome` function.
    """

    def randomized_init() -> ChromosomeType:
        schedule = RandomizedTopologicalScheduler(work_estimator, int(rand.random() * 1000000)) \
            .schedule(wg, contractors, landscape=landscape)
        return convert_schedule_to_chromosome(wg, work_id2index, worker_name2index,
                                              contractor2index, contractor_borders, schedule, spec, landscape)

    count_for_specified_types = (n // 3) // len(init_chromosomes)
    count_for_specified_types = count_for_specified_types if count_for_specified_types > 0 else 1
    sum_counts_for_specified_types = count_for_specified_types * len(init_chromosomes)
    counts = [count_for_specified_types * importance for _, importance, _ in init_chromosomes.values()]

    weights_multiplier = math.ceil(sum_counts_for_specified_types / sum(counts))
    counts = [count * weights_multiplier for count in counts]

    count_for_topological = n - sum_counts_for_specified_types
    count_for_topological = count_for_topological if count_for_topological > 0 else 1
    counts += [count_for_topological]

    chromosome_types = rand.sample(list(init_chromosomes.keys()) + ['topological'], k=n, counts=counts)

    chromosomes = [Individual(init_chromosomes[generated_type][0])
                   if generated_type != 'topological' else Individual(randomized_init())
                   for generated_type in chromosome_types]

    return chromosomes


def generate_chromosome(wg: WorkGraph,
                        contractors: list[Contractor],
                        work_id2index: dict[str, int],
                        worker_name2index: dict[str, int],
                        contractor2index: dict[str, int],
                        contractor_borders: np.ndarray,
                        init_chromosomes: dict[str, tuple[ChromosomeType, float, ScheduleSpec]],
                        spec: ScheduleSpec,
                        rand: random.Random,
                        work_estimator: WorkTimeEstimator = DefaultWorkEstimator(),
                        landscape: LandscapeConfiguration = LandscapeConfiguration()) -> Individual:
    """
    It is necessary to generate valid scheduling, which are satisfied to current dependencies
    That's why will be used the approved order of works (HEFT order and Topological sorting)
    Topological sorts are generating always different
    HEFT is always the same(now not)
    HEFT we will choose in 30% of attempts
    Topological in others
    """

    def randomized_init() -> ChromosomeType:
        schedule = RandomizedTopologicalScheduler(work_estimator,
                                                  int(rand.random() * 1000000)) \
            .schedule(wg, contractors, spec, landscape=landscape)
        return convert_schedule_to_chromosome(wg, work_id2index, worker_name2index,
                                              contractor2index, contractor_borders, schedule, spec, landscape)

    chance = rand.random()
    if chance < 0.2:
        chromosome = init_chromosomes['heft_end'][0]
    elif chance < 0.4:
        chromosome = init_chromosomes['heft_between'][0]
    elif chance < 0.5:
        chromosome = init_chromosomes['12.5%'][0]
    elif chance < 0.6:
        chromosome = init_chromosomes['25%'][0]
    elif chance < 0.7:
        chromosome = init_chromosomes['75%'][0]
    elif chance < 0.8:
        chromosome = init_chromosomes['87.5%'][0]
    else:
        chromosome = randomized_init()

    return Individual(chromosome)


def select_new_population(population: list[ChromosomeType], pop_size: int) -> list[ChromosomeType]:
    """
    Selection operator for genetic algorithm.
    Select top n individuals in population.
    """
    population = sorted(population, key=attrgetter('fitness'), reverse=True)
    return population[:pop_size]


def is_chromosome_correct(chromosome: ChromosomeType, node_indices: list[int], parents: dict[int, set[int]],
                          contractor_borders: np.ndarray) -> bool:
    """
    Check correctness of works order and contractors borders.
    """
    return is_chromosome_order_correct(chromosome, parents) and \
        is_chromosome_contractors_correct(chromosome, node_indices, contractor_borders)


def is_chromosome_order_correct(chromosome: ChromosomeType, parents: dict[int, set[int]]) -> bool:
    """
    Checks that assigned order of works are topologically correct.
    """
    work_order = chromosome[0]
    used = set()
    for work_index in work_order:
        used.add(work_index)
        if not parents[work_index].issubset(used):
            # logger.error(f'Order validation failed: {work_order}')
            return False
    return True


def is_chromosome_contractors_correct(chromosome: ChromosomeType, work_indices: Iterable[int],
                                      contractor_borders: np.ndarray) -> bool:
    """
    Checks that assigned contractors can supply assigned workers.
    """
    if not work_indices:
        return True
    resources = chromosome[1][work_indices]
    resources = resources[resources[:, -1].argsort()]
    contractors, indexes = np.unique(resources[:, -1], return_index=True)
    chromosome_borders = chromosome[2][contractors]
    res_grouped_by_contractor = np.split(resources[:, :-1], indexes[1:])
    max_of_res_by_contractor = np.array([r.max(axis=0) for r in res_grouped_by_contractor])
    return (max_of_res_by_contractor <= chromosome_borders).all() and \
        (chromosome_borders <= contractor_borders[contractors]).all()


def get_order_part(order: np.ndarray, other_order: np.ndarray) -> np.ndarray:
    """
    Get a new part in topologic order for chromosome.
    This function is needed to make crossover for order.
    """
    order = set(order)
    return np.array([node for node in other_order if node not in order])


def mate_scheduling_order(ind1: ChromosomeType, ind2: ChromosomeType, rand: random.Random, copy: bool = True) \
        -> tuple[ChromosomeType, ChromosomeType]:
    """
    Two-Point crossover for order.

    :param ind1: first individual
    :param ind2: second individual
    :param rand: the rand object used for randomized operations
    :param copy: if True individuals will be copied before mating so as not to change them

    :return: two mated individuals
    """
    child1, child2 = (Individual(copy_chromosome(ind1)), Individual(copy_chromosome(ind2))) if copy else (ind1, ind2)

    order1, order2 = child1[0], child2[0]

    min_mating_amount = len(order1) // 4

    # randomly select the points where the crossover will take place
    mating_amount = rand.randint(min_mating_amount, 3 * min_mating_amount)
    if mating_amount > 1:
        crossover_head_point = rand.randint(1, mating_amount - 1)
        crossover_tail_point = mating_amount - crossover_head_point

        ind_new_part = get_order_part(np.concatenate((order1[:crossover_head_point], order1[-crossover_tail_point:])),
                                      order2)
        order1[crossover_head_point:-crossover_tail_point] = ind_new_part

    # randomly select the points where the crossover will take place
    mating_amount = rand.randint(min_mating_amount, 3 * min_mating_amount)
    if mating_amount > 1:
        crossover_head_point = rand.randint(1, mating_amount - 1)
        crossover_tail_point = mating_amount - crossover_head_point

        ind_new_part = get_order_part(np.concatenate((order2[:crossover_head_point], order2[-crossover_tail_point:])),
                                      order1)
        order2[crossover_head_point:-crossover_tail_point] = ind_new_part

    return child1, child2


def mutate_scheduling_order(ind: ChromosomeType, mutpb: float, rand: random.Random,
                            parents: dict[int, set[int]]) -> ChromosomeType:
    """
    Mutation operator for order.
    Swap neighbors.

    :param ind: the individual to be mutated
    :param mutpb: probability of gene mutation
    :param rand: the rand object used for randomized operations
    :param parents: mapping object of works and their parent-works to create valid order

    :return: mutated individual
    """
    order = ind[0]
    num_possible_muts = len(order) - 3
    mask = np.array([rand.random() < mutpb for _ in range(num_possible_muts)])
    if mask.any():
        indexes_to_mutate = [rand.randint(1, num_possible_muts + 1) for _ in range(mask.sum())]
        for i in indexes_to_mutate:
            if order[i] not in parents[order[i + 1]]:
                order[i], order[i + 1] = order[i + 1], order[i]

    return ind


def mate_resources(ind1: ChromosomeType, ind2: ChromosomeType, optimize_resources: bool,
                   rand: random.Random, copy: bool = True) -> tuple[ChromosomeType, ChromosomeType]:
    """
    One-Point crossover for resources.

    :param ind1: first individual
    :param ind2: second individual
    :param optimize_resources: if True resource borders should be changed after mating
    :param rand: the rand object used for randomized operations
    :param copy: if True individuals will be copied before mating so as not to change them

    :return: two mated individuals
    """
    child1, child2 = (Individual(copy_chromosome(ind1)), Individual(copy_chromosome(ind2))) if copy else (ind1, ind2)

    res1, res2 = child1[1], child2[1]
    num_works = len(res1)
    min_mating_amount = num_works // 4
    cxpoint = rand.randint(min_mating_amount, num_works - min_mating_amount)
    mate_positions = rand.sample(range(num_works), cxpoint)

    res1[mate_positions], res2[mate_positions] = res2[mate_positions], res1[mate_positions]

    if optimize_resources:
        for res, child in zip([res1, res2], [child1, child2]):
            mated_resources = res[mate_positions]
            contractors = np.unique(mated_resources[:, -1])
            child[2][contractors] = np.stack((child1[2][contractors], child2[2][contractors]), axis=0).max(axis=0)

    return child1, child2


def mutate_resources(ind: ChromosomeType, mutpb: float, rand: random.Random,
                     resources_border: np.ndarray) -> ChromosomeType:
    """
    Mutation function for resources.
    It changes selected numbers of workers in random work in a certain interval for this work.

    :param ind: the individual to be mutated
    :param resources_border: low and up borders of resources amounts
    :param mutpb: probability of gene mutation
    :param rand: the rand object used for randomized operations

    :return: mutated individual
    """
    res = ind[1]
    num_works = len(res)

    num_contractors = len(ind[2])
    if num_contractors > 1:
        mask = np.array([rand.random() < mutpb for _ in range(num_works)])
        if mask.any():
            new_contractors = np.array([rand.randint(0, num_contractors - 1) for _ in range(mask.sum())])
            contractor_mask = (res[mask, :-1] <= ind[2][new_contractors]).all(axis=1)
            new_contractors = new_contractors[contractor_mask]
            mask[mask] &= contractor_mask
            res[mask, -1] = new_contractors

    num_res = len(res[0, :-1])
    res_indexes = np.arange(0, num_res)
    works_indexes = np.arange(0, num_works)
    masks = np.array([[rand.random() < mutpb for _ in range(num_res)] for _ in range(num_works)])
    mask = masks.any(axis=1)

    if not mask.any():
        return ind

    works_indexes, masks = works_indexes[mask], masks[mask]
    res_up_borders = np.stack((resources_border[1].T[mask], ind[2][res[mask, -1]]), axis=0).min(axis=0)
    res_low_borders = resources_border[0].T[mask]
    masks &= res_up_borders != res_low_borders
    mask = masks.any(axis=1)

    mutate_values(res, works_indexes[mask], res_indexes, res_low_borders[mask], res_up_borders[mask], masks[mask], -1,
                  rand)

    return ind


def mate(ind1: ChromosomeType, ind2: ChromosomeType, optimize_resources: bool, rand: random.Random) \
        -> tuple[ChromosomeType, ChromosomeType]:
    """
    Combined crossover function of Two-Point crossover for order and One-Point crossover for resources.

    :param ind1: first individual
    :param ind2: second individual
    :param optimize_resources: if True resource borders should be changed after mating
    :param rand: the rand object used for randomized operations

    :return: two mated individuals
    """
    child1, child2 = mate_scheduling_order(ind1, ind2, rand, copy=True)
    child1, child2 = mate_resources(child1, child2, optimize_resources, rand, copy=False)
<<<<<<< HEAD
    # child1, child2 = mate_for_zones(child1, child2, rand, copy=False)
=======
    child1, child2 = mate_for_zones(child1, child2, rand, copy=False)
>>>>>>> c6602b16

    return child1, child2


def mutate(ind: ChromosomeType, resources_border: np.ndarray, parents: dict[int, set[int]],
           order_mutpb: float, res_mutpb: float, zone_mutpb: float, statuses_available: int,
           rand: random.Random) -> ChromosomeType:
    """
    Combined mutation function of mutation for order and mutation for resources.

    :param ind: the individual to be mutated
    :param resources_border: low and up borders of resources amounts
    :param parents: mapping object of works and their parent-works to create valid order
    :param order_mutpb: probability of order's gene mutation
    :param res_mutpb: probability of resources' gene mutation
    :param rand: the rand object used for randomized operations

    :return: mutated individual
    """
    mutant = mutate_scheduling_order(ind, order_mutpb, rand, parents)
    mutant = mutate_resources(mutant, res_mutpb, rand, resources_border)
<<<<<<< HEAD
    # mutant = mutate_for_zones(mutant, statuses_available, zone_mutpb, rand)
=======
    mutant = mutate_for_zones(mutant, statuses_available, zone_mutpb, rand)
>>>>>>> c6602b16

    return mutant


def mutate_resource_borders(ind: ChromosomeType, mutpb: float, rand: random.Random,
                            contractor_borders: np.ndarray) -> ChromosomeType:
    """
    Mutation for contractors' resource borders.

    :param ind: the individual to be mutated
    :param contractor_borders: up borders of contractors capacity
    :param mutpb: probability of gene mutation
    :param rand: the rand object used for randomized operations

    :return: mutated individual
    """
    borders = ind[2]
    res = ind[1]
    num_res = len(res[0, :-1])
    res_indexes = np.arange(0, num_res)
    resources = res[res[:, -1].argsort()]
    contractors, indexes = np.unique(resources[:, -1], return_index=True)
    res_grouped_by_contractor = np.split(resources[:, :-1], indexes[1:])
    masks = np.array([[rand.random() < mutpb for _ in range(num_res)] for _ in contractors])
    mask = masks.any(axis=1)

    if not mask.any():
        return ind

    contractors, masks = contractors[mask], masks[mask]
    contractor_up_borders = contractor_borders[contractors]
    contractor_low_borders = np.array([r.max(axis=0) for r, is_mut in zip(res_grouped_by_contractor, mask) if is_mut])
    masks &= contractor_up_borders != contractor_low_borders
    mask = masks.any(axis=1)

    mutate_values(borders, contractors[mask], res_indexes, contractor_low_borders[mask], contractor_up_borders[mask],
                  masks[mask], len(res_indexes), rand)

    return ind


def mutate_values(chromosome_part: np.ndarray, row_indexes: np.ndarray, col_indexes: np.ndarray,
                  low_borders: np.ndarray, up_borders: np.ndarray, masks: np.ndarray, mut_part: int,
                  rand: random.Random) -> None:
    """
    Changes numeric values in m x n part of chromosome.
    This function is needed to make mutation for resources and resource borders.
    """
    for row_index, l_borders, u_borders, row_mask in zip(row_indexes, low_borders, up_borders, masks):
        cur_row = chromosome_part[row_index]
        for col_index, current_amount, l_border, u_border in zip(col_indexes[row_mask], cur_row[:mut_part][row_mask],
                                                                 l_borders[row_mask], u_borders[row_mask]):
            choices = np.concatenate((np.arange(l_border, current_amount),
                                      np.arange(current_amount + 1, u_border + 1)))
            weights = 1 / abs(choices - current_amount)
            cur_row[col_index] = rand.choices(choices, weights=weights)[0]


def update_resource_borders_to_peak_values(ind: ChromosomeType, schedule: Schedule, worker_name2index: dict[str, int],
                                           contractor2index: dict[str, int]):
    """
    Changes the resource borders to the peak values obtained in the schedule.

    :param ind: the individual to be updated
    :param schedule: schedule obtained from the individual
    :param worker_name2index: mapping object of resources and their index in chromosome
    :param contractor2index: mapping object of contractors and their index in chromosome

    :return: individual with updated resource borders
    """
    df = schedule.full_schedule_df
    contractors = set(df.contractor)
    actual_borders = np.zeros_like(ind[2])
    for contractor in contractors:
        contractor_df = df[df.contractor == contractor]
        points = contractor_df[['start', 'finish']].to_numpy().copy()
        points[:, 1] += 1
        points = SortedList(set(points.flatten()))
        contractor_res_schedule = np.zeros((len(points), len(worker_name2index)))
        contractor_id = ''
        for _, r in contractor_df.iterrows():
            start = points.bisect_left(r['start'])
            finish = points.bisect_left(r['finish'] + 1)
            swork = r['scheduled_work_object']
            workers = np.array([[worker_name2index[worker.name], worker.count] for worker in swork.workers])
            if len(workers):
                contractor_res_schedule[start: finish, workers[:, 0]] += workers[:, 1]
                if not contractor_id:
                    contractor_id = swork.workers[0].contractor_id
        if contractor_id:
            index = contractor2index[contractor_id]
            actual_borders[index] = contractor_res_schedule.max(axis=0)
    ind[2][:] = actual_borders
    return ind


def mate_for_zones(ind1: ChromosomeType, ind2: ChromosomeType,
                   rand: random.Random, copy: bool = True) -> tuple[ChromosomeType, ChromosomeType]:
    """
    CxOnePoint for zones

    :param ind1: first individual
    :param ind2: second individual
    :param rand: the rand object used for exchange point selection
    :return: first and second individual
    """
    child1, child2 = (Individual(copy_chromosome(ind1)), Individual(copy_chromosome(ind2))) if copy else (ind1, ind2)

    res1 = child1[4]
    res2 = child2[4]
    num_works = len(res1)
    border = num_works // 4
    cxpoint = rand.randint(border, num_works - border)

    mate_positions = rand.sample(range(num_works), cxpoint)

    res1[mate_positions], res2[mate_positions] = res2[mate_positions], res1[mate_positions]
    return child1, child2


def mutate_for_zones(ind: ChromosomeType, statuses_available: int,
                     mutpb: float, rand: random.Random) -> ChromosomeType:
    """
    Mutation function for zones.
    It changes selected numbers of zones in random work in a certain interval from available statuses.

    :return: mutate individual
    """
    # select random number from interval from min to max from uniform distribution
    res = ind[4]
    for i, work_post_zones in enumerate(res):
        for type_of_zone in range(len(res[0])):
            if rand.random() < mutpb:
                work_post_zones[type_of_zone] = rand.randint(0, statuses_available - 1)

    return ind<|MERGE_RESOLUTION|>--- conflicted
+++ resolved
@@ -2,14 +2,9 @@
 import random
 from abc import ABC, abstractmethod
 from copy import deepcopy
-<<<<<<< HEAD
-=======
-from functools import partial
+from enum import Enum
 from operator import attrgetter
 from typing import Iterable, Callable
->>>>>>> c6602b16
-from enum import Enum
-from operator import attrgetter
 from typing import Iterable
 
 import numpy as np
@@ -515,11 +510,7 @@
     """
     child1, child2 = mate_scheduling_order(ind1, ind2, rand, copy=True)
     child1, child2 = mate_resources(child1, child2, optimize_resources, rand, copy=False)
-<<<<<<< HEAD
     # child1, child2 = mate_for_zones(child1, child2, rand, copy=False)
-=======
-    child1, child2 = mate_for_zones(child1, child2, rand, copy=False)
->>>>>>> c6602b16
 
     return child1, child2
 
@@ -541,11 +532,7 @@
     """
     mutant = mutate_scheduling_order(ind, order_mutpb, rand, parents)
     mutant = mutate_resources(mutant, res_mutpb, rand, resources_border)
-<<<<<<< HEAD
     # mutant = mutate_for_zones(mutant, statuses_available, zone_mutpb, rand)
-=======
-    mutant = mutate_for_zones(mutant, statuses_available, zone_mutpb, rand)
->>>>>>> c6602b16
 
     return mutant
 
