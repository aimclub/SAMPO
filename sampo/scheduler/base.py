--- conflicted
+++ resolved
@@ -25,6 +25,7 @@
     HEFTAddEnd = 'heft_add_end'
     HEFTAddBetween = 'heft_add_between'
 
+
 class Scheduler(ABC):
     scheduler_type: SchedulerType
     resource_optimizer: ResourceOptimizer
@@ -32,12 +33,8 @@
     def __init__(self,
                  scheduler_type: SchedulerType,
                  resource_optimizer: ResourceOptimizer = CoordinateDescentResourceOptimizer(dichotomy_int),
-<<<<<<< HEAD
                  work_estimator: WorkTimeEstimator | None = None,
                  landscape: LandscapeConfiguration = LandscapeConfiguration()):
-=======
-                 work_estimator: WorkTimeEstimator | None = None):
->>>>>>> 0ecf5b81
         self.scheduler_type = scheduler_type
         self.resource_optimizer = resource_optimizer
         self.work_estimator = work_estimator
@@ -46,15 +43,9 @@
     def __str__(self):
         return str(self.scheduler_type.name)
 
-<<<<<<< HEAD
     def schedule(self,
                  wg: WorkGraph,
                  contractors: list[Contractor],
-=======
-    def schedule(self, wg: WorkGraph,
-                 contractors: list[Contractor],
-                 landscape: LandscapeConfiguration = LandscapeConfiguration(),
->>>>>>> 0ecf5b81
                  spec: ScheduleSpec = ScheduleSpec(),
                  validate: bool = False,
                  start_time: Time = Time(0),
@@ -69,16 +60,10 @@
         return schedule
 
     @abstractmethod
-<<<<<<< HEAD
     def schedule_with_cache(self,
                             wg: WorkGraph,
                             contractors: list[Contractor],
                             landscape: LandscapeConfiguration = LandscapeConfiguration(),
-=======
-    def schedule_with_cache(self, wg: WorkGraph,
-                            contractors: list[Contractor],
-                            landscape_config: LandscapeConfiguration = LandscapeConfiguration(),
->>>>>>> 0ecf5b81
                             spec: ScheduleSpec = ScheduleSpec(),
                             validate: bool = False,
                             assigned_parent_time: Time = Time(0),
