import math
import random
import time
from typing import Callable

import numpy as np
import seaborn as sns
from deap import tools
from deap.tools import initRepeat
from matplotlib import pyplot as plt
from pandas import DataFrame

from sampo.scheduler.genetic.converter import convert_schedule_to_chromosome
from sampo.scheduler.genetic.operators import init_toolbox, ChromosomeType, Individual, copy_chromosome, \
    FitnessFunction, TimeFitness
from sampo.scheduler.native_wrapper import NativeWrapper
from sampo.scheduler.timeline.base import Timeline
from sampo.schemas.contractor import Contractor, WorkerContractorPool
from sampo.schemas.graph import GraphNode, WorkGraph
from sampo.schemas.landscape import LandscapeConfiguration
from sampo.schemas.schedule import ScheduleWorkDict, Schedule
from sampo.schemas.schedule_spec import ScheduleSpec
from sampo.schemas.time import Time
from sampo.schemas.time_estimator import WorkTimeEstimator
from sampo.utilities.collections_util import reverse_dictionary


def build_schedule(wg: WorkGraph,
                   contractors: list[Contractor],
                   worker_pool: WorkerContractorPool,
                   population_size: int,
                   generation_number: int,
                   selection_size: int,
                   mutate_order: float,
                   mutate_resources: float,
                   init_schedules: dict[str, tuple[Schedule, list[GraphNode] | None]],
                   rand: random.Random,
                   spec: ScheduleSpec,
                   landscape: LandscapeConfiguration = LandscapeConfiguration(),
                   fitness_constructor: Callable[[Callable[[list[ChromosomeType]], list[int]]],
                                                 FitnessFunction] = TimeFitness,
                   work_estimator: WorkTimeEstimator = None,
                   show_fitness_graph: bool = False,
                   n_cpu: int = 1,
                   assigned_parent_time: Time = Time(0),
                   timeline: Timeline | None = None,
                   time_border: int = None) \
        -> tuple[ScheduleWorkDict, Time, Timeline, list[GraphNode]]:
    """
    Genetic algorithm
    Structure of chromosome:
    [[order of job], [numbers of workers types 1 for each job], [numbers of workers types 2], ... ]
    Different mate and mutation for order and for workers
    Generate order of job by prioritization from HEFTs and from Topological
    Generate resources from min to max
    Overall initial population is valid

    :param fitness_constructor:
    :param show_fitness_graph:
    :param worker_pool:
    :param contractors:
    :param wg:
    :param population_size:
    :param generation_number:
    :param selection_size:
    :param mutate_order:
    :param mutate_resources:
    :param rand:
    :param spec: spec for current scheduling
    :param init_schedules:
    :param timeline:
    :param n_cpu: number or parallel workers to use in computational process
    :param assigned_parent_time: start time of the whole schedule(time shift)
    :param work_estimator:
    :param time_border:
    :return: scheduler
    """

    if show_fitness_graph:
        fitness_history = list()

    global_start = time.time()

    start = time.time()
    # preparing access-optimized data structures
    nodes = [node for node in wg.nodes if not node.is_inseparable_son()]

    index2node: dict[int, GraphNode] = {index: node for index, node in enumerate(nodes)}
    work_id2index: dict[str, int] = {node.id: index for index, node in index2node.items()}
    worker_name2index = {worker_name: index for index, worker_name in enumerate(worker_pool)}
    index2contractor = {ind: contractor.id for ind, contractor in enumerate(contractors)}
    index2contractor_obj = {ind: contractor for ind, contractor in enumerate(contractors)}
    contractor2index = reverse_dictionary(index2contractor)
    index2node_list = [(index, node) for index, node in enumerate(nodes)]
    worker_pool_indices = {worker_name2index[worker_name]: {
        contractor2index[contractor_id]: worker for contractor_id, worker in workers_of_type.items()
    } for worker_name, workers_of_type in worker_pool.items()}
    node_indices = list(range(len(nodes)))

    contractors_capacity = np.zeros((len(contractors), len(worker_pool)))
    for w_ind, cont2worker in worker_pool_indices.items():
        for c_ind, worker in cont2worker.items():
            contractors_capacity[c_ind][w_ind] = worker.count

    resources_border = np.zeros((2, len(worker_pool), len(index2node)))
    resources_min_border = np.zeros((len(worker_pool)))
    for work_index, node in index2node.items():
        for req in node.work_unit.worker_reqs:
            worker_index = worker_name2index[req.kind]
            resources_border[0, worker_index, work_index] = req.min_count
            resources_border[1, worker_index, work_index] = req.max_count
            resources_min_border[worker_index] = max(resources_min_border[worker_index], req.min_count)

    contractor_borders = np.zeros((len(contractor2index), len(worker_name2index)), dtype=int)
    for ind, contractor in enumerate(contractors):
        for ind_worker, worker in enumerate(contractor.workers.values()):
            contractor_borders[ind, ind_worker] = worker.count

    # construct inseparable_child -> inseparable_parent mapping
    inseparable_parents = {}
    for node in nodes:
        for child in node.get_inseparable_chain_with_self():
            inseparable_parents[child] = node

    # here we aggregate information about relationships from the whole inseparable chain
    children = {work_id2index[node.id]: list(set([work_id2index[inseparable_parents[child].id]
                                                  for inseparable in node.get_inseparable_chain_with_self()
                                                  for child in inseparable.children]))
                for node in nodes}

    parents = {work_id2index[node.id]: [] for node in nodes}
    for node, node_children in children.items():
        for child in node_children:
            parents[child].append(node)

    print(f'Genetic optimizing took {(time.time() - start) * 1000} ms')

    start = time.time()

    # initial chromosomes construction
    init_chromosomes: dict[str, ChromosomeType] = \
        {name: convert_schedule_to_chromosome(wg, work_id2index, worker_name2index,
                                              contractor2index, contractor_borders, schedule, order)
            if schedule is not None else None
         for name, (schedule, order) in init_schedules.items()}

    toolbox = init_toolbox(wg, contractors, worker_pool, index2node,
                           work_id2index, worker_name2index, index2contractor,
                           index2contractor_obj, init_chromosomes, mutate_order,
                           mutate_resources, selection_size, rand, spec, worker_pool_indices,
                           contractor2index, contractor_borders, node_indices, index2node_list, parents,
                           assigned_parent_time, work_estimator)

    # for name, chromosome in init_chromosomes.items():
    #     if not is_chromosome_correct(chromosome, node_indices, parents):
    #         raise NoSufficientContractorError('HEFTs are deploying wrong chromosomes')

    native = NativeWrapper(toolbox, wg, contractors, worker_name2index, worker_pool_indices,
                           parents, work_estimator)
    # create population of a given size
    pop = toolbox.population(n=population_size)

    print(f'Toolbox initialization & first population took {(time.time() - start) * 1000} ms')

    if not native.native:
        # save best individuals
        hof = tools.HallOfFame(1, similar=compare_individuals)

        # probability to participate in mutation and crossover for each individual
        cxpb, mutpb = mutate_order, mutate_order
        mutpb_res, cxpb_res = mutate_resources, mutate_resources

        # def evaluate_chromosomes(chromosomes: list[ChromosomeType]):
        #     return native.evaluate([chromo for chromo in chromosomes if toolbox.validate(chromo)])

        fitness_f = fitness_constructor(native.evaluate)

        start = time.time()

        # map to each individual fitness function
        pop = [ind for ind in pop if toolbox.validate(ind[0])]
        fitness = fitness_f.evaluate([ind[0] for ind in pop])

        evaluation_time = time.time() - start

        for ind, fit in zip(pop, fitness):
            ind.fitness.values = [fit]

        hof.update(pop)
        best_fitness = hof[0].fitness.values[0]

        if show_fitness_graph:
            fitness_history.append(sum(fitness) / len(fitness))

        g = 0
        # the best fitness, track to increase performance by stopping evaluation when not decreasing
        prev_best_fitness = Time.inf()

        print(f'First population evaluation took {(time.time() - start) * 1000} ms')
        start = time.time()

        plateau_steps = 0
        max_plateau_steps = generation_number  # 8

        while g < generation_number and plateau_steps < max_plateau_steps \
                and (time_border is None or time.time() - global_start < time_border):
            print(f"-- Generation {g}, population={len(pop)}, best time={best_fitness} --")
            if best_fitness == prev_best_fitness:
                plateau_steps += 1
            else:
                plateau_steps = 0
            prev_best_fitness = best_fitness

            # select individuals of next generation
            offspring = toolbox.select(pop, int(math.sqrt(len(pop))))
            # clone selected individuals
            # offspring = [toolbox.clone(ind) for ind in offspring]

            # operations for ORDER
            # crossover
            # take 2 individuals as input 1 modified individuals
            # take after 1: (1,3,5) and (2,4,6) and get pairs 1,2; 3,4; 5,6

            cur_generation = []

            for child1, child2 in zip(offspring[::2], offspring[1::2]):
                if rand.random() < cxpb:
                    ind1, ind2 = toolbox.mate(child1[0], child2[0])
                    # add to population
                    cur_generation.append(wrap(ind1))
                    cur_generation.append(wrap(ind2))

            # mutation
            # take 1 individuals as input and return 1 individuals as output
            for mutant in offspring:
                if rand.random() < mutpb:
                    ind_order = toolbox.mutate(mutant[0][0])
                    ind = copy_chromosome(mutant[0])
                    ind = (ind_order[0], ind[1], ind[2])
                    # add to population
                    cur_generation.append(wrap(ind))

            # operations for RESOURCES
            # mutation
            # select types for mutation
            # numbers of changing types
            number_of_type_for_changing = rand.randint(1, len(worker_name2index) - 1)
            # workers type for changing(+1 means contractor 'resource')
            workers = rand.sample(range(len(worker_name2index) + 1), number_of_type_for_changing)

            # resources mutation
            for worker in workers:
                low = resources_border[0, worker] if worker != len(worker_name2index) else 0
                up = resources_border[1, worker] if worker != len(worker_name2index) else 0
                for mutant in offspring:
                    if rand.random() < mutpb_res:
                        ind = toolbox.mutate_resources(mutant[0], low=low, up=up, type_of_worker=worker)
                        # add to population
                        cur_generation.append(wrap(ind))

            # resource borders mutation
            for worker in workers:
                if worker == len(worker_name2index):
                    continue
                for mutant in offspring:
                    if rand.random() < mutpb_res:
                        ind = toolbox.mutate_resource_borders(mutant[0],
                                                              contractors_capacity=contractors_capacity,
                                                              resources_min_border=resources_min_border,
                                                              type_of_worker=worker)
                        # add to population
                        cur_generation.append(wrap(ind))

            # for the crossover, we use those types that did not participate in the mutation(+1 means contractor 'resource')
            # workers_for_mate = list(set(list(range(len(worker_name2index) + 1))) - set(workers))
            # crossover
            # take 2 individuals as input 1 modified individuals

            workers = rand.sample(range(len(worker_name2index) + 1), number_of_type_for_changing)

            for child1, child2 in zip(offspring[::2], offspring[1::2]):
                for ind_worker in workers:
                    # mate resources
                    if rand.random() < cxpb_res:
                        ind1, ind2 = toolbox.mate_resources(child1[0], child2[0], ind_worker)
                        # add to population
                        cur_generation.append(wrap(ind1))
                        cur_generation.append(wrap(ind2))

                    # mate resource borders
                    if rand.random() < cxpb_res:
                        if ind_worker == len(worker_name2index):
                            continue
                        ind1, ind2 = toolbox.mate_resource_borders(child1[0], child2[0], ind_worker)

                        # add to population
                        cur_generation.append(wrap(ind1))
                        cur_generation.append(wrap(ind2))

            evaluation_start = time.time()

            # Gather all the fitness in one list and print the stats
            invalid_ind = [ind for ind in cur_generation if toolbox.validate(ind[0])]
            # for each individual - evaluation
            # print(pool.map(lambda x: x + 2, range(10)))

            invalid_fit = fitness_f.evaluate([ind[0] for ind in invalid_ind])
            for fit, ind in zip(invalid_fit, invalid_ind):
                ind.fitness.values = [fit]
            evaluation_time += time.time() - evaluation_start

            # add mutant part of generation to offspring
            offspring.extend(invalid_ind)
            cur_generation.clear()

            if show_fitness_graph:
                _ftn = [f for f in fitness if not math.isinf(f)]
                if len(_ftn) > 0:
                    fitness_history.append(sum(_ftn) / len(_ftn))

            # pop_size = len(pop)
            # pop = [ind for ind in pop if valid(ind)]
            # print(f'----| Filtered out {pop_size - len(pop)} invalid individuals')

            # renewing population
            pop[:] = offspring
            hof.update(pop)

            best_fitness = hof[0].fitness.values[0]

            # best = hof[0]
            # fits = [ind.fitness.values[0] for ind in pop]
            # evaluation = chromosome_evaluation(best, index2node, resources_border, work_id2index, worker_name2index,
            #                                   parent2inseparable_son, agents)
            # print("fits: ", fits)
            # print(evaluation)
            g += 1

        native.close()

        chromosome = hof[0][0]

        # assert that we have valid chromosome
        assert hof[0].fitness.values[0] != Time.inf()

        print(f'Final time: {hof[0].fitness.values[0]}')
        print(f'Generations processing took {(time.time() - start) * 1000} ms')
        print(f'Evaluation time: {evaluation_time * 1000}')
    else:
        native_start = time.time()
        chromosome = native.run_genetic(list([ind[0] for ind in pop]),
                                        mutate_order, mutate_order, mutate_resources, mutate_resources,
                                        mutate_resources, mutate_resources, selection_size)
        print(f'Native evaluated in {(time.time() - native_start) * 1000} ms')

<<<<<<< HEAD
    scheduled_works, schedule_start_time, timeline, order_nodes \
        = convert_chromosome_to_schedule(chromosome, worker_pool, index2node,
                                         index2contractor_obj,
                                         worker_pool_indices,
                                         spec, landscape, timeline,
                                         assigned_parent_time,
                                         work_estimator)
=======
    scheduled_works, schedule_start_time, timeline, order_nodes = toolbox.chromosome_to_schedule(chromosome)
>>>>>>> 904b6674

    if show_fitness_graph:
        sns.lineplot(
            data=DataFrame.from_records([(g * 4, v) for g, v in enumerate(fitness_history)],
                                        columns=["Поколение", "Функция качества"]),
            x="Поколение",
            y="Функция качества",
            palette='r')
        plt.show()

    return {node.id: work for node, work in scheduled_works.items()}, schedule_start_time, timeline, order_nodes


def compare_individuals(a: tuple[ChromosomeType], b: tuple[ChromosomeType]):
    return (a[0][0] == b[0][0]).all() and (a[0][1] == b[0][1]).all()


def wrap(chromosome: ChromosomeType) -> Individual:
    """
    Created an individual from chromosome

    :param chromosome:
    :return:
    """

    def ind_getter():
        return chromosome

    ind = initRepeat(Individual, ind_getter, n=1)
    ind.fitness.invalid_steps = 0
    return ind<|MERGE_RESOLUTION|>--- conflicted
+++ resolved
@@ -55,6 +55,7 @@
     Generate resources from min to max
     Overall initial population is valid
 
+    :param landscape:
     :param fitness_constructor:
     :param show_fitness_graph:
     :param worker_pool:
@@ -144,7 +145,7 @@
             if schedule is not None else None
          for name, (schedule, order) in init_schedules.items()}
 
-    toolbox = init_toolbox(wg, contractors, worker_pool, index2node,
+    toolbox = init_toolbox(wg, contractors, worker_pool, landscape, index2node,
                            work_id2index, worker_name2index, index2contractor,
                            index2contractor_obj, init_chromosomes, mutate_order,
                            mutate_resources, selection_size, rand, spec, worker_pool_indices,
@@ -353,17 +354,7 @@
                                         mutate_resources, mutate_resources, selection_size)
         print(f'Native evaluated in {(time.time() - native_start) * 1000} ms')
 
-<<<<<<< HEAD
-    scheduled_works, schedule_start_time, timeline, order_nodes \
-        = convert_chromosome_to_schedule(chromosome, worker_pool, index2node,
-                                         index2contractor_obj,
-                                         worker_pool_indices,
-                                         spec, landscape, timeline,
-                                         assigned_parent_time,
-                                         work_estimator)
-=======
-    scheduled_works, schedule_start_time, timeline, order_nodes = toolbox.chromosome_to_schedule(chromosome)
->>>>>>> 904b6674
+    scheduled_works, schedule_start_time, timeline, order_nodes = toolbox.chromosome_to_schedule(chromosome, landscape=landscape)
 
     if show_fitness_graph:
         sns.lineplot(
