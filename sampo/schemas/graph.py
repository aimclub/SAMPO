from collections import deque
from dataclasses import dataclass, field
from enum import Enum
from functools import cached_property, cache
from random import Random
from typing import Optional

import dill
import numpy as np
import pandas as pd
from scipy.sparse import dok_matrix

from sampo.schemas import uuid_str
<<<<<<< HEAD
from sampo.schemas.landscape_graph import LandGraphNode
=======
>>>>>>> 45bb0840
from sampo.schemas.scheduled_work import ScheduledWork
from sampo.schemas.serializable import JSONSerializable, T, JS
from sampo.schemas.time import Time
from sampo.schemas.works import WorkUnit


class EdgeType(Enum):
    """
    Class to define a certain type of edge in graph
    """
    InseparableFinishStart = 'IFS'
    LagFinishStart = 'FFS'
    StartStart = 'SS'
    FinishFinish = 'FF'
    FinishStart = 'FS'

    @staticmethod
    def is_dependency(edge) -> bool:
        if edge == '-1':  # ... no comments
            return True
        if isinstance(edge, EdgeType):
            edge = edge.value
        return edge in ('FS', 'IFS', 'FFS')


@dataclass
class GraphEdge:
    """
    The edge of graph with start and finish vertexes
    """
    start: 'GraphNode'
    finish: 'GraphNode'
    lag: float | None = 0
    type: EdgeType | None = None


class GraphNode(JSONSerializable['GraphNode']):
    """
    Class to describe Node in graph
    """

    def __init__(self, work_unit: WorkUnit,
                 parent_works: list['GraphNode'] | list[tuple['GraphNode', float, EdgeType]],
                 platform: LandGraphNode = None):
        self.platform = platform
        self._work_unit = work_unit
        self._parent_edges = []
        self.add_parents(parent_works)
        self._children_edges = []

    def __hash__(self) -> int:
        return hash(self.id)

    def __repr__(self) -> str:
        return self.id

    def __getstate__(self):
        # custom method to avoid calling __hash__() on GraphNode objects
        return self._work_unit._serialize(), \
            [(e.start.id, e.lag, e.type.value) for e in self._parent_edges]

    def __setstate__(self, state):
        # custom method to avoid calling __hash__() on GraphNode objects
        s_work_unit, s_parent_edges = state
        self.__init__(WorkUnit._deserialize(s_work_unit),
                      s_parent_edges)
        # self._work_unit = representation['work_unit']
        # self._parent_edges = [GraphEdge(*e) for e in representation['parent_edges']]

    def _serialize(self) -> T:
        return {
            'work_unit': self._work_unit._serialize(),
            'parent_edges': [(e.start.id, e.lag, e.type.value) for e in self._parent_edges],
            # 'child_edges': [(e.finish.work_unit.id, e.lag, e.type.value) for e in self._children_edges]
        }

    @classmethod
    def _deserialize(cls, representation: T) -> dict:
        representation['work_unit'] = WorkUnit._deserialize(representation['work_unit'])
        representation['parent_edges'] = [(e[0], e[1], EdgeType(e[2])) for e in representation['parent_edges']]
        # representation['child_edges'] = [(e[0], e[1], EdgeType(e[2])) for e in representation['child_edges']]
        return representation

    def update_work_unit(self, work_unit: WorkUnit) -> None:
        self._work_unit = work_unit

    def add_parents(self, parent_works: list['GraphNode'] or list[tuple['GraphNode', float, EdgeType]]) -> None:
        """
        Two-sided linking of successors and predecessors

        :param parent_works: list of parent works
        """
        edges: list[GraphEdge] = []
        if parent_works:
            if isinstance(parent_works[0], GraphNode):
                edges = [GraphEdge(p, self, 0, EdgeType.FinishStart) for p in parent_works]
            elif isinstance(parent_works[0], tuple):
                edges = [GraphEdge(p, self, lag, edge_type) for p, lag, edge_type in parent_works]

        for edge, parent in zip(edges, parent_works):
            parent: GraphNode = parent[0] if isinstance(parent, tuple) else parent
            parent._add_child_edge(edge)
            parent.invalidate_children_cache()
        self._parent_edges += edges
        self.invalidate_parents_cache()

    def invalidate_parents_cache(self):
        self.__dict__.pop('parents', None)
        self.__dict__.pop('parents_set', None)
        self.__dict__.pop('inseparable_parent', None)
        self.__dict__.pop('inseparable_son', None)
        self.__dict__.pop('get_inseparable_chain', None)

    def invalidate_children_cache(self):
        self.__dict__.pop('children', None)
        self.__dict__.pop('children_set', None)
        self.__dict__.pop('inseparable_parent', None)
        self.__dict__.pop('inseparable_son', None)
        self.__dict__.pop('get_inseparable_chain', None)

    def is_inseparable_parent(self) -> bool:
        return self.inseparable_son is not None

    def is_inseparable_son(self) -> bool:
        return self.inseparable_parent is not None

    def traverse_children(self, topologically: bool = False):
        """
        DFS from current vertex to down
        :param topologically: is DFS need to go in topologically way
        :return:
        """
        visited_vertexes = set()
        vertexes_to_visit = deque([self])
        while len(vertexes_to_visit) > 0:
            v = vertexes_to_visit.popleft()
            if topologically and any(p.start not in visited_vertexes for p in v._parent_edges):
                vertexes_to_visit.append(v)
                continue
            if v not in visited_vertexes:
                visited_vertexes.add(v)
                vertexes_to_visit.extend([p.finish for p in v._children_edges])
                yield v

    @cached_property
    def inseparable_son(self) -> Optional['GraphNode']:
        """
        Return inseparable son (amount of inseparable sons at most 1)
        :return: inseparable son
        """
        inseparable_children = [x.finish for x in self._children_edges
                                if x.type == EdgeType.InseparableFinishStart]
        return inseparable_children[0] if inseparable_children else None

    @cached_property
    def inseparable_parent(self) -> Optional['GraphNode']:
        """
        Return predecessor of current vertex in inseparable chain
        :return: inseparable parent
        """
        inseparable_parents = [x.start for x in self._parent_edges if x.type == EdgeType.InseparableFinishStart]
        return inseparable_parents[0] if inseparable_parents else None

    @cached_property
    def parents(self) -> list['GraphNode']:
        """
        Return list of predecessors of current vertex
        :return: list of parents
        """
        return [edge.start for edge in self.edges_to if EdgeType.is_dependency(edge.type)]

    @cached_property
    def parents_set(self) -> set['GraphNode']:
        """
        Return unique predecessors of current vertex
        :return: set of parents
        """
        return set(self.parents)

    @cached_property
    def children(self) -> list['GraphNode']:
        """
        Return list of successors of current vertex
        :return: list of children
        """
        return [edge.finish for edge in self.edges_from if EdgeType.is_dependency(edge.type)]

    @cached_property
    def children_set(self) -> set['GraphNode']:
        """
        Return unique successors of current vertex
        :return: set of children
        """
        return set(self.children)

    @cached_property
    def neighbors(self):
        """
        Get all edges that have types SS with current vertex
        :return: list of neighbours
        """
        return [edge.start for edge in self._parent_edges if edge.type == EdgeType.StartStart]

    @property
    def edges_to(self) -> list[GraphEdge]:
        return self._parent_edges

    @property
    def edges_from(self) -> list[GraphEdge]:
        """
        Return all successors of current vertex
        :return: list of successors
        """
        return self._children_edges

    @property
    def work_unit(self) -> WorkUnit:
        return self._work_unit

    @property
    def id(self) -> str:
        return self.work_unit.id

    @cache
    def get_inseparable_chain(self) -> Optional[list['GraphNode']]:
        """
        Gets an ordered list of whole chain of nodes, connected with edges of type INSEPARABLE_FINISH_START =
        'INSEPARABLE',
        IF self NODE IS THE START NODE OF SUCH CHAIN. Otherwise, None.

        :return: list of GraphNode or None
        """
        return [self] + self._get_inseparable_children() \
            if self.inseparable_son and not self.inseparable_parent \
            else None

    def get_inseparable_chain_with_self(self) -> list['GraphNode']:
        """
        Gets an ordered list of whole chain of nodes, connected with edges of type INSEPARABLE_FINISH_START =
        'INSEPARABLE'.

        :return: list of `inseparable chain` with starting node
        """
        chain = self.get_inseparable_chain()
        return chain if chain else [self]

    def _get_inseparable_children(self) -> list['GraphNode']:
        """
        Recursively gets a child, connected with INSEPARABLE_FINISH_START edge, its inseparable child, etc.
        As any node may contain an inseparable connection with only one of its children, there is no need to choose.
        If no children are connected inseparably, returns None.

        :return: list[GraphNode]. Empty, if there is no inseparable children
        """
        inseparable_child = self.inseparable_son
        return [inseparable_child] + inseparable_child._get_inseparable_children() \
            if inseparable_child \
            else []

    def _add_child_edge(self, child: GraphEdge):
        """
        Append new edge with child

        :param child:
        :return: current graph node
        """
        self._children_edges.append(child)

    def min_start_time(self, node2swork: dict['GraphNode', ScheduledWork]) -> Time:
        return max((node2swork[edge.start].finish_time + int(edge.lag)
                    for edge in self.edges_to if edge.start in node2swork), default=Time(0))


<<<<<<< HEAD
def get_start_stage(work_id: str | None = "", rand: Random | None = None) -> GraphNode:
=======
def get_start_stage(work_id: str | None = None, rand: Random | None = None) -> GraphNode:
>>>>>>> 45bb0840
    """
    Creates a service vertex necessary for constructing the graph of works,
    which is the only vertex without a parent in the graph
    :param work_id: id for the start node
<<<<<<< HEAD
    :param rand: Number generator with a fixed seed, or None for no fixed seed
=======
    :param rand: number generator with a fixed seed, or None for no fixed seed
>>>>>>> 45bb0840
    :return: desired node
    """
    work_id = work_id or uuid_str(rand)
    work = WorkUnit(work_id, 'start of project', [], group='service_works', is_service_unit=True)
    return GraphNode(work, [])


<<<<<<< HEAD
def get_finish_stage(parents: list[GraphNode | tuple[GraphNode, float, EdgeType]], work_id: str | None = "",
=======
def get_finish_stage(parents: list[GraphNode | tuple[GraphNode, float, EdgeType]], work_id: str | None = None,
>>>>>>> 45bb0840
                     rand: Random | None = None) -> GraphNode:
    """
    Creates a service vertex necessary for constructing the graph of works,
    which is the only vertex without children in the graph
    :param parents: a list of all non-service nodes that do not have children
    :param work_id: id for the start node
<<<<<<< HEAD
    :param rand: Number generator with a fixed seed, or None for no fixed seed
=======
    :param rand: number generator with a fixed seed, or None for no fixed seed
>>>>>>> 45bb0840
    :return: desired node
    """
    work_id = work_id or uuid_str(rand)
    work = WorkUnit(str(work_id), 'finish of project', [], group='service_works', is_service_unit=True)
    return GraphNode(work, parents)


# TODO Make property for list of GraphEdges??
@dataclass
class WorkGraph(JSONSerializable['WorkGraph']):
    """
    Class to describe graph of works
    """
    # service vertexes
    start: GraphNode
    finish: GraphNode

    # list of works (i.e. GraphNode)
    nodes: list[GraphNode] = field(init=False)
    adj_matrix: dok_matrix = field(init=False)
    dict_nodes: dict[str, GraphNode] = field(init=False)
    vertex_count: int = field(init=False)

    def __post_init__(self) -> None:
        self.reinit()

    def reinit(self):
        ordered_nodes, adj_matrix, dict_nodes = self._to_adj_matrix()
        # To avoid field set of frozen instance errors
        object.__setattr__(self, 'nodes', ordered_nodes)
        object.__setattr__(self, 'adj_matrix', adj_matrix)
        object.__setattr__(self, 'dict_nodes', dict_nodes)
        object.__setattr__(self, 'vertex_count', len(ordered_nodes))

    @classmethod
    def from_nodes(cls, nodes: list[GraphNode], rand: Random | None = None):
        start = get_start_stage(rand=rand)
        for node in nodes:
            if len(node.parents) == 0:
                node.add_parents([(start, 0, EdgeType.FinishStart)])
        without_successors = [node for node in nodes if len(node.children) == 0]
        finish = get_finish_stage(parents=without_successors, rand=rand)
        return WorkGraph(start, finish)

    def to_frame(self, save_req=False) -> pd.DataFrame:
        # Define the format of the output DataFrame
        graph_df_structure = {'activity_id': [],
                              'activity_name': [],
                              'granular_name': [],
                              'volume': [],
                              'measurement': [],
                              'predecessor_ids': [],
                              'connection_types': [],
                              'lags': []}

        if save_req:
            graph_df_structure['min_req'] = []
            graph_df_structure['max_req'] = []
            graph_df_structure['req_volume'] = []

        # List of service 'start' and 'finish' nodes, which will not be included to the project's DataFrame
        start_finish_service_nodes = [self.start.id, self.finish.id]

        for node in self.nodes:
            if node.id not in start_finish_service_nodes:
                node_info_dict = node.dumpd()

                # Get information about tasks from graph nodes (work units)
                graph_df_structure['activity_id'].append(node_info_dict['work_unit']['id'])
                graph_df_structure['activity_name'].append(node_info_dict['work_unit']['display_name'])
                graph_df_structure['granular_name'].append(node_info_dict['work_unit']['name'])
                graph_df_structure['volume'].append(node_info_dict['work_unit']['volume'])
                graph_df_structure['measurement'].append(node_info_dict['work_unit']['volume_type'])

                if save_req:
                    min_req_dict = dict()
                    max_req_dict = dict()
                    req_volume_dict = dict()

                    for req in node_info_dict['work_unit']['worker_reqs']:
                        min_req_dict[req['kind']] = req['min_count']
                        max_req_dict[req['kind']] = req['max_count']
                        req_volume_dict[req['kind']] = req['volume']['value']

                    graph_df_structure['min_req'].append(min_req_dict)
                    graph_df_structure['max_req'].append(max_req_dict)
                    graph_df_structure['req_volume'].append(req_volume_dict)

                # Get information about connections between tasks from parent edges
                predecessors_lst = []
                connection_types_lst = []
                lags_lst = []
                for predecessor_info in node_info_dict['parent_edges']:
                    if predecessor_info[0] not in start_finish_service_nodes:
                        predecessors_lst.append(str(predecessor_info[0]))
                        lags_lst.append(str(predecessor_info[1]))
                        connection_types_lst.append(str(predecessor_info[2]))

                graph_df_structure['predecessor_ids'].append(','.join(predecessors_lst))
                graph_df_structure['lags'].append(','.join(lags_lst))
                graph_df_structure['connection_types'].append(','.join(connection_types_lst))

        return pd.DataFrame.from_dict(graph_df_structure)

    def __hash__(self) -> int:
        return hash(self.start) + 17 * hash(self.finish)

    def __getitem__(self, item: str) -> GraphNode:
        return self.dict_nodes[item]

    def __getstate__(self) -> dict:
        # custom method to avoid calling __hash__() on GraphNode objects
        representation = self._serialize()
        representation['start'] = self.start.id
        representation['finish'] = self.start.id
        return representation

    def __setstate__(self, state):
        # custom method to avoid calling __hash__() on GraphNode objects
        deserialized = self._deserialize(state)
        object.__setattr__(self, 'start', deserialized.start)
        object.__setattr__(self, 'finish', deserialized.finish)
        self.__post_init__()

    def __del__(self):
        self.dict_nodes = None
        self.start = None
        self.finish = None
        for node in self.nodes:
            node._parent_edges = None
            node._children_edges = None

    def _serialize(self) -> T:
        return {
            'nodes': [graph_node._serialize() for graph_node in self.nodes]
        }

    @classmethod
    def _deserialize(cls, representation: T) -> JS:
        serialized_nodes = [GraphNode._deserialize(node) for node in representation['nodes']]
        assert not serialized_nodes[0]['parent_edges']
        start_id, finish_id = (serialized_nodes[i]['work_unit'].id for i in (0, -1))

        nodes_dict = dict()
        for node_info in serialized_nodes:
            wu, parent_info = (node_info[member] for member in ('work_unit', 'parent_edges'))
            graph_node = GraphNode(wu, [(nodes_dict[p_id], p_lag, p_type) for p_id, p_lag, p_type in parent_info])
            nodes_dict[wu.id] = graph_node

        return WorkGraph(nodes_dict[start_id], nodes_dict[finish_id])

    # TODO: Check that adj matrix is really need
    def _to_adj_matrix(self) -> tuple[list[GraphNode], dok_matrix, dict[str, GraphNode]]:
        """
        Build adjacency matrix from current graph
        """
        ordered_nodes: list[GraphNode] = list(self.start.traverse_children(topologically=True))
        node2ind: dict[GraphNode, int] = {
            v: i for i, v in enumerate(ordered_nodes)
        }
        id2node: dict[str, GraphNode] = {node.id: node for node in node2ind.keys()}
        adj_mx = dok_matrix((len(node2ind), len(node2ind)), dtype=np.short)
        weight = 0
        for v, i in node2ind.items():
            for child in v.children:
                c_i = node2ind[child]
                weight = max((w_req.volume for w_req in v.work_unit.worker_reqs), default=0.000001)
                adj_mx[i, c_i] = weight

        return ordered_nodes, adj_mx, id2node


def recreate(state):
    # custom method to avoid calling __hash__() on GraphNode objects
    return WorkGraph._deserialize(state)

# TODO Check all types for dill-serializability and make dedicated file with serializers
@dill.register(WorkGraph)
def serialize_wg(pickler, obj):
    pickler.save_reduce(recreate, (obj._serialize(),), obj=obj)<|MERGE_RESOLUTION|>--- conflicted
+++ resolved
@@ -11,10 +11,6 @@
 from scipy.sparse import dok_matrix
 
 from sampo.schemas import uuid_str
-<<<<<<< HEAD
-from sampo.schemas.landscape_graph import LandGraphNode
-=======
->>>>>>> 45bb0840
 from sampo.schemas.scheduled_work import ScheduledWork
 from sampo.schemas.serializable import JSONSerializable, T, JS
 from sampo.schemas.time import Time
@@ -57,9 +53,7 @@
     """
 
     def __init__(self, work_unit: WorkUnit,
-                 parent_works: list['GraphNode'] | list[tuple['GraphNode', float, EdgeType]],
-                 platform: LandGraphNode = None):
-        self.platform = platform
+                 parent_works: list['GraphNode'] | list[tuple['GraphNode', float, EdgeType]]):
         self._work_unit = work_unit
         self._parent_edges = []
         self.add_parents(parent_works)
@@ -288,20 +282,12 @@
                     for edge in self.edges_to if edge.start in node2swork), default=Time(0))
 
 
-<<<<<<< HEAD
-def get_start_stage(work_id: str | None = "", rand: Random | None = None) -> GraphNode:
-=======
 def get_start_stage(work_id: str | None = None, rand: Random | None = None) -> GraphNode:
->>>>>>> 45bb0840
     """
     Creates a service vertex necessary for constructing the graph of works,
     which is the only vertex without a parent in the graph
     :param work_id: id for the start node
-<<<<<<< HEAD
-    :param rand: Number generator with a fixed seed, or None for no fixed seed
-=======
     :param rand: number generator with a fixed seed, or None for no fixed seed
->>>>>>> 45bb0840
     :return: desired node
     """
     work_id = work_id or uuid_str(rand)
@@ -309,22 +295,14 @@
     return GraphNode(work, [])
 
 
-<<<<<<< HEAD
-def get_finish_stage(parents: list[GraphNode | tuple[GraphNode, float, EdgeType]], work_id: str | None = "",
-=======
 def get_finish_stage(parents: list[GraphNode | tuple[GraphNode, float, EdgeType]], work_id: str | None = None,
->>>>>>> 45bb0840
                      rand: Random | None = None) -> GraphNode:
     """
     Creates a service vertex necessary for constructing the graph of works,
     which is the only vertex without children in the graph
     :param parents: a list of all non-service nodes that do not have children
     :param work_id: id for the start node
-<<<<<<< HEAD
-    :param rand: Number generator with a fixed seed, or None for no fixed seed
-=======
     :param rand: number generator with a fixed seed, or None for no fixed seed
->>>>>>> 45bb0840
     :return: desired node
     """
     work_id = work_id or uuid_str(rand)
