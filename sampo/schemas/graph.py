from collections import deque
from dataclasses import dataclass, field
from enum import Enum
<<<<<<< HEAD
from functools import cache, cached_property
from typing import List, Union, Tuple, Optional, Dict
=======
from functools import cached_property, cache
from typing import Union, Optional
>>>>>>> 1c00b8ae

import numpy as np
from scipy.sparse import dok_matrix

from sampo.schemas.serializable import JSONSerializable, T, JS
from sampo.schemas.works import WorkUnit


class EdgeType(Enum):
    """
    Class to define a certain type of edge in graph
    """
    InseparableFinishStart = 'IFS'
    LagFinishStart = 'FFS'
    StartStart = 'SS'
    FinishFinish = 'FF'
    FinishStart = 'FS'
    StartFinish = 'SF'

    @staticmethod
    def is_dependency(edge) -> bool:
        if edge == '-1':  # ... no comments
            return True
        if isinstance(edge, EdgeType):
            edge = edge.value
        return edge in ('FS', 'IFS', 'FFS')


@dataclass
class GraphEdge:
    """
    The edge of graph with start and finish vertexes
    """
    start: 'GraphNode'
    finish: 'GraphNode'
    lag: float | None = 0
    type: EdgeType | None = None


class GraphNode(JSONSerializable['GraphNode']):
    """
    Class to describe Node in graph
    """
    _work_unit: WorkUnit
    _parent_edges: list[GraphEdge]
    _children_edges: list[GraphEdge]

    def __init__(self, work_unit: WorkUnit,
                 parent_works: Union[list['GraphNode'], list[tuple['GraphNode', float, EdgeType]]]):
        self._work_unit = work_unit
        self._parent_edges = []
        self.add_parents(parent_works)
        self._children_edges = []

    def __hash__(self) -> int:
        return hash(self.id)

    def __repr__(self) -> str:
        return self.id

    def __getstate__(self):
        # custom method to avoid calling __hash__() on GraphNode objects
        return self._work_unit._serialize(), \
            [(e.start.id, e.lag, e.type.value) for e in self._parent_edges]

    def __setstate__(self, state):
        # custom method to avoid calling __hash__() on GraphNode objects
        s_work_unit, s_parent_edges = state
        self.__init__(WorkUnit._deserialize(s_work_unit),
                      s_parent_edges)
        # self._work_unit = representation['work_unit']
        # self._parent_edges = [GraphEdge(*e) for e in representation['parent_edges']]

    def _serialize(self) -> T:
        return {
            'work_unit': self._work_unit._serialize(),
            'parent_edges': [(e.start.id, e.lag, e.type.value) for e in self._parent_edges],
            # 'child_edges': [(e.finish.work_unit.id, e.lag, e.type.value) for e in self._children_edges]
        }

    @classmethod
    def _deserialize(cls, representation: T) -> dict:
        representation['work_unit'] = WorkUnit._deserialize(representation['work_unit'])
        representation['parent_edges'] = [(e[0], e[1], EdgeType(e[2])) for e in representation['parent_edges']]
        # representation['child_edges'] = [(e[0], e[1], EdgeType(e[2])) for e in representation['child_edges']]
        return representation

    def update_work_unit(self, work_unit: WorkUnit) -> None:
        self._work_unit = work_unit

    def add_parents(self, parent_works: list['GraphNode'] or list[tuple['GraphNode', float, EdgeType]]) -> None:
        """
        Two-sided linking of successors and predecessors

        :param parent_works: list of parent works
        """
        edges: list[GraphEdge] = []
        if len(parent_works) > 0 and isinstance(parent_works[0], GraphNode):
            edges = [GraphEdge(p, self, -1, EdgeType.FinishStart) for p in parent_works]
        elif len(parent_works) > 0 and isinstance(parent_works[0], tuple):
            edges = [GraphEdge(p, self, lag, edge_type) for p, lag, edge_type in parent_works]

<<<<<<< HEAD
        for i, p in enumerate(parent_works):
            p: GraphNode = p[0] if isinstance(p, tuple) else p
            p._add_child_edge(edges[i])
            p.invalidate_children_cache()
=======
        for i, parent in enumerate(parent_works):
            parent: GraphNode = parent[0] if isinstance(parent, tuple) else parent
            parent._add_child_edge(edges[i])
>>>>>>> 1c00b8ae
        self._parent_edges += edges
        self.invalidate_parents_cache()

    def invalidate_parents_cache(self):
        self.__dict__.pop('parents', None)
        self.__dict__.pop('parents_set', None)
        self.__dict__.pop('inseparable_parent', None)
        self.__dict__.pop('inseparable_son', None)
        self.__dict__.pop('get_inseparable_chain', None)
        # if 'parents' in self.__dict__:
        #     del self.parents
        # if 'parents_set' in self.__dict__:
        #     del self.parents_set
        # if 'inseparable_parent' in self.__dict__:
        #     del self.inseparable_parent
        # if 'get_inseparable_chain' in self.__dict__:
        #     del self.get_inseparable_chain

    def invalidate_children_cache(self):
        self.__dict__.pop('children', None)
        self.__dict__.pop('children_set', None)
        self.__dict__.pop('inseparable_parent', None)
        self.__dict__.pop('inseparable_son', None)
        self.__dict__.pop('get_inseparable_chain', None)
        # if 'children' in self.__dict__:
        #     del self.children
        # if 'children_set' in self.__dict__:
        #     del self.children_set
        # if 'get_inseparable_chain' in self.__dict__:
        #     del self.get_inseparable_chain
        # if 'inseparable_son' in self.__dict__:
        #     del self.inseparable_son

    def is_inseparable_parent(self) -> bool:
        return self.inseparable_son is not None

    def is_inseparable_son(self) -> bool:
        return self.inseparable_parent is not None

    def traverse_children(self, topologically: bool = False):
        """
        DFS from current vertex to down
        :param topologically: is DFS need to go in topologically way
        :return:
        """
        visited_vertexes = set()
        vertexes_to_visit = deque([self])
        while len(vertexes_to_visit) > 0:
            v = vertexes_to_visit.popleft()
            if topologically and any(p.start not in visited_vertexes for p in v._parent_edges):
                vertexes_to_visit.append(v)
                continue
            if v not in visited_vertexes:
                visited_vertexes.add(v)
                vertexes_to_visit.extend([p.finish for p in v._children_edges])
                yield v

    @cached_property
    # @property
    def inseparable_son(self) -> Optional['GraphNode']:
        """
        Return inseparable son (amount of inseparable sons at most 1)
        :return: inseparable son
        """
        inseparable_children = list([x.finish for x in self._children_edges
                                     if x.type == EdgeType.InseparableFinishStart])
        return inseparable_children[0] if inseparable_children else None

    @cached_property
    # @property
    def inseparable_parent(self) -> Optional['GraphNode']:
        """
        Return predecessor of current vertex in inseparable chain
        :return: inseparable parent
        """
        inseparable_parents = list([x.start for x in self._parent_edges if x.type == EdgeType.InseparableFinishStart])
        return inseparable_parents[0] if inseparable_parents else None

    @cached_property
    # @property
    def parents(self) -> list['GraphNode']:
        """
        Return list of predecessors of current vertex
        :return: list of parents
        """
        return list([edge.start for edge in self.edges_to if EdgeType.is_dependency(edge.type)])

    @cached_property
    # @property
    def parents_set(self) -> set['GraphNode']:
        """
        Return unique predecessors of current vertex
        :return: set of parents
        """
        return set(self.parents)

    @cached_property
    # @property
    def children(self) -> list['GraphNode']:
        """
        Return list of successors of current vertex
        :return: list of children
        """
        return list([edge.finish for edge in self.edges_from if EdgeType.is_dependency(edge.type)])

    @cached_property
    # @property
    def children_set(self) -> set['GraphNode']:
        """
        Return unique successors of current vertex
        :return: set of children
        """
        return set(self.children)

    @cached_property
    # @property
    def neighbors(self):
        """
        Get all edges that have types SS with current vertex
        :return: list of neighbours
        """
        return list([edge.start for edge in self._parent_edges if edge.type == EdgeType.StartStart])

    @property
    def edges_to(self) -> list[GraphEdge]:
        return self._parent_edges

    @property
    def edges_from(self) -> list[GraphEdge]:
        """
        Return all successors of current vertex
        :return: list of successors
        """
        return self._children_edges

    @property
    def work_unit(self) -> WorkUnit:
        return self._work_unit

    @property
    def id(self) -> str:
        return self.work_unit.id

    @cache
    def get_inseparable_chain(self) -> Optional[list['GraphNode']]:
        """
        Gets an ordered list of whole chain of nodes, connected with edges of type INSEPARABLE_FINISH_START =
        'INSEPARABLE',
        IF self NODE IS THE START NODE OF SUCH CHAIN. Otherwise, None.

        :return: list of GraphNode or None
        """
        return [self] + self._get_inseparable_children() \
            if bool(self.inseparable_son) and not bool(self.inseparable_parent) \
            else None

    def get_inseparable_chain_with_self(self) -> list['GraphNode']:
        """
        Gets an ordered list of whole chain of nodes, connected with edges of type INSEPARABLE_FINISH_START =
        'INSEPARABLE'.

        :return: list of `inseparable chain` with starting node
        """
        return self.get_inseparable_chain() if self.get_inseparable_chain() else [self]

    def _get_inseparable_children(self) -> list['GraphNode']:
        """
        Recursively gets a child, connected with INSEPARABLE_FINISH_START edge, its inseparable child, etc.
        As any node may contain an inseparable connection with only one of its children, there is no need to choose.
        If no children are connected inseparably, returns None.

        :return: list[GraphNode]. Empty, if there is no inseparable children
        """
        inseparable_child = self.inseparable_son
        return [inseparable_child] + inseparable_child._get_inseparable_children() \
            if inseparable_child \
            else []

    def _add_child_edge(self, child: GraphEdge):
        """
        Append new edge with child

        :param child:
        :return: current graph node
        """
        self._children_edges.append(child)


GraphNodeDict = dict[str, GraphNode]


# TODO Make property for list of GraphEdges??
<<<<<<< HEAD
@dataclass #(frozen=True)
=======
@dataclass
>>>>>>> 1c00b8ae
class WorkGraph(JSONSerializable['WorkGraph']):
    """
    Class to describe graph of works in future schedule
    """
    # service vertexes
    start: GraphNode
    finish: GraphNode

    # list of works (i.e. GraphNode)
    nodes: list[GraphNode] = field(init=False)
    adj_matrix: dok_matrix = field(init=False)
    dict_nodes: GraphNodeDict = field(init=False)
    vertex_count: int = field(init=False)
    #
    # def __init__(self, start: GraphNode, finish: GraphNode) -> None:
    #     self.start = start
    #     self.finish = finish
    #     self.nodes: list[GraphNode] = []
    #     self.adj_matrix: dok_matrix = dok_matrix((0, 0), dtype=float)
    #     self.dict_nodes: GraphNodeDict = GraphNodeDict()
    #     self.vertex_count: int = 0



    def __post_init__(self) -> None:
        self.reinit()

    def reinit(self):
        ordered_nodes, adj_matrix, dict_nodes = self._to_adj_matrix()
        # To avoid field set of frozen instance errors
        object.__setattr__(self, 'nodes', ordered_nodes)
        object.__setattr__(self, 'adj_matrix', adj_matrix)
        object.__setattr__(self, 'dict_nodes', dict_nodes)
        object.__setattr__(self, 'vertex_count', len(ordered_nodes))
        # self.nodes = ordered_nodes
        # self.adj_matrix = adj_matrix
        # self.dict_nodes = dict_nodes
        # self.vertex_count = len(ordered_nodes)

    def __hash__(self):
        return hash(self.start) + 17 * hash(self.finish)

    def __getitem__(self, item: str) -> GraphNode:
        return self.dict_nodes[item]

    def __getstate__(self):
        # custom method to avoid calling __hash__() on GraphNode objects
        representation = self._serialize()
        representation['start'] = self.start.id
        representation['finish'] = self.start.id
        return representation

    def __setstate__(self, state):
        # custom method to avoid calling __hash__() on GraphNode objects
        deserialized = self._deserialize(state)
        object.__setattr__(self, 'start', deserialized.start)
        object.__setattr__(self, 'finish', deserialized.finish)
        self.__post_init__()

    def _serialize(self) -> T:
        """
        Converts all the meaningful information from WorkGraph to a generic representation

        :return: serialized graph
        """
        return {
            'nodes': [graph_node._serialize() for graph_node in self.nodes]
        }

    @classmethod
    def _deserialize(cls, representation: T) -> JS:
        """
        Receive WorkGraph from generic representation

        :param representation: generic representation
        :return: object of WorkGraph
        """
        serialized_nodes = [GraphNode._deserialize(node) for node in representation['nodes']]
        assert not serialized_nodes[0]['parent_edges']
        start_id, finish_id = (serialized_nodes[i]['work_unit'].id for i in (0, -1))

        nodes_dict = dict()
        for node_info in serialized_nodes:
            wu, parent_info = (node_info[member] for member in ('work_unit', 'parent_edges'))
            graph_node = GraphNode(wu, [(nodes_dict[p_id], p_lag, p_type) for p_id, p_lag, p_type in parent_info])
            nodes_dict[wu.id] = graph_node

        return WorkGraph(nodes_dict[start_id], nodes_dict[finish_id])

    # TODO: Check that adj matrix is really need
    def _to_adj_matrix(self) -> tuple[list[GraphNode], dok_matrix, dict[str, GraphNode]]:
        """
        Build adjacency matrix from current graph
        """
        ordered_nodes: list[GraphNode] = list(self.start.traverse_children(topologically=True))
        node2ind: dict[GraphNode, int] = {
            v: i for i, v in enumerate(ordered_nodes)
        }
        id2node: dict[str, GraphNode] = {node.id: node for node in node2ind.keys()}
        adj_mx = dok_matrix((len(node2ind), len(node2ind)), dtype=np.short)
        weight = 0
        for v, i in node2ind.items():
            for child in v.children:
                c_i = node2ind[child]
                weight = max((w_req.volume for w_req in v.work_unit.worker_reqs), default=0.000001)
                adj_mx[i, c_i] = weight

        return ordered_nodes, adj_mx, id2node<|MERGE_RESOLUTION|>--- conflicted
+++ resolved
@@ -1,13 +1,8 @@
 from collections import deque
 from dataclasses import dataclass, field
 from enum import Enum
-<<<<<<< HEAD
-from functools import cache, cached_property
-from typing import List, Union, Tuple, Optional, Dict
-=======
 from functools import cached_property, cache
 from typing import Union, Optional
->>>>>>> 1c00b8ae
 
 import numpy as np
 from scipy.sparse import dok_matrix
@@ -110,16 +105,10 @@
         elif len(parent_works) > 0 and isinstance(parent_works[0], tuple):
             edges = [GraphEdge(p, self, lag, edge_type) for p, lag, edge_type in parent_works]
 
-<<<<<<< HEAD
-        for i, p in enumerate(parent_works):
-            p: GraphNode = p[0] if isinstance(p, tuple) else p
-            p._add_child_edge(edges[i])
-            p.invalidate_children_cache()
-=======
         for i, parent in enumerate(parent_works):
             parent: GraphNode = parent[0] if isinstance(parent, tuple) else parent
             parent._add_child_edge(edges[i])
->>>>>>> 1c00b8ae
+            parent.invalidate_children_cache()
         self._parent_edges += edges
         self.invalidate_parents_cache()
 
@@ -129,14 +118,6 @@
         self.__dict__.pop('inseparable_parent', None)
         self.__dict__.pop('inseparable_son', None)
         self.__dict__.pop('get_inseparable_chain', None)
-        # if 'parents' in self.__dict__:
-        #     del self.parents
-        # if 'parents_set' in self.__dict__:
-        #     del self.parents_set
-        # if 'inseparable_parent' in self.__dict__:
-        #     del self.inseparable_parent
-        # if 'get_inseparable_chain' in self.__dict__:
-        #     del self.get_inseparable_chain
 
     def invalidate_children_cache(self):
         self.__dict__.pop('children', None)
@@ -144,14 +125,6 @@
         self.__dict__.pop('inseparable_parent', None)
         self.__dict__.pop('inseparable_son', None)
         self.__dict__.pop('get_inseparable_chain', None)
-        # if 'children' in self.__dict__:
-        #     del self.children
-        # if 'children_set' in self.__dict__:
-        #     del self.children_set
-        # if 'get_inseparable_chain' in self.__dict__:
-        #     del self.get_inseparable_chain
-        # if 'inseparable_son' in self.__dict__:
-        #     del self.inseparable_son
 
     def is_inseparable_parent(self) -> bool:
         return self.inseparable_son is not None
@@ -235,7 +208,6 @@
         return set(self.children)
 
     @cached_property
-    # @property
     def neighbors(self):
         """
         Get all edges that have types SS with current vertex
@@ -312,14 +284,10 @@
 
 
 # TODO Make property for list of GraphEdges??
-<<<<<<< HEAD
-@dataclass #(frozen=True)
-=======
 @dataclass
->>>>>>> 1c00b8ae
 class WorkGraph(JSONSerializable['WorkGraph']):
     """
-    Class to describe graph of works in future schedule
+    Class to describe graph of works
     """
     # service vertexes
     start: GraphNode
@@ -330,15 +298,6 @@
     adj_matrix: dok_matrix = field(init=False)
     dict_nodes: GraphNodeDict = field(init=False)
     vertex_count: int = field(init=False)
-    #
-    # def __init__(self, start: GraphNode, finish: GraphNode) -> None:
-    #     self.start = start
-    #     self.finish = finish
-    #     self.nodes: list[GraphNode] = []
-    #     self.adj_matrix: dok_matrix = dok_matrix((0, 0), dtype=float)
-    #     self.dict_nodes: GraphNodeDict = GraphNodeDict()
-    #     self.vertex_count: int = 0
-
 
 
     def __post_init__(self) -> None:
@@ -351,10 +310,6 @@
         object.__setattr__(self, 'adj_matrix', adj_matrix)
         object.__setattr__(self, 'dict_nodes', dict_nodes)
         object.__setattr__(self, 'vertex_count', len(ordered_nodes))
-        # self.nodes = ordered_nodes
-        # self.adj_matrix = adj_matrix
-        # self.dict_nodes = dict_nodes
-        # self.vertex_count = len(ordered_nodes)
 
     def __hash__(self):
         return hash(self.start) + 17 * hash(self.finish)
@@ -377,23 +332,12 @@
         self.__post_init__()
 
     def _serialize(self) -> T:
-        """
-        Converts all the meaningful information from WorkGraph to a generic representation
-
-        :return: serialized graph
-        """
         return {
             'nodes': [graph_node._serialize() for graph_node in self.nodes]
         }
 
     @classmethod
     def _deserialize(cls, representation: T) -> JS:
-        """
-        Receive WorkGraph from generic representation
-
-        :param representation: generic representation
-        :return: object of WorkGraph
-        """
         serialized_nodes = [GraphNode._deserialize(node) for node in representation['nodes']]
         assert not serialized_nodes[0]['parent_edges']
         start_id, finish_id = (serialized_nodes[i]['work_unit'].id for i in (0, -1))
