import math
import random
from abc import ABC, abstractmethod
from copy import deepcopy
<<<<<<< HEAD
from functools import partial
from operator import attrgetter
from typing import Iterable, Callable
=======
from typing import Iterable
from operator import attrgetter
from enum import Enum
>>>>>>> ec9a358c

import numpy as np
from deap import creator, base

from sampo.scheduler.genetic.converter import convert_chromosome_to_schedule
from sampo.scheduler.genetic.converter import convert_schedule_to_chromosome, ChromosomeType
from sampo.scheduler.topological.base import RandomizedTopologicalScheduler
from sampo.scheduler.utils.peaks import get_absolute_peak_resource_usage
from sampo.schemas.contractor import Contractor, WorkerContractorPool
from sampo.schemas.graph import GraphNode, WorkGraph
from sampo.schemas.landscape import LandscapeConfiguration
from sampo.schemas.resources import Worker
from sampo.schemas.schedule import Schedule
from sampo.schemas.schedule_spec import ScheduleSpec
from sampo.schemas.time import Time
from sampo.schemas.time_estimator import WorkTimeEstimator, DefaultWorkEstimator
from sampo.utilities.resource_cost import schedule_cost
from sortedcontainers import SortedList


# logger = mp.log_to_stderr(logging.DEBUG)


class FitnessFunction(ABC):
    """
    Base class for description of different fitness functions.
    """
    
    def __init__(self, deadline: Time | None):
        self._deadline = deadline

    @abstractmethod
    def evaluate(self, schedules: list[Schedule]) -> list[int]:
        """
        Calculate the value of fitness function of the all schedules.
        It is better when value is less.
        """
        ...


class TimeFitness(FitnessFunction):
    """
    Fitness function that relies on finish time.
    """
    
    def __init__(self, deadline: Time | None = None):
        super().__init__(deadline)

    def evaluate(self, schedules: list[Schedule]) -> list[int]:
        return [schedule.execution_time.value for schedule in schedules]


class TimeAndResourcesFitness(FitnessFunction):
    """
    Fitness function that relies on finish time and the set of resources.
    """

    def __init__(self, deadline: Time | None = None):
        super().__init__(deadline)

    def evaluate(self, schedules: list[Schedule]) -> list[int]:
        return [schedule.execution_time.value + get_absolute_peak_resource_usage(schedule) for schedule in schedules]


class DeadlineResourcesFitness(FitnessFunction):
    """
    The fitness function is dependent on the set of resources and requires the end time to meet the deadline.
    """

    def __init__(self, deadline: Time):
        super().__init__(deadline)

    def evaluate(self, schedules: list[Schedule]) -> list[int]:
        return [int(get_absolute_peak_resource_usage(schedule)
                    * max(1.0, schedule.execution_time.value / self._deadline.value))
                for schedule in schedules]


class DeadlineCostFitness(FitnessFunction):
    """
    The fitness function is dependent on the cost of resources and requires the end time to meet the deadline.
    """

    def __init__(self, deadline: Time):
        super().__init__(deadline)

    def evaluate(self, schedules: list[Schedule]) -> list[int]:
        # TODO Integrate cost calculation to native module
        return [int(schedule_cost(schedule) * max(1.0, schedule.execution_time.value / self._deadline.value))
                for schedule in schedules]


# create class FitnessMin, the weights = -1 means that fitness - is function for minimum

creator.create('FitnessMin', base.Fitness, weights=(-1.0,))
creator.create('Individual', list, fitness=creator.FitnessMin)
Individual = creator.Individual


class IndividualType(Enum):
    """
    Class to define a type of individual in genetic algorithm
    """
    Population = 'population'
    Offspring = 'offspring'


def init_toolbox(wg: WorkGraph,
                 contractors: list[Contractor],
                 worker_pool: WorkerContractorPool,
                 landscape: LandscapeConfiguration,
                 index2node: dict[int, GraphNode],
                 work_id2index: dict[str, int],
                 worker_name2index: dict[str, int],
                 index2contractor_obj: dict[int, Contractor],
                 index2zone: dict[int, str],
                 init_chromosomes: dict[str, tuple[ChromosomeType, float, ScheduleSpec]],
<<<<<<< HEAD
                 mutate_order: float,
                 mutate_resources: float,
                 mutate_zones: float,
=======
                 mut_order_pb: float,
                 mut_res_pb: float,
>>>>>>> ec9a358c
                 population_size: int,
                 rand: random.Random,
                 spec: ScheduleSpec,
                 worker_pool_indices: dict[int, dict[int, Worker]],
                 contractor2index: dict[str, int],
                 contractor_borders: np.ndarray,
                 node_indices: list[int],
                 parents: dict[int, set[int]],
                 resources_border: np.ndarray,
                 assigned_parent_time: Time = Time(0),
                 work_estimator: WorkTimeEstimator = DefaultWorkEstimator()) -> base.Toolbox:
    """
    Object, that include set of functions (tools) for genetic model and other functions related to it.
    list of parameters that received this function is sufficient and complete to manipulate with genetic algorithm

    :return: Object, included tools for genetic algorithm
    """
    toolbox = base.Toolbox()
    # generate chromosome
    toolbox.register('generate_chromosome', generate_chromosome, wg=wg, contractors=contractors,
                     work_id2index=work_id2index, worker_name2index=worker_name2index,
                     contractor2index=contractor2index, contractor_borders=contractor_borders, spec=spec,
                     init_chromosomes=init_chromosomes, rand=rand, work_estimator=work_estimator, landscape=landscape)

    # create population
    # toolbox.register('population', tools.initRepeat, list, lambda: toolbox.generate_chromosome())
    toolbox.register('population', generate_population, wg=wg, contractors=contractors,
                     work_id2index=work_id2index, worker_name2index=worker_name2index,
                     contractor2index=contractor2index, contractor_borders=contractor_borders, spec=spec,
                     init_chromosomes=init_chromosomes, rand=rand, work_estimator=work_estimator, landscape=landscape)
    # selection
    toolbox.register('select', select_new_population, pop_size=population_size)
    # combined crossover
    toolbox.register('mate', mate, rand=rand)
    # combined mutation
    toolbox.register('mutate', mutate, order_mutpb=mut_order_pb, res_mutpb=mut_res_pb, rand=rand,
                     parents=parents, resources_border=resources_border)
    # crossover for order
    toolbox.register('mate_order', mate_scheduling_order, rand=rand)
    # mutation for order
    toolbox.register('mutate_order', mutate_scheduling_order, mutpb=mut_order_pb, rand=rand, parents=parents)
    # crossover for resources
    toolbox.register('mate_resources', mate_resources, rand=rand)
    # mutation for resources
    toolbox.register('mutate_resources', mutate_resources, resources_border=resources_border,
                     mutpb=mut_res_pb, rand=rand)
    # mutation for resource borders
<<<<<<< HEAD
    toolbox.register('mutate_resource_borders', mutate_resource_borders, resources_min_border=resources_min_border,
                     mutpb=mutate_resources, rand=rand)
    toolbox.register('mate_post_zones', mate_for_zones, rand=rand)
    toolbox.register('mutate_post_zones', mutate_for_zones, rand=rand, mutpb=mutate_zones,
                     statuses_available=landscape.zone_config.statuses.statuses_available())
=======
    toolbox.register('mutate_resource_borders', mutate_resource_borders, contractor_borders=contractor_borders,
                     mutpb=mut_res_pb, rand=rand)
>>>>>>> ec9a358c

    toolbox.register('validate', is_chromosome_correct, node_indices=node_indices, parents=parents,
                     contractor_borders=contractor_borders)
    toolbox.register('schedule_to_chromosome', convert_schedule_to_chromosome, wg=wg,
                     work_id2index=work_id2index, worker_name2index=worker_name2index,
                     contractor2index=contractor2index, contractor_borders=contractor_borders, spec=spec,
                     landscape=landscape)
    toolbox.register("chromosome_to_schedule", convert_chromosome_to_schedule, worker_pool=worker_pool,
                     index2node=index2node, index2contractor=index2contractor_obj,
                     worker_pool_indices=worker_pool_indices, assigned_parent_time=assigned_parent_time,
                     work_estimator=work_estimator, worker_name2index=worker_name2index,
                     contractor2index=contractor2index, index2zone=index2zone,
                     landscape=landscape)
    toolbox.register('copy_individual', lambda ind: Individual(copy_chromosome(ind)))
    toolbox.register('update_resource_borders_to_peak_values', update_resource_borders_to_peak_values,
                     worker_name2index=worker_name2index, contractor2index=contractor2index)
    return toolbox


def copy_chromosome(chromosome: ChromosomeType) -> ChromosomeType:
    return chromosome[0].copy(), chromosome[1].copy(), chromosome[2].copy(), \
        deepcopy(chromosome[3]), chromosome[4].copy()


def generate_population(n: int,
                        wg: WorkGraph,
                        contractors: list[Contractor],
                        spec: ScheduleSpec,
                        work_id2index: dict[str, int],
                        worker_name2index: dict[str, int],
                        contractor2index: dict[str, int],
                        contractor_borders: np.ndarray,
                        init_chromosomes: dict[str, tuple[ChromosomeType, float, ScheduleSpec]],
                        rand: random.Random,
                        work_estimator: WorkTimeEstimator = None,
                        landscape: LandscapeConfiguration = LandscapeConfiguration()) -> list[Individual]:
    """
    Generates population.
    Do not use `generate_chromosome` function.
    """

    def randomized_init() -> ChromosomeType:
        schedule = RandomizedTopologicalScheduler(work_estimator, int(rand.random() * 1000000)) \
            .schedule(wg, contractors, landscape=landscape)
        return convert_schedule_to_chromosome(wg, work_id2index, worker_name2index,
                                              contractor2index, contractor_borders, schedule, spec, landscape)

    count_for_specified_types = (n // 3) // len(init_chromosomes)
    count_for_specified_types = count_for_specified_types if count_for_specified_types > 0 else 1
    sum_counts_for_specified_types = count_for_specified_types * len(init_chromosomes)
    counts = [count_for_specified_types * importance for _, importance, _ in init_chromosomes.values()]

    weights_multiplier = math.ceil(sum_counts_for_specified_types / sum(counts))
    counts = [count * weights_multiplier for count in counts]

    count_for_topological = n - sum_counts_for_specified_types
    count_for_topological = count_for_topological if count_for_topological > 0 else 1
    counts += [count_for_topological]

    chromosome_types = rand.sample(list(init_chromosomes.keys()) + ['topological'], k=n, counts=counts)

    chromosomes = [Individual(init_chromosomes[generated_type][0])
                   if generated_type != 'topological' else Individual(randomized_init())
                   for generated_type in chromosome_types]

    return chromosomes


def generate_chromosome(wg: WorkGraph,
                        contractors: list[Contractor],
                        work_id2index: dict[str, int],
                        worker_name2index: dict[str, int],
                        contractor2index: dict[str, int],
                        contractor_borders: np.ndarray,
                        init_chromosomes: dict[str, tuple[ChromosomeType, float, ScheduleSpec]],
                        spec: ScheduleSpec,
                        rand: random.Random,
                        work_estimator: WorkTimeEstimator = DefaultWorkEstimator(),
                        landscape: LandscapeConfiguration = LandscapeConfiguration()) -> Individual:
    """
    It is necessary to generate valid scheduling, which are satisfied to current dependencies
    That's why will be used the approved order of works (HEFT order and Topological sorting)
    Topological sorts are generating always different
    HEFT is always the same(now not)
    HEFT we will choose in 30% of attempts
    Topological in others
    """

    def randomized_init() -> ChromosomeType:
        schedule = RandomizedTopologicalScheduler(work_estimator,
                                                  int(rand.random() * 1000000)) \
            .schedule(wg, contractors, spec, landscape=landscape)
        return convert_schedule_to_chromosome(wg, work_id2index, worker_name2index,
                                              contractor2index, contractor_borders, schedule, spec, landscape)

    chance = rand.random()
    if chance < 0.2:
        chromosome = init_chromosomes['heft_end'][0]
    elif chance < 0.4:
        chromosome = init_chromosomes['heft_between'][0]
    elif chance < 0.5:
        chromosome = init_chromosomes['12.5%'][0]
    elif chance < 0.6:
        chromosome = init_chromosomes['25%'][0]
    elif chance < 0.7:
        chromosome = init_chromosomes['75%'][0]
    elif chance < 0.8:
        chromosome = init_chromosomes['87.5%'][0]
    else:
        chromosome = randomized_init()

    return Individual(chromosome)


def select_new_population(population: list[ChromosomeType], pop_size: int) -> list[ChromosomeType]:
    """
    Selection operator for genetic algorithm.
    Select top n individuals in population.
    """
    population = sorted(population, key=attrgetter('fitness'), reverse=True)
    return population[:pop_size]


def is_chromosome_correct(chromosome: ChromosomeType, node_indices: list[int], parents: dict[int, set[int]],
                          contractor_borders: np.ndarray) -> bool:
    """
    Check correctness of works order and contractors borders.
    """
    return is_chromosome_order_correct(chromosome, parents) and \
        is_chromosome_contractors_correct(chromosome, node_indices, contractor_borders)


def is_chromosome_order_correct(chromosome: ChromosomeType, parents: dict[int, set[int]]) -> bool:
    """
    Checks that assigned order of works are topologically correct.
    """
    work_order = chromosome[0]
    used = set()
    for work_index in work_order:
        used.add(work_index)
        if not parents[work_index].issubset(used):
            # logger.error(f'Order validation failed: {work_order}')
            return False
    return True


def is_chromosome_contractors_correct(chromosome: ChromosomeType, work_indices: Iterable[int],
                                      contractor_borders: np.ndarray) -> bool:
    """
    Checks that assigned contractors can supply assigned workers.
    """
    if not work_indices:
        return True
    resources = chromosome[1][work_indices]
    resources = resources[resources[:, -1].argsort()]
    contractors, indexes = np.unique(resources[:, -1], return_index=True)
    chromosome_borders = chromosome[2][contractors]
    res_grouped_by_contractor = np.split(resources[:, :-1], indexes[1:])
    max_of_res_by_contractor = np.array([r.max(axis=0) for r in res_grouped_by_contractor])
    return (max_of_res_by_contractor <= chromosome_borders).all() and \
        (chromosome_borders <= contractor_borders[contractors]).all()


def get_order_part(order: np.ndarray, other_order: np.ndarray) -> np.ndarray:
    """
    Get a new part in topologic order for chromosome.
    This function is needed to make crossover for order.
    """
    order = set(order)
    return np.array([node for node in other_order if node not in order])


def mate_scheduling_order(ind1: ChromosomeType, ind2: ChromosomeType, rand: random.Random, copy: bool = True) \
        -> tuple[ChromosomeType, ChromosomeType]:
    """
    Two-Point crossover for order.

    :param ind1: first individual
    :param ind2: second individual
    :param rand: the rand object used for randomized operations
    :param copy: if True individuals will be copied before mating so as not to change them

    :return: two mated individuals
    """
    child1, child2 = (Individual(copy_chromosome(ind1)), Individual(copy_chromosome(ind2))) if copy else (ind1, ind2)

    order1, order2 = child1[0], child2[0]

    min_mating_amount = len(order1) // 4

    # randomly select the points where the crossover will take place
    mating_amount = rand.randint(min_mating_amount, 3 * min_mating_amount)
    if mating_amount > 1:
        crossover_head_point = rand.randint(1, mating_amount - 1)
        crossover_tail_point = mating_amount - crossover_head_point

        ind_new_part = get_order_part(np.concatenate((order1[:crossover_head_point], order1[-crossover_tail_point:])),
                                      order2)
        order1[crossover_head_point:-crossover_tail_point] = ind_new_part

    # randomly select the points where the crossover will take place
    mating_amount = rand.randint(min_mating_amount, 3 * min_mating_amount)
    if mating_amount > 1:
        crossover_head_point = rand.randint(1, mating_amount - 1)
        crossover_tail_point = mating_amount - crossover_head_point

        ind_new_part = get_order_part(np.concatenate((order2[:crossover_head_point], order2[-crossover_tail_point:])),
                                      order1)
        order2[crossover_head_point:-crossover_tail_point] = ind_new_part

    return child1, child2


def mutate_scheduling_order(ind: ChromosomeType, mutpb: float, rand: random.Random,
                            parents: dict[int, set[int]]) -> ChromosomeType:
    """
    Mutation operator for order.
    Swap neighbors.

    :param ind: the individual to be mutated
    :param mutpb: probability of gene mutation
    :param rand: the rand object used for randomized operations
    :param parents: mapping object of works and their parent-works to create valid order

    :return: mutated individual
    """
    order = ind[0]
    num_possible_muts = len(order) - 3
    mask = np.array([rand.random() < mutpb for _ in range(num_possible_muts)])
    if mask.any():
        indexes_to_mutate = [rand.randint(1, num_possible_muts + 1) for _ in range(mask.sum())]
        for i in indexes_to_mutate:
            if order[i] not in parents[order[i + 1]]:
                order[i], order[i + 1] = order[i + 1], order[i]

    return ind


def mate_resources(ind1: ChromosomeType, ind2: ChromosomeType, optimize_resources: bool,
                   rand: random.Random, copy: bool = True) -> tuple[ChromosomeType, ChromosomeType]:
    """
    One-Point crossover for resources.

    :param ind1: first individual
    :param ind2: second individual
    :param optimize_resources: if True resource borders should be changed after mating
    :param rand: the rand object used for randomized operations
    :param copy: if True individuals will be copied before mating so as not to change them

    :return: two mated individuals
    """
    child1, child2 = (Individual(copy_chromosome(ind1)), Individual(copy_chromosome(ind2))) if copy else (ind1, ind2)

    res1, res2 = child1[1], child2[1]
    num_works = len(res1)
    min_mating_amount = num_works // 4
    cxpoint = rand.randint(min_mating_amount, num_works - min_mating_amount)
    mate_positions = rand.sample(range(num_works), cxpoint)

    res1[mate_positions], res2[mate_positions] = res2[mate_positions], res1[mate_positions]

    if optimize_resources:
        for res, child in zip([res1, res2], [child1, child2]):
            mated_resources = res[mate_positions]
            contractors = np.unique(mated_resources[:, -1])
            child[2][contractors] = np.stack((child1[2][contractors], child2[2][contractors]), axis=0).max(axis=0)

    return child1, child2


def mutate_resources(ind: ChromosomeType, mutpb: float, rand: random.Random,
                     resources_border: np.ndarray) -> ChromosomeType:
    """
    Mutation function for resources.
    It changes selected numbers of workers in random work in a certain interval for this work.

    :param ind: the individual to be mutated
    :param resources_border: low and up borders of resources amounts
    :param mutpb: probability of gene mutation
    :param rand: the rand object used for randomized operations

    :return: mutated individual
    """
    res = ind[1]
    num_works = len(res)

    num_contractors = len(ind[2])
    if num_contractors > 1:
        mask = np.array([rand.random() < mutpb for _ in range(num_works)])
        if mask.any():
            new_contractors = np.array([rand.randint(0, num_contractors - 1) for _ in range(mask.sum())])
            contractor_mask = (res[mask, :-1] <= ind[2][new_contractors]).all(axis=1)
            new_contractors = new_contractors[contractor_mask]
            mask[mask] &= contractor_mask
            res[mask, -1] = new_contractors

    num_res = len(res[0, :-1])
    res_indexes = np.arange(0, num_res)
    works_indexes = np.arange(0, num_works)
    masks = np.array([[rand.random() < mutpb for _ in range(num_res)] for _ in range(num_works)])
    mask = masks.any(axis=1)

    if not mask.any():
        return ind

    works_indexes, masks = works_indexes[mask], masks[mask]
    res_up_borders = np.stack((resources_border[1].T[mask], ind[2][res[mask, -1]]), axis=0).min(axis=0)
    res_low_borders = resources_border[0].T[mask]
    masks &= res_up_borders != res_low_borders
    mask = masks.any(axis=1)

    mutate_values(res, works_indexes[mask], res_indexes, res_low_borders[mask], res_up_borders[mask], masks[mask], -1,
                  rand)

    return ind


def mate(ind1: ChromosomeType, ind2: ChromosomeType, optimize_resources: bool, rand: random.Random) \
        -> tuple[ChromosomeType, ChromosomeType]:
    """
    Combined crossover function of Two-Point crossover for order and One-Point crossover for resources.

    :param ind1: first individual
    :param ind2: second individual
    :param optimize_resources: if True resource borders should be changed after mating
    :param rand: the rand object used for randomized operations

    :return: two mated individuals
    """
    child1, child2 = mate_scheduling_order(ind1, ind2, rand, copy=True)
    child1, child2 = mate_resources(child1, child2, optimize_resources, rand, copy=False)

    return child1, child2


def mutate(ind: ChromosomeType, resources_border: np.ndarray, parents: dict[int, set[int]],
           order_mutpb: float, res_mutpb: float, rand: random.Random) -> ChromosomeType:
    """
    Combined mutation function of mutation for order and mutation for resources.

    :param ind: the individual to be mutated
    :param resources_border: low and up borders of resources amounts
    :param parents: mapping object of works and their parent-works to create valid order
    :param order_mutpb: probability of order's gene mutation
    :param res_mutpb: probability of resources' gene mutation
    :param rand: the rand object used for randomized operations

    :return: mutated individual
    """
    mutant = mutate_scheduling_order(ind, order_mutpb, rand, parents)
    mutant = mutate_resources(mutant, res_mutpb, rand, resources_border)

    return mutant


def mutate_resource_borders(ind: ChromosomeType, mutpb: float, rand: random.Random,
                            contractor_borders: np.ndarray) -> ChromosomeType:
    """
    Mutation for contractors' resource borders.

    :param ind: the individual to be mutated
    :param contractor_borders: up borders of contractors capacity
    :param mutpb: probability of gene mutation
    :param rand: the rand object used for randomized operations

    :return: mutated individual
    """
    borders = ind[2]
    res = ind[1]
    num_res = len(res[0, :-1])
    res_indexes = np.arange(0, num_res)
    resources = res[res[:, -1].argsort()]
    contractors, indexes = np.unique(resources[:, -1], return_index=True)
    res_grouped_by_contractor = np.split(resources[:, :-1], indexes[1:])
    masks = np.array([[rand.random() < mutpb for _ in range(num_res)] for _ in contractors])
    mask = masks.any(axis=1)

    if not mask.any():
        return ind

    contractors, masks = contractors[mask], masks[mask]
    contractor_up_borders = contractor_borders[contractors]
    contractor_low_borders = np.array([r.max(axis=0) for r, is_mut in zip(res_grouped_by_contractor, mask) if is_mut])
    masks &= contractor_up_borders != contractor_low_borders
    mask = masks.any(axis=1)

    mutate_values(borders, contractors[mask], res_indexes, contractor_low_borders[mask], contractor_up_borders[mask],
                  masks[mask], len(res_indexes), rand)

    return ind


<<<<<<< HEAD
    return ind


def mate_for_zones(ind1: ChromosomeType, ind2: ChromosomeType,
                   rand: random.Random) -> tuple[ChromosomeType, ChromosomeType]:
    """
    CxOnePoint for zones

    :param ind1: first individual
    :param ind2: second individual
    :param rand: the rand object used for exchange point selection
    :return: first and second individual
    """
    child1 = Individual(copy_chromosome(ind1))
    child2 = Individual(copy_chromosome(ind2))

    res1 = child1[4]
    res2 = child2[4]
    num_works = len(res1)
    border = num_works // 4
    cxpoint = rand.randint(border, num_works - border)

    mate_positions = rand.sample(range(num_works), cxpoint)

    res1[mate_positions], res2[mate_positions] = res2[mate_positions], res1[mate_positions]
    return child1, child2


def mutate_for_zones(ind: ChromosomeType, statuses_available: int,
                     mutpb: float, rand: random.Random) -> ChromosomeType:
    """
    Mutation function for zones.
    It changes selected numbers of zones in random work in a certain interval from available statuses.

    :return: mutate individual
    """
    # select random number from interval from min to max from uniform distribution
    res = ind[4]
    for i, work_post_zones in enumerate(res):
        for type_of_zone in range(len(res[0])):
            if rand.random() < mutpb:
                work_post_zones[type_of_zone] = rand.randint(0, statuses_available - 1)

=======
def mutate_values(chromosome_part: np.ndarray, row_indexes: np.ndarray, col_indexes: np.ndarray,
                  low_borders: np.ndarray, up_borders: np.ndarray, masks: np.ndarray, mut_part: int,
                  rand: random.Random) -> None:
    """
    Changes numeric values in m x n part of chromosome.
    This function is needed to make mutation for resources and resource borders.
    """
    for row_index, l_borders, u_borders, row_mask in zip(row_indexes, low_borders, up_borders, masks):
        cur_row = chromosome_part[row_index]
        for col_index, current_amount, l_border, u_border in zip(col_indexes[row_mask], cur_row[:mut_part][row_mask],
                                                                 l_borders[row_mask], u_borders[row_mask]):
            choices = np.concatenate((np.arange(l_border, current_amount),
                                      np.arange(current_amount + 1, u_border + 1)))
            weights = 1 / abs(choices - current_amount)
            cur_row[col_index] = rand.choices(choices, weights=weights)[0]


def update_resource_borders_to_peak_values(ind: ChromosomeType, schedule: Schedule, worker_name2index: dict[str, int],
                                           contractor2index: dict[str, int]):
    """
    Changes the resource borders to the peak values obtained in the schedule.

    :param ind: the individual to be updated
    :param schedule: schedule obtained from the individual
    :param worker_name2index: mapping object of resources and their index in chromosome
    :param contractor2index: mapping object of contractors and their index in chromosome

    :return: individual with updated resource borders
    """
    df = schedule.full_schedule_df
    contractors = set(df.contractor)
    actual_borders = np.zeros_like(ind[2])
    for contractor in contractors:
        contractor_df = df[df.contractor == contractor]
        points = contractor_df[['start', 'finish']].to_numpy().copy()
        points[:, 1] += 1
        points = SortedList(set(points.flatten()))
        contractor_res_schedule = np.zeros((len(points), len(worker_name2index)))
        contractor_id = ''
        for _, r in contractor_df.iterrows():
            start = points.bisect_left(r['start'])
            finish = points.bisect_left(r['finish'] + 1)
            swork = r['scheduled_work_object']
            workers = np.array([[worker_name2index[worker.name], worker.count] for worker in swork.workers])
            if len(workers):
                contractor_res_schedule[start: finish, workers[:, 0]] += workers[:, 1]
                if not contractor_id:
                    contractor_id = swork.workers[0].contractor_id
        if contractor_id:
            index = contractor2index[contractor_id]
            actual_borders[index] = contractor_res_schedule.max(axis=0)
    ind[2][:] = actual_borders
>>>>>>> ec9a358c
    return ind<|MERGE_RESOLUTION|>--- conflicted
+++ resolved
@@ -2,15 +2,10 @@
 import random
 from abc import ABC, abstractmethod
 from copy import deepcopy
-<<<<<<< HEAD
 from functools import partial
 from operator import attrgetter
 from typing import Iterable, Callable
-=======
-from typing import Iterable
-from operator import attrgetter
 from enum import Enum
->>>>>>> ec9a358c
 
 import numpy as np
 from deap import creator, base
@@ -38,7 +33,7 @@
     """
     Base class for description of different fitness functions.
     """
-    
+
     def __init__(self, deadline: Time | None):
         self._deadline = deadline
 
@@ -55,7 +50,7 @@
     """
     Fitness function that relies on finish time.
     """
-    
+
     def __init__(self, deadline: Time | None = None):
         super().__init__(deadline)
 
@@ -128,14 +123,10 @@
                  index2contractor_obj: dict[int, Contractor],
                  index2zone: dict[int, str],
                  init_chromosomes: dict[str, tuple[ChromosomeType, float, ScheduleSpec]],
-<<<<<<< HEAD
-                 mutate_order: float,
-                 mutate_resources: float,
-                 mutate_zones: float,
-=======
                  mut_order_pb: float,
                  mut_res_pb: float,
->>>>>>> ec9a358c
+                 mut_zone_pb: float,
+                 statuses_available: int,
                  population_size: int,
                  rand: random.Random,
                  spec: ScheduleSpec,
@@ -171,8 +162,8 @@
     # combined crossover
     toolbox.register('mate', mate, rand=rand)
     # combined mutation
-    toolbox.register('mutate', mutate, order_mutpb=mut_order_pb, res_mutpb=mut_res_pb, rand=rand,
-                     parents=parents, resources_border=resources_border)
+    toolbox.register('mutate', mutate, order_mutpb=mut_order_pb, res_mutpb=mut_res_pb, zone_mutpb=mut_zone_pb,
+                     rand=rand, parents=parents, resources_border=resources_border, statuses_available=statuses_available)
     # crossover for order
     toolbox.register('mate_order', mate_scheduling_order, rand=rand)
     # mutation for order
@@ -183,16 +174,11 @@
     toolbox.register('mutate_resources', mutate_resources, resources_border=resources_border,
                      mutpb=mut_res_pb, rand=rand)
     # mutation for resource borders
-<<<<<<< HEAD
-    toolbox.register('mutate_resource_borders', mutate_resource_borders, resources_min_border=resources_min_border,
-                     mutpb=mutate_resources, rand=rand)
-    toolbox.register('mate_post_zones', mate_for_zones, rand=rand)
-    toolbox.register('mutate_post_zones', mutate_for_zones, rand=rand, mutpb=mutate_zones,
-                     statuses_available=landscape.zone_config.statuses.statuses_available())
-=======
     toolbox.register('mutate_resource_borders', mutate_resource_borders, contractor_borders=contractor_borders,
                      mutpb=mut_res_pb, rand=rand)
->>>>>>> ec9a358c
+    toolbox.register('mate_post_zones', mate_for_zones, rand=rand)
+    toolbox.register('mutate_post_zones', mutate_for_zones, rand=rand, mutpb=mut_zone_pb,
+                     statuses_available=landscape.zone_config.statuses.statuses_available())
 
     toolbox.register('validate', is_chromosome_correct, node_indices=node_indices, parents=parents,
                      contractor_borders=contractor_borders)
@@ -524,12 +510,14 @@
     """
     child1, child2 = mate_scheduling_order(ind1, ind2, rand, copy=True)
     child1, child2 = mate_resources(child1, child2, optimize_resources, rand, copy=False)
+    child1, child2 = mate_for_zones(child1, child2, rand, copy=False)
 
     return child1, child2
 
 
 def mutate(ind: ChromosomeType, resources_border: np.ndarray, parents: dict[int, set[int]],
-           order_mutpb: float, res_mutpb: float, rand: random.Random) -> ChromosomeType:
+           order_mutpb: float, res_mutpb: float, zone_mutpb: float, statuses_available: int,
+           rand: random.Random) -> ChromosomeType:
     """
     Combined mutation function of mutation for order and mutation for resources.
 
@@ -544,6 +532,7 @@
     """
     mutant = mutate_scheduling_order(ind, order_mutpb, rand, parents)
     mutant = mutate_resources(mutant, res_mutpb, rand, resources_border)
+    mutant = mutate_for_zones(mutant, statuses_available, zone_mutpb, rand)
 
     return mutant
 
@@ -585,51 +574,6 @@
     return ind
 
 
-<<<<<<< HEAD
-    return ind
-
-
-def mate_for_zones(ind1: ChromosomeType, ind2: ChromosomeType,
-                   rand: random.Random) -> tuple[ChromosomeType, ChromosomeType]:
-    """
-    CxOnePoint for zones
-
-    :param ind1: first individual
-    :param ind2: second individual
-    :param rand: the rand object used for exchange point selection
-    :return: first and second individual
-    """
-    child1 = Individual(copy_chromosome(ind1))
-    child2 = Individual(copy_chromosome(ind2))
-
-    res1 = child1[4]
-    res2 = child2[4]
-    num_works = len(res1)
-    border = num_works // 4
-    cxpoint = rand.randint(border, num_works - border)
-
-    mate_positions = rand.sample(range(num_works), cxpoint)
-
-    res1[mate_positions], res2[mate_positions] = res2[mate_positions], res1[mate_positions]
-    return child1, child2
-
-
-def mutate_for_zones(ind: ChromosomeType, statuses_available: int,
-                     mutpb: float, rand: random.Random) -> ChromosomeType:
-    """
-    Mutation function for zones.
-    It changes selected numbers of zones in random work in a certain interval from available statuses.
-
-    :return: mutate individual
-    """
-    # select random number from interval from min to max from uniform distribution
-    res = ind[4]
-    for i, work_post_zones in enumerate(res):
-        for type_of_zone in range(len(res[0])):
-            if rand.random() < mutpb:
-                work_post_zones[type_of_zone] = rand.randint(0, statuses_available - 1)
-
-=======
 def mutate_values(chromosome_part: np.ndarray, row_indexes: np.ndarray, col_indexes: np.ndarray,
                   low_borders: np.ndarray, up_borders: np.ndarray, masks: np.ndarray, mut_part: int,
                   rand: random.Random) -> None:
@@ -682,5 +626,46 @@
             index = contractor2index[contractor_id]
             actual_borders[index] = contractor_res_schedule.max(axis=0)
     ind[2][:] = actual_borders
->>>>>>> ec9a358c
+    return ind
+
+
+def mate_for_zones(ind1: ChromosomeType, ind2: ChromosomeType,
+                   rand: random.Random, copy: bool = True) -> tuple[ChromosomeType, ChromosomeType]:
+    """
+    CxOnePoint for zones
+
+    :param ind1: first individual
+    :param ind2: second individual
+    :param rand: the rand object used for exchange point selection
+    :return: first and second individual
+    """
+    child1, child2 = (Individual(copy_chromosome(ind1)), Individual(copy_chromosome(ind2))) if copy else (ind1, ind2)
+
+    res1 = child1[4]
+    res2 = child2[4]
+    num_works = len(res1)
+    border = num_works // 4
+    cxpoint = rand.randint(border, num_works - border)
+
+    mate_positions = rand.sample(range(num_works), cxpoint)
+
+    res1[mate_positions], res2[mate_positions] = res2[mate_positions], res1[mate_positions]
+    return child1, child2
+
+
+def mutate_for_zones(ind: ChromosomeType, statuses_available: int,
+                     mutpb: float, rand: random.Random) -> ChromosomeType:
+    """
+    Mutation function for zones.
+    It changes selected numbers of zones in random work in a certain interval from available statuses.
+
+    :return: mutate individual
+    """
+    # select random number from interval from min to max from uniform distribution
+    res = ind[4]
+    for i, work_post_zones in enumerate(res):
+        for type_of_zone in range(len(res[0])):
+            if rand.random() < mutpb:
+                work_post_zones[type_of_zone] = rand.randint(0, statuses_available - 1)
+
     return ind