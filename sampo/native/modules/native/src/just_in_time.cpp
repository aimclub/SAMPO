--- conflicted
+++ resolved
@@ -251,37 +251,14 @@
                                   WorkTimeEstimator &work_estimator) {
     auto inseparable_chain = node->getInseparableChainWithSelf();
     Time start_time = assigned_start_time;
-    if (start_time.unassigned()) {
+    if (start_time.is_unassigned()) {
         start_time = this->find_min_start_time(node, worker_team, node2swork, spec, assigned_parent_time, work_estimator);
     }
 
-<<<<<<< HEAD
-    Time schedule(GraphNode *node,
-                  vector<Worker>& worker_team,
-                  swork_dict_t &node2swork,
-                  ScheduleSpec &spec,
-                  Contractor *contractor,
-                  Time &assigned_start_time,
-                  Time &assigned_time,
-                  Time &assigned_parent_time,
-                  WorkTimeEstimator &work_estimator) override {
-        auto& inseparable_chain = node->getInseparableChainWithSelf();
-        Time start_time = assigned_start_time;
-        if (start_time.is_unassigned()) {
-            start_time = this->find_min_start_time(node, worker_team, node2swork, spec, assigned_parent_time, work_estimator);
-        }
-
-        exec_times_t exec_times;
-        if (!assigned_time.is_unassigned()) {
-            for (auto& n : inseparable_chain) {
-                exec_times[n.id()] = { Time(0), assigned_time / inseparable_chain.size() };
-            }
-=======
     exec_times_t exec_times;
-    if (!assigned_time.unassigned()) {
+    if (!assigned_time.is_unassigned()) {
         for (auto& n : inseparable_chain) {
             exec_times[n.id()] = { Time(0), assigned_time / inseparable_chain.size() };
->>>>>>> fd9aaa6d
         }
     }
 
