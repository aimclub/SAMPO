--- conflicted
+++ resolved
@@ -32,11 +32,7 @@
 
 
 def get_contractor_by_wg(wg: WorkGraph, scaler: float | None = 1,
-<<<<<<< HEAD
-                         method: ContractorGenerationMethod = ContractorGenerationMethod.Avg) -> Contractor:
-=======
-                         method: ContractorGenerationMethod = ContractorGenerationMethod.MIN) -> Contractor:
->>>>>>> 1c00b8ae
+                         method: ContractorGenerationMethod = ContractorGenerationMethod.AVG) -> Contractor:
     """
     Creates a pool of contractor resources based on job requirements, selecting the maximum specified parameter
 
