--- conflicted
+++ resolved
@@ -1,10 +1,7 @@
 from deap.base import Toolbox
 
-<<<<<<< HEAD
-=======
 from sampo.schemas.time import Time
 
->>>>>>> c7c13d0d
 native = True
 try:
     from native import decodeEvaluationInfo
@@ -30,25 +27,16 @@
 
 class NativeWrapper:
     def __init__(self, toolbox: Toolbox, wg: WorkGraph, contractors: list[Contractor], worker_name2index: dict[str, int],
-<<<<<<< HEAD
-                 worker_pool_indices: dict[int, dict[int, Worker]], index2node: dict[int, GraphNode],
-=======
                  worker_pool_indices: dict[int, dict[int, Worker]], parents: dict[int, list[int]],
->>>>>>> c7c13d0d
                  time_estimator: WorkTimeEstimator):
         self.native = native
         if not native:
             def fit(chromosome: ChromosomeType) -> int:
-<<<<<<< HEAD
-                sworks = toolbox.chromosome_to_schedule(chromosome)[0]
-                return max([swork.finish_time for swork in sworks.values()]).value
-=======
                 if toolbox.validate(chromosome):
                     sworks = toolbox.chromosome_to_schedule(chromosome)[0]
                     return max([swork.finish_time for swork in sworks.values()]).value
                 else:
                     return Time.inf()
->>>>>>> c7c13d0d
             self.evaluator = lambda _, chromosomes: [fit(chromosome) for chromosome in chromosomes]
             self._cache = None
             return
@@ -76,13 +64,8 @@
             for worker in contractor.workers.values():
                 self.workers[i][worker_name2index[worker.name]] = worker.count
 
-<<<<<<< HEAD
-        min_req = [[] for _ in range(len(numeration))] # np.zeros((len(numeration), len(worker_pool_indices)))
-        max_req = [[] for _ in range(len(numeration))] # np.zeros((len(numeration), len(worker_pool_indices)))
-=======
         min_req = [[] for _ in range(len(numeration))]  # np.zeros((len(numeration), len(worker_pool_indices)))
         max_req = [[] for _ in range(len(numeration))]  # np.zeros((len(numeration), len(worker_pool_indices)))
->>>>>>> c7c13d0d
         for work_index, node in numeration.items():
             cur_min_req = [0 for _ in worker_name2index]
             cur_max_req = [0 for _ in worker_name2index]
@@ -103,11 +86,7 @@
         self.evaluator = evaluator
 
         # preparing C++ cache
-<<<<<<< HEAD
-        self._cache = decodeEvaluationInfo(self, self.parents, self.inseparables, self.workers, self.totalWorksCount,
-=======
         self._cache = decodeEvaluationInfo(self, self.parents, head_parents, self.inseparables, self.workers, self.totalWorksCount,
->>>>>>> c7c13d0d
                                            False, volume, min_req, max_req)
 
     def calculate_working_time(self, chromosome_ind: int, team_target: int, work: int) -> int:
